# nf-core/tools: Changelog

## v2.3dev

### Template

* Removed mention of `--singularity_pull_docker_container` in pipeline `README.md`
* Replaced equals with ~ in nf-core headers, to stop false positive unresolved conflict errors when committing with VSCode.
* Add retry strategy for AWS megatests after releasing [nf-core/tower-action v2.2](https://github.com/nf-core/tower-action/releases/tag/v2.2)
* Added `.nf-core.yml` file with `repository_type: pipeline` for modules commands
* Update igenomes path to the `BWAIndex` to fetch the whole `version0.6.0` folder instead of only the `genome.fa` file
* Remove pinned Node version in the GitHub Actions workflows, to fix errors with `markdownlint`
* Bumped `nf-core/tower-action` to `v3` and removed `pipeline` and `revision` from the AWS workflows, which were not needed
* Add yamllint GitHub Action.
* Add `.yamllint.yml` to avoid line length and document start errors ([#1407](https://github.com/nf-core/tools/issues/1407))
* Add `--publish_dir_mode` back into the pipeline template ([nf-core/rnaseq#752](https://github.com/nf-core/rnaseq/issues/752#issuecomment-1039451607))
* Add optional loading of of pipeline-specific institutional configs to `nextflow.config`

## General

* Updated `nf-core download` to work with latest DSL2 syntax for containers ([#1379](https://github.com/nf-core/tools/issues/1379))
* Made `nf-core modules create` detect repository type with explicit `.nf-core.yml` or `--repo-type`, instead of random readme stuff ([#1391](https://github.com/nf-core/tools/pull/1391))
* Added a Gitpod environment and Dockerfile ([#1384](https://github.com/nf-core/tools/pull/1384))
    * Adds conda, Nextflow, nf-core, pytest-workflow, mamba, and pip to base Gitpod Docker image.
    * Adds GH action to build and push Gitpod Docker image.
    * Adds Gitpod environment to template.
    * Adds Gitpod environment to tools with auto build of nf-core tool.
* Shiny new command-line help formatting ([#1403](https://github.com/nf-core/tools/pull/1403))
* Call the command line help with `-h` as well as `--help` (was formerly just the latter) ([#1404](https://github.com/nf-core/tools/pull/1404))
* Add `.yamllint.yml` config file to avoid line length and document start errors in the tools repo itself.
* Switch to `yamllint-github-action`to be able to configure yaml lint exceptions ([#1404](https://github.com/nf-core/tools/issues/1413))

### Modules

* Linting a pipeline now fails instead of warning if a local copy of a module does not match the remote ([#1313](https://github.com/nf-core/tools/issues/1313))
* Fixed linting bugs where warning was incorrectly generated for:
    * `Module does not emit software version`
    * `Container versions do not match`
    * `input:` / `output:` not being specified in module
    * Allow for containers from other biocontainers resource as defined [here](https://github.com/nf-core/modules/blob/cde237e7cec07798e5754b72aeca44efe89fc6db/modules/cat/fastq/main.nf#L7-L8)
* Fixed traceback when using `stageAs` syntax as defined [here](https://github.com/nf-core/modules/blob/cde237e7cec07798e5754b72aeca44efe89fc6db/modules/cat/fastq/main.nf#L11)
* Allow conditional process execution from the configuration file ([#1393](https://github.com/nf-core/tools/pull/1393))
* Add linting for when condition([#1397](https://github.com/nf-core/tools/pull/1397))

## [v2.2 - Lead Liger](https://github.com/nf-core/tools/releases/tag/2.2) - [2021-12-14]

### Template

* Update repo logos to utilize [GitHub's `#gh-light/dark-mode-only`](https://docs.github.com/en/github/writing-on-github/getting-started-with-writing-and-formatting-on-github/basic-writing-and-formatting-syntax#specifying-the-theme-an-image-is-shown-to), to switch between logos optimized for light or dark themes. The old repo logos have to be removed (in `docs/images` and `assets/`).
* Deal with authentication with private repositories
* Bump minimun Nextflow version to 21.10.3
* Convert pipeline template to updated Nextflow DSL2 syntax
* Solve circular import when importing `nf_core.modules.lint`
* Disable cache in `nf_core.utils.fetch_wf_config` while performing `test_wf_use_local_configs`.
* Modify software version channel handling to support multiple software version emissions (e.g. from mulled containers), and multiple software versions.
* Update `dumpsoftwareversion` module to correctly report versions with trailing zeros.
* Remove `params.hostnames` from the pipeline template ([#1304](https://github.com/nf-core/tools/issues/1304))
* Update `.gitattributes` to mark installed modules and subworkflows as `linguist-generated` ([#1311](https://github.com/nf-core/tools/issues/1311))
* Adding support for [Julia](https://julialang.org) package environments to `nextflow.config`([#1317](https://github.com/nf-core/tools/pull/1317))
* New YAML issue templates for pipeline bug reports and feature requests, with a much richer interface ([#1165](https://github.com/nf-core/tools/pull/1165))
* Update AWS test GitHub Actions to use v2 of [nf-core/tower-action](https://github.com/nf-core/tower-action)
* Post linting comment even when `linting.yml` fails
* Update `CONTRIBUTION.md` bullets to remove points related to `scrape_software_versions.py`
* Update AWS test to set Nextflow version to 21.10.3

### General

* Made lint check for parameters defaults stricter [[#992](https://github.com/nf-core/tools/issues/992)]
    * Default values in `nextflow.config` must match the defaults given in the schema (anything with `{` in, or in `main.nf` is ignored)
    * Defaults in `nextflow.config` must now match the variable _type_ specified in the schema
    * If you want the parameter to not have a default value, use `null`
    * Strings set to `false` or an empty string in `nextflow.config` will now fail linting
* Bump minimun Nextflow version to 21.10.3
* Changed `questionary` `ask()` to `unsafe_ask()` to not catch `KeyboardInterupts` ([#1237](https://github.com/nf-core/tools/issues/1237))
* Fixed bug in `nf-core launch` due to revisions specified with `-r` not being added to nextflow command. ([#1246](https://github.com/nf-core/tools/issues/1246))
* Update regex in `readme` test of `nf-core lint` to agree with the pipeline template ([#1260](https://github.com/nf-core/tools/issues/1260))
* Update 'fix' message in `nf-core lint` to conform to the current command line options. ([#1259](https://github.com/nf-core/tools/issues/1259))
* Fixed bug in `nf-core list` when `NXF_HOME` is set
* Run CI test used to create and lint/run the pipeline template with minimum and latest edge release of NF ([#1304](https://github.com/nf-core/tools/issues/1304))
* New YAML issue templates for tools bug reports and feature requests, with a much richer interface ([#1165](https://github.com/nf-core/tools/pull/1165))
* Handle synax errors in Nextflow config nicely when running `nf-core schema build` ([#1267](https://github.com/nf-core/tools/pull/1267))
* Erase temporary files and folders while performing Python tests (pytest)
* Remove base `Dockerfile` used for DSL1 pipeline container builds
* Run tests with Python 3.10
* [#1363](https://github.com/nf-core/tools/pull/1363) Fix tools CI workflow nextflow versions.

### Modules

* Fixed typo in `module_utils.py`.
<<<<<<< HEAD
* Added modules ignored table to `nf-core modules bump-versions`. ([#1234](https://github.com/nf-core/tools/issues/1234))
=======
* Fixed failing lint test when process section was missing from module. Also added the local failing tests to the warned section of the output table. ([#1235](https://github.com/nf-core/tools/issues/1235))
* Added `--diff` flag to `nf-core modules update` which shows the diff between the installed files and the versions
* Update `nf-core modules create` help texts which were not changed with the introduction of the `--dir` flag
* Check if README is from modules repo
* Update module template to DSL2 v2.0 (remove `functions.nf` from modules template and updating `main.nf` ([#1289](https://github.com/nf-core/tools/pull/))
* Substitute get process/module name custom functions in module `main.nf` using template replacement ([#1284](https://github.com/nf-core/tools/issues/1284))
* Check test YML file for md5sums corresponding to empty files ([#1302](https://github.com/nf-core/tools/issues/1302))
* Exit with an error if empty files are found when generating the test YAML file ([#1302](https://github.com/nf-core/tools/issues/1302))
>>>>>>> 2fec373d

## [v2.1 - Zinc Zebra](https://github.com/nf-core/tools/releases/tag/2.1) - [2021-07-27]

### Template

* Correct regex pattern for file names in `nextflow_schema.json`
* Remove `.` from nf-core/tools command examples
* Update Nextflow installation link in pipeline template ([#1201](https://github.com/nf-core/tools/issues/1201))
* Command `hostname` is not portable [[#1212](https://github.com/nf-core/tools/pull/1212)]
* Changed how singularity and docker links are written in template to avoid duplicate links

### General

* Changed names of some flags with `-r` as short options to make the flags more consistent between commands.

### Modules

* Added consistency checks between installed modules and `modules.json` ([#1199](https://github.com/nf-core/tools/issues/1199))
* Added support excluding or specifying version of modules in `.nf-core.yml` when updating with `nf-core modules install --all` ([#1204](https://github.com/nf-core/tools/issues/1204))
* Created `nf-core modules update` and removed updating options from `nf-core modules install`
* Added missing function call to `nf-core lint` ([#1198](https://github.com/nf-core/tools/issues/1198))
* Fix `nf-core lint` not filtering modules test when run with `--key` ([#1203](https://github.com/nf-core/tools/issues/1203))
* Fixed `nf-core modules install` not working when installing from branch with `-b` ([#1218](https://github.com/nf-core/tools/issues/1218))
* Added prompt to choose between updating all modules or named module in  `nf-core modules update`
* Check if modules is installed before trying to update in `nf-core modules update`
* Verify that a commit SHA provided with `--sha` exists for `install/update` commands
* Add new-line to `main.nf` after `bump-versions` command to make ECLint happy

## [v2.0.1 - Palladium Platypus Junior](https://github.com/nf-core/tools/releases/tag/2.0.1) - [2021-07-13]

### Template

* Critical tweak to add `--dir` declaration to `nf-core lint` GitHub Actions `linting.yml` workflow

### General

* Add `--dir` declaration to `nf-core sync` GitHub Actions `sync.yml` workflow

## [v2.0 - Palladium Platypus](https://github.com/nf-core/tools/releases/tag/2.0) - [2021-07-13]

### :warning: Major enhancements & breaking changes

This marks the first Nextflow DSL2-centric release of `tools` which means that some commands won't work in full with DSL1 pipelines anymore. Please use a `v1.x` version of `tools` for such pipelines or better yet join us to improve our DSL2 efforts! Here are the most important changes:

* The pipeline template has been completely re-written in DSL2
* A module template has been added to auto-create best-practice DSL2 modules to speed up development
* A whole suite of commands have been added to streamline the creation, installation, removal, linting and version bumping of DSL2 modules either installed within pipelines or the nf-core/modules repo

### Template

* Move TODO item of `contains:` map in a YAML string [[#1082](https://github.com/nf-core/tools/issues/1082)]
* Trigger AWS tests via Tower API [[#1160](https://github.com/nf-core/tools/pull/1160)]

### General

* Fixed a bug in the Docker image build for tools that failed due to an extra hyphen. [[#1069](https://github.com/nf-core/tools/pull/1069)]
* Regular release sync fix - this time it was to do with JSON serialisation [[#1072](https://github.com/nf-core/tools/pull/1072)]
* Fixed bug in schema validation that ignores upper/lower-case typos in parameters [[#1087](https://github.com/nf-core/tools/issues/1087)]
* Bugfix: Download should use path relative to workflow for configs
* Remove lint checks for files related to conda and docker as not needed anymore for DSL2
* Removed `params_used` lint check because of incompatibility with DSL2
* Added`modules bump-versions` command to `README.md`
* Update docs for v2.0 release

### Modules

* Update comment style of modules `functions.nf` template file [[#1076](https://github.com/nf-core/tools/issues/1076)]
* Changed working directory to temporary directory for `nf-core modules create-test-yml` [[#908](https://github.com/nf-core/tools/issues/908)]
* Use Biocontainers API instead of quayi.io API for `nf-core modules create` [[#875](https://github.com/nf-core/tools/issues/875)]
* Update `nf-core modules install` to handle different versions of modules  [#1116](https://github.com/nf-core/tools/pull/1116)
* Added `nf-core modules bump-versions` command to update all versions in the `nf-core/modules` repository [[#1123](https://github.com/nf-core/tools/issues/1123)]
* Updated `nf-core modules lint` to check whether a `git_sha` exists in the `modules.json` file or whether a new version is available [[#1114](https://github.com/nf-core/tools/issues/1114)]
* Refactored `nf-core modules` command into one file per command [#1124](https://github.com/nf-core/tools/pull/1124)
* Updated `nf-core modules remove` to also remove entry in `modules.json` file ([#1115](https://github.com/nf-core/tools/issues/1115))
* Bugfix: Interactive prompt for `nf-core modules install` was receiving too few arguments
* Added progress bar to creation of 'modules.json'
* Updated `nf-core modules list` to show versions of local modules
* Improved exit behavior by replacing `sys.exit` with exceptions
* Updated `nf-core modules remove` to remove module entry in `modules.json` if module directory is missing
* Create extra tempdir as work directory for `nf-core modules create-test-yml` to avoid adding the temporary files to the `test.yml`
* Refactored passing of command line arguments to `nf-core` commands and subcommands ([#1139](https://github.com/nf-core/tools/issues/1139), [#1140](https://github.com/nf-core/tools/issues/1140))
* Check for `modules.json` for entries of modules that are not actually installed in the pipeline [[#1141](https://github.com/nf-core/tools/issues/1141)]
* Added `<keywords>` argument to `nf-core modules list` for filtering the listed modules. ([#1139](https://github.com/nf-core/tools/issues/1139)
* Added support for a `bump-versions` configuration file [[#1142](https://github.com/nf-core/tools/issues/1142)]
* Fixed `nf-core modules create-test-yml` so it doesn't break when the output directory is supplied [[#1148](https://github.com/nf-core/tools/issues/1148)]
* Updated `nf-core modules lint` to work with new directory structure [[#1159](https://github.com/nf-core/tools/issues/1159)]
* Updated `nf-core modules install` and `modules.json` to work with new directory structure ([#1159](https://github.com/nf-core/tools/issues/1159))
* Updated `nf-core modules remove` to work with new directory structure [[#1159](https://github.com/nf-core/tools/issues/1159)]
* Restructured code and removed old table style in `nf-core modules list`
* Fixed bug causing `modules.json` creation to loop indefinitly
* Added `--all` flag to `nf-core modules install`
* Added `remote` and `local` subcommands to `nf-core modules list`
* Fix bug due to restructuring in modules template
* Added checks for verifying that the remote repository is well formed
* Added checks to `ModulesCommand` for verifying validity of remote repositories
* Misc. changes to `modules install`: check that module exist in remote, `--all` is has `--latest` by default.

#### Sync

* Don't set the default value to `"null"` when a parameter is initialised as `null` in the config [[#1074](https://github.com/nf-core/tools/pull/1074)]

#### Tests

* Added a test for the `version_consistency` lint check
* Refactored modules tests into separate files, and removed direct comparisons with number of tests in `lint` tests ([#1158](https://github.com/nf-core/tools/issues/1158))

## [v1.14 - Brass Chicken :chicken:](https://github.com/nf-core/tools/releases/tag/1.14) - [2021-05-11]

### Template

* Add the implicit workflow declaration to `main.nf` DSL2 template [[#1056](https://github.com/nf-core/tools/issues/1056)]
* Fixed an issue regarding explicit disabling of unused container engines [[#972](https://github.com/nf-core/tools/pull/972)]
* Removed trailing slash from `params.igenomes_base` to yield valid s3 paths (previous paths work with Nextflow but not aws cli)
* Added a timestamp to the trace + timetime + report + dag filenames to fix overwrite issue on AWS
* Rewrite the `params_summary_log()` function to properly ignore unset params and have nicer formatting [[#971](https://github.com/nf-core/tools/issues/971)]
* Fix overly strict `--max_time` formatting regex in template schema [[#973](https://github.com/nf-core/tools/issues/973)]
* Convert `d` to `day` in the `cleanParameters` function to make Duration objects like `2d` pass the validation [[#858](https://github.com/nf-core/tools/issues/858)]
* Added nextflow version to quick start section and adjusted `nf-core bump-version` [[#1032](https://github.com/nf-core/tools/issues/1032)]
* Use latest stable Nextflow version `21.04.0` for CI tests instead of the `-edge` release

### Download

* Fix bug in `nf-core download` where image names were getting a hyphen in `nf-core` which was breaking things.
* Extensive new interactive prompts for all command line flags [[#1027](https://github.com/nf-core/tools/issues/1027)]
    * It is now recommended to run `nf-core download` without any cli options and follow prompts (though flags can be used to run non-interactively if you wish)
* New helper code to set `$NXF_SINGULARITY_CACHEDIR` and add to `.bashrc` if desired [[#1027](https://github.com/nf-core/tools/issues/1027)]

### Launch

* Strip values from `nf-core launch` web response which are `False` and have no default in the schema [[#976](https://github.com/nf-core/tools/issues/976)]
* Improve API caching code when polling the website, fixes noisy log message when waiting for a response [[#1029](https://github.com/nf-core/tools/issues/1029)]
* New interactive prompts for pipeline name [[#1027](https://github.com/nf-core/tools/issues/1027)]

### Modules

* Added `tool_name_underscore` to the module template to allow TOOL_SUBTOOL in `main.nf` [[#1011](https://github.com/nf-core/tools/issues/1011)]
* Added `--conda-name` flag to `nf-core modules create` command to allow sidestepping questionary [[#988](https://github.com/nf-core/tools/issues/988)]
* Extended `nf-core modules lint` functionality to check tags in `test.yml` and to look for a entry in the `pytest_software.yml` file
* Update `modules` commands to use new test tag format `tool/subtool`
* New modules lint test comparing the `functions.nf` file to the template version
* Modules installed from alternative sources are put in folders based on the name of the source repository

### Linting

* Fix bug in nf-core lint config skipping for the `nextflow_config` test [[#1019](https://github.com/nf-core/tools/issues/1019)]
* New `-k`/`--key` cli option for `nf-core lint` to allow you to run only named lint tests, for faster local debugging
* Merge markers lint test - ignore binary files, allow config to ignore specific files [[#1040](https://github.com/nf-core/tools/pull/1040)]
* New lint test to check if all defined pipeline parameters are mentioned in `main.nf` [[#1038](https://github.com/nf-core/tools/issues/1038)]
* Added fix to remove warnings about params that get converted from camelCase to camel-case [[#1035](https://github.com/nf-core/tools/issues/1035)]
* Added pipeline schema lint checks for missing parameter description and parameters outside of groups [[#1017](https://github.com/nf-core/tools/issues/1017)]

### General

* Try to fix the fix for the automated sync when we submit too many PRs at once [[#970](https://github.com/nf-core/tools/issues/970)]
* Rewrite how the tools documentation is deployed to the website, to allow multiple versions
* Created new Docker image for the tools cli package - see installation docs for details [[#917](https://github.com/nf-core/tools/issues/917)]
* Ignore permission errors for setting up requests cache directories to allow starting with an invalid or read-only `HOME` directory

## [v1.13.3 - Copper Crocodile Resurrection :crocodile:](https://github.com/nf-core/tools/releases/tag/1.13.2) - [2021-03-24]

* Running tests twice with `nf-core modules create-test-yml` to catch unreproducible md5 sums [[#890](https://github.com/nf-core/tools/issues/890)]
* Fix sync error again where the Nextflow edge release needs to be used for some pipelines
* Fix bug with `nf-core lint --release` (`NameError: name 'os' is not defined`)
* Added linebreak to linting comment so that markdown header renders on PR comment properly
* `nf-core modules create` command - if no bioconda package is found, prompt user for a different bioconda package name
* Updated module template `main.nf` with new test data paths

## [v1.13.2 - Copper Crocodile CPR :crocodile: :face_with_head_bandage:](https://github.com/nf-core/tools/releases/tag/1.13.2) - [2021-03-23]

* Make module template pass the EC linter [[#953](https://github.com/nf-core/tools/pull/953)]
* Added better logging message if a user doesn't specificy the directory correctly with `nf-core modules` commands [[#942](https://github.com/nf-core/tools/pull/942)]
* Fixed parameter validation bug caused by JSONObject [[#937](https://github.com/nf-core/tools/issues/937)]
* Fixed template creation error regarding file permissions [[#932](https://github.com/nf-core/tools/issues/932)]
* Split the `create-lint-wf` tests up into separate steps in GitHub Actions to make the CI results easier to read
* Added automated PR comments to the Markdown, YAML and Python lint CI tests to explain failures (tools and pipeline template)
* Make `nf-core lint` summary table borders coloured according to overall pass / fail status
* Attempted a fix for the automated sync when we submit too many PRs at once [[#911](https://github.com/nf-core/tools/issues/911)]

## [v1.13.1 - Copper Crocodile Patch :crocodile: :pirate_flag:](https://github.com/nf-core/tools/releases/tag/1.13.1) - [2021-03-19]

* Fixed bug in pipeline linting markdown output that gets posted to PR comments [[#914]](https://github.com/nf-core/tools/issues/914)
* Made text for the PR branch CI check less verbose with a TLDR in bold at the top
* A number of minor tweaks to the new `nf-core modules lint` code

## [v1.13 - Copper Crocodile](https://github.com/nf-core/tools/releases/tag/1.13) - [2021-03-18]

### Template

* **Major new feature** - Validation of pipeline parameters [[#426]](https://github.com/nf-core/tools/issues/426)
    * The addition runs as soon as the pipeline launches and checks the pipeline input parameters two main things:
        * No parameters are supplied that share a name with core Nextflow options (eg. `--resume` instead of `-resume`)
        * Supplied parameters validate against the pipeline JSON schema (eg. correct variable types, required values)
    * If either parameter validation fails or the pipeline has errors, a warning is given about any unexpected parameters found which are not described in the pipeline schema.
    * This behaviour can be disabled by using `--validate_params false`
* Added profiles to support the [Charliecloud](https://hpc.github.io/charliecloud/) and [Shifter](https://nersc.gitlab.io/development/shifter/how-to-use/) container engines [[#824](https://github.com/nf-core/tools/issues/824)]
    * Note that Charliecloud requires Nextflow version `v21.03.0-edge` or later.
* Profiles for container engines now explicitly _disable_ all other engines [[#867](https://github.com/nf-core/tools/issues/867)]
* Fixed typo in nf-core-lint CI that prevented the markdown summary from being automatically posted on PRs as a comment.
* Changed default for `--input` from `data/*{1,2}.fastq.gz` to `null`, as this is now validated by the schema as a required value.
* Removed support for `--name` parameter for custom run names.
    * The same functionality for MultiQC still exists with the core Nextflow `-name` option.
* Added to template docs about how to identify process name for resource customisation
* The parameters `--max_memory` and `--max_time` are now validated against a regular expression [[#793](https://github.com/nf-core/tools/issues/793)]
    * Must be written in the format `123.GB` / `456.h` with any of the prefixes listed in the [Nextflow docs](https://www.nextflow.io/docs/latest/process.html#memory)
    * Bare numbers no longer allowed, avoiding people from trying to specify GB and actually specifying bytes.
* Switched from cookiecutter to Jinja2 [[#880]](https://github.com/nf-core/tools/pull/880)
* Finally dropped the wonderful [cookiecutter](https://github.com/cookiecutter/cookiecutter) library that was behind the first pipeline template that led to nf-core [[#880](https://github.com/nf-core/tools/pull/880)]
    * Now rendering templates directly using [Jinja](https://jinja.palletsprojects.com/), which is what cookiecutter was doing anyway

### Modules

Initial addition of a number of new helper commands for working with DSL2 modules:

* `modules list` - List available modules
* `modules install` - Install a module from nf-core/modules
* `modules remove` - Remove a module from a pipeline
* `modules create` - Create a module from the template
* `modules create-test-yml` - Create the `test.yml` file for a module with md5 sums, tags, commands and names added
* `modules lint` - Check a module against nf-core guidelines

You can read more about each of these commands in the main tools documentation (see `README.md` or <https://nf-co.re/tools>)

### Tools helper code

* Fixed some bugs in the command line interface for `nf-core launch` and improved formatting [[#829](https://github.com/nf-core/tools/pull/829)]
* New functionality for `nf-core download` to make it compatible with DSL2 pipelines [[#832](https://github.com/nf-core/tools/pull/832)]
    * Singularity images in module files are now discovered and fetched
    * Direct downloads of Singularity images in python allowed (much faster than running `singularity pull`)
    * Downloads now work with `$NXF_SINGULARITY_CACHEDIR` so that pipelines sharing containers have efficient downloads
* Changed behaviour of `nf-core sync` command [[#787](https://github.com/nf-core/tools/issues/787)]
    * Instead of opening or updating a PR from `TEMPLATE` directly to `dev`, a new branch is now created from `TEMPLATE` and a PR opened from this to `dev`.
    * This is to make it easier to fix merge conflicts without accidentally bringing the entire pipeline history back into the `TEMPLATE` branch (which makes subsequent sync merges much more difficult)

### Linting

* Major refactor and rewrite of pipieline linting code
    * Much better code organisation and maintainability
    * New automatically generated documentation using Sphinx
    * Numerous new tests and functions, removal of some unnecessary tests
* Added lint check for merge markers [[#321]](https://github.com/nf-core/tools/issues/321)
* Added new option `--fix` to automatically correct some problems detected by linting
* Added validation of default params to `nf-core schema lint` [[#823](https://github.com/nf-core/tools/issues/823)]
* Added schema validation of GitHub action workflows to lint function [[#795](https://github.com/nf-core/tools/issues/795)]
* Fixed bug in schema title and description validation
* Added second progress bar for conda dependencies lint check, as it can be slow [[#299](https://github.com/nf-core/tools/issues/299)]
* Added new lint test to check files that should be unchanged from the pipeline.
* Added the possibility to ignore lint tests using a `nf-core-lint.yml` config file [[#809](https://github.com/nf-core/tools/pull/809)]

## [v1.12.1 - Silver Dolphin](https://github.com/nf-core/tools/releases/tag/1.12.1) - [2020-12-03]

### Template

* Finished switch from `$baseDir` to `$projectDir` in `iGenomes.conf` and `main.nf`
    * Main fix is for `smail_fields` which was a bug introduced in the previous release. Sorry about that!
* Ported a number of small content tweaks from nf-core/eager to the template [[#786](https://github.com/nf-core/tools/issues/786)]
    * Better contributing documentation, more placeholders in documentation files, more relaxed markdownlint exceptions for certain HTML tags, more content for the PR and issue templates.

### Tools helper code

* Pipeline schema: make parameters of type `range` to `number`. [[#738](https://github.com/nf-core/tools/issues/738)]
* Respect `$NXF_HOME` when looking for pipelines with `nf-core list` [[#798](https://github.com/nf-core/tools/issues/798)]
* Swapped PyInquirer with questionary for command line questions in `launch.py` [[#726](https://github.com/nf-core/tools/issues/726)]
    * This should fix conda installation issues that some people had been hitting
    * The change also allows other improvements to the UI
* Fix linting crash when a file deleted but not yet staged in git [[#796](https://github.com/nf-core/tools/issues/796)]

## [v1.12 - Mercury Weasel](https://github.com/nf-core/tools/releases/tag/1.12) - [2020-11-19]

### Tools helper code

* Updated `nf_core` documentation generator for building [https://nf-co.re/tools-docs/](https://nf-co.re/tools-docs/)

### Template

* Make CI comments work with PRs from forks [[#765](https://github.com/nf-core/tools/issues/765)]
    * Branch protection and linting results should now show on all PRs
* Updated GitHub issue templates, which had stopped working
* Refactored GitHub Actions so that the AWS full-scale tests are triggered after docker build is finished
    * DockerHub push workflow split into two - one for dev, one for releases
* Updated actions to no longer use `set-env` which is now depreciating [[#739](https://github.com/nf-core/tools/issues/739)]
* Added config import for `test_full` in `nextflow.config`
* Switched depreciated `$baseDir` to `$projectDir`
* Updated minimum Nextflow version to `20.04.10`
* Make Nextflow installation less verbose in GitHub Actions [[#780](https://github.com/nf-core/tools/pull/780)]

### Linting

* Updated code to display colours in GitHub Actions log output
* Allow tests to pass with `dev` version of nf-core/tools (previous failure due to base image version)
* Lint code no longer tries to post GitHub PR comments. This is now done in a GitHub Action only.

## [v1.11 - Iron Tiger](https://github.com/nf-core/tools/releases/tag/1.11) - [2020-10-27]

### Template

* Fix command error in `awstest.yml` GitHub Action workflow.
* Allow manual triggering of AWS test GitHub Action workflows.
* Remove TODO item, which was proposing the usage of additional files beside `usage.md` and `output.md` for documentation.
* Added a Podman profile, which enables Podman as container.
* Updated linting for GitHub actions AWS tests workflows.

### Linting

* Made a base-level `Dockerfile` a warning instead of failure
* Added a lint failure if the old `bin/markdown_to_html.r` script is found
* Update `rich` package dependency and use new markup escaping to change `[[!]]` back to `[!]` again

### Other

* Pipeline sync - fetch full repo when checking out before sync
* Sync - Add GitHub actions manual trigger option

## [v1.10.2 - Copper Camel _(brought back from the dead)_](https://github.com/nf-core/tools/releases/tag/1.10.2) - [2020-07-31]

Second patch release to address some small errors discovered in the pipeline template.
Apologies for the inconvenience.

* Fix syntax error in `/push_dockerhub.yml` GitHub Action workflow
* Change `params.readPaths` -> `params.input_paths` in `test_full.config`
* Check results when posting the lint results as a GitHub comment
    * This feature is unfortunately not possible when making PRs from forks outside of the nf-core organisation for now.
* More major refactoring of the automated pipeline sync
    * New GitHub Actions matrix parallelisation of sync jobs across pipelines [[#673](https://github.com/nf-core/tools/issues/673)]
    * Removed the `--all` behaviour from `nf-core sync` as we no longer need it
    * Sync now uses a new list of pipelines on the website which does not include archived pipelines [[#712](https://github.com/nf-core/tools/issues/712)]
    * When making a PR it checks if a PR already exists - if so it updates it [[#710](https://github.com/nf-core/tools/issues/710)]
    * More tests and code refactoring for more stable code. Hopefully fixes 404 error [[#711](https://github.com/nf-core/tools/issues/711)]

## [v1.10.1 - Copper Camel _(patch)_](https://github.com/nf-core/tools/releases/tag/1.10.1) - [2020-07-30]

Patch release to fix the automatic template synchronisation, which failed in the v1.10 release.

* Improved logging: `nf-core --log-file log.txt` now saves a verbose log to disk.
* nf-core/tools GitHub Actions pipeline sync now uploads verbose log as an artifact.
* Sync - fixed several minor bugs, made logging less verbose.
* Python Rich library updated to `>=4.2.1`
* Hopefully fix git config for pipeline sync so that commit comes from @nf-core-bot
* Fix sync auto-PR text indentation so that it doesn't all show as code
* Added explicit flag `--show-passed` for `nf-core lint` instead of taking logging verbosity

## [v1.10 - Copper Camel](https://github.com/nf-core/tools/releases/tag/1.10) - [2020-07-30]

### Pipeline schema

This release of nf-core/tools introduces a major change / new feature: pipeline schema.
These are [JSON Schema](https://json-schema.org/) files that describe all of the parameters for a given
pipeline with their ID, a description, a longer help text, an optional default value, a variable _type_
(eg. `string` or `boolean`) and more.

The files will be used in a number of places:

* Automatic validation of supplied parameters when running pipelines
    * Pipeline execution can be immediately stopped if a required `param` is missing,
    or does not conform to the patterns / allowed values in the schema.
* Generation of pipeline command-line help
    * Running `nextflow run <pipeline> --help` will use the schema to generate a help text automatically
* Building online documentation on the [nf-core website](https://nf-co.re)
* Integration with 3rd party graphical user interfaces

To support these new schema files, nf-core/tools now comes with a new set of commands: `nf-core schema`.

* Pipeline schema can be generated or updated using `nf-core schema build` - this takes the parameters from
  the pipeline config file and prompts the developer for any mismatch between schema and pipeline.
    * Once a skeleton Schema file has been built, the command makes use of a new nf-core website tool to provide
    a user friendly graphical interface for developers to add content to their schema: [https://nf-co.re/pipeline_schema_builder](https://nf-co.re/pipeline_schema_builder)
* Pipelines will be automatically tested for valid schema that describe all pipeline parameters using the
  `nf-core schema lint` command (also included as part of the main `nf-core lint` command).
* Users can validate their set of pipeline inputs using the `nf-core schema validate` command.

In addition to the new schema commands, the `nf-core launch` command has been completely rewritten from
scratch to make use of the new pipeline schema. This command can use either an interactive command-line
prompt or a rich web interface to help users set parameters for a pipeline run.

The parameter descriptions and help text are fully used and embedded into the launch interfaces to make
this process as user-friendly as possible. We hope that it's particularly well suited to those new to nf-core.

Whilst we appreciate that this new feature will add a little work for pipeline developers, we're excited at
the possibilities that it brings. If you have any feedback or suggestions, please let us know either here on
GitHub or on the nf-core [`#json-schema` Slack channel](https://nfcore.slack.com/channels/json-schema).

### Python code formatting

We have adopted the use of the [Black Python code formatter](https://black.readthedocs.io/en/stable/).
This ensures a harmonised code formatting style throughout the package, from all contributors.
If you are editing any Python code in nf-core/tools you must now pass the files through Black when
making a pull-request. See [`.github/CONTRIBUTING.md`](.github/CONTRIBUTING.md) for details.

### Template

* Add `--publish_dir_mode` parameter [#585](https://github.com/nf-core/tools/issues/585)
* Isolate R library paths to those in container [#541](https://github.com/nf-core/tools/issues/541)
* Added new style of pipeline parameters JSON schema to pipeline template
* Add ability to attach MultiQC reports to completion emails when using `mail`
* Update `output.md` and add in 'Pipeline information' section describing standard NF and pipeline reporting.
* Build Docker image using GitHub Actions, then push to Docker Hub (instead of building on Docker Hub)
* Add Slack channel badge in pipeline README
* Allow multiple container tags in `ci.yml` if performing multiple tests in parallel
* Add AWS CI tests and full tests GitHub Actions workflows
* Update AWS CI tests and full tests secrets names
* Added `macs_gsize` for danRer10, based on [this post](https://biostar.galaxyproject.org/p/18272/)
* Add information about config files used for workflow execution (`workflow.configFiles`) to summary
* Fix `markdown_to_html.py` to work with Python 2 and 3.
* Change `params.reads` -> `params.input`
* Adding TODOs and MultiQC process in DSL2 template
* Change `params.readPaths` -> `params.input_paths`
* Added a `.github/.dockstore.yml` config file for automatic workflow registration with [dockstore.org](https://dockstore.org/)

### Linting

* Refactored PR branch tests to be a little clearer.
* Linting error docs explain how to add an additional branch protecton rule to the `branch.yml` GitHub Actions workflow.
* Adapted linting docs to the new PR branch tests.
* Failure for missing the readme bioconda badge is now a warn, in case this badge is not relevant
* Added test for template `{{ cookiecutter.var }}` placeholders
* Fix failure when providing version along with build id for Conda packages
* New `--json` and `--markdown` options to print lint results to JSON / markdown files
* Linting code now automatically posts warning / failing results to GitHub PRs as a comment if it can
* Added AWS GitHub Actions workflows linting
* Fail if `params.input` isn't defined.
* Beautiful new progress bar to look at whilst linting is running and awesome new formatted output on the command line :heart_eyes:
    * All made using the excellent [`rich` python library](https://github.com/willmcgugan/rich) - check it out!
* Tests looking for `TODO` strings should now ignore editor backup files. [#477](https://github.com/nf-core/tools/issues/477)

### nf-core/tools Continuous Integration

* Added CI test to check for PRs against `master` in tools repo
* CI PR branch tests fixed & now automatically add a comment on the PR if failing, explaining what is wrong
* Move some of the issue and PR templates into HTML `<!-- comments -->` so that they don't show in issues / PRs

### Other

* Describe alternative installation method via conda with `conda env create`
* nf-core/tools version number now printed underneath header artwork
* Bumped Conda version shipped with nfcore/base to 4.8.2
* Added log message when creating new pipelines that people should talk to the community about their plans
* Fixed 'on completion' emails sent using the `mail` command not containing body text.
* Improved command-line help text for nf-core/tools
* `nf-core list` now hides archived pipelines unless `--show_archived` flag is set
* Command line tools now checks if there is a new version of nf-core/tools available
    * Disable this by setting the environment variable `NFCORE_NO_VERSION_CHECK`, eg. `export NFCORE_NO_VERSION_CHECK=1`
* Better command-line output formatting of nearly all `nf-core` commands using [`rich`](https://github.com/willmcgugan/rich)

## [v1.9 - Platinum Pigeon](https://github.com/nf-core/tools/releases/tag/1.9) - [2020-02-20]

### Continuous integration

* Travis CI tests are now deprecated in favor of GitHub Actions within the pipeline template.
    * `nf-core bump-version` support has been removed for `.travis.yml`
    * `nf-core lint` now fails if a `.travis.yml` file is found
* Ported nf-core/tools Travis CI automation to GitHub Actions.
* Fixed the build for the nf-core/tools API documentation on the website

### Template

* Rewrote the documentation markdown > HTML conversion in Python instead of R
* Fixed rendering of images in output documentation [#391](https://github.com/nf-core/tools/issues/391)
* Removed the requirement for R in the conda environment
* Make `params.multiqc_config` give an _additional_ MultiQC config file instead of replacing the one that ships with the pipeline
* Ignore only `tests/` and `testing/` directories in `.gitignore` to avoid ignoring `test.config` configuration file
* Rephrase docs to promote usage of containers over Conda to ensure reproducibility
* Stage the workflow summary YAML file within MultiQC work directory

### Linting

* Removed linting for CircleCI
* Allow any one of `params.reads` or `params.input` or `params.design` before warning
* Added whitespace padding to lint error URLs
* Improved documentation for lint errors
* Allow either `>=` or `!>=` in nextflow version checks (the latter exits with an error instead of just warning) [#506](https://github.com/nf-core/tools/issues/506)
* Check that `manifest.version` ends in `dev` and throw a warning if not
    * If running with `--release` check the opposite and fail if not
* Tidied up error messages and syntax for linting GitHub actions branch tests
* Add YAML validator
* Don't print test results if we have a critical error

### Other

* Fix automatic synchronisation of the template after releases of nf-core/tools
* Improve documentation for installing `nf-core/tools`
* Replace preprint by the new nf-core publication in Nature Biotechnology :champagne:
* Use `stderr` instead of `stdout` for header artwork
* Tolerate unexpected output from `nextflow config` command
* Add social preview image
* Added a [release checklist](.github/RELEASE_CHECKLIST.md) for the tools repo

## [v1.8 - Black Sheep](https://github.com/nf-core/tools/releases/tag/1.8) - [2020-01-27]

### Continuous integration

* GitHub Actions CI workflows are now included in the template pipeline
    * Please update these files to match the existing tests that you have in `.travis.yml`
* Travis CI tests will be deprecated from the next `tools` release
* Linting will generate a warning if GitHub Actions workflows do not exist and if applicable to remove Travis CI workflow file i.e. `.travis.yml`.

### Tools helper code

* Refactored the template synchronisation code to be part of the main nf-core tool
* `nf-core bump-version` now also bumps the version string of the exported conda environment in the Dockerfile
* Updated Blacklist of synced pipelines
* Ignore pre-releases in `nf-core list`
* Updated documentation for `nf-core download`
* Fixed typo in `nf-core launch` final command
* Handle missing pipeline descriptions in `nf-core list`
* Migrate tools package CI to GitHub Actions

### Linting

* Adjusted linting to enable `patch` branches from being tested
* Warn if GitHub Actions workflows do not exist, warn if `.travis.yml` and circleCI are there
* Lint for `Singularity` file and raise error if found [#458](https://github.com/nf-core/tools/issues/458)
* Added linting of GitHub Actions workflows `linting.yml`, `ci.yml` and `branch.yml`
* Warn if pipeline name contains upper case letters or non alphabetical characters [#85](https://github.com/nf-core/tools/issues/85)
* Make CI tests of lint code pass for releases

### Template pipeline

* Fixed incorrect paths in iGenomes config as described in issue [#418](https://github.com/nf-core/tools/issues/418)
* Fixed incorrect usage of non-existent parameter in the template [#446](https://github.com/nf-core/tools/issues/446)
* Add UCSC genomes to `igenomes.config` and add paths to all genome indices
* Change `maxMultiqcEmailFileSize` parameter to `max_multiqc_email_size`
* Export conda environment in Docker file [#349](https://github.com/nf-core/tools/issues/349)
* Change remaining parameters from `camelCase` to `snake_case` [#39](https://github.com/nf-core/hic/issues/39)
    * `--singleEnd` to `--single_end`
    * `--igenomesIgnore` to `--igenomes_ignore`
    * Having the old camelCase versions of these will now throw an error
* Add `autoMounts=true` to default singularity profile
* Add in `markdownlint` checks that were being ignored by default
* Disable ansi logging in the travis CI tests
* Move `params`section from `base.config` to `nextflow.config`
* Use `env` scope to export `PYTHONNOUSERSITE` in `nextflow.config` to prevent conflicts with host Python environment
* Bump minimum Nextflow version to `19.10.0` - required to properly use `env` scope in `nextflow.config`
* Added support for nf-tower in the travis tests, using public mailbox nf-core@mailinator.com
* Add link to [Keep a Changelog](http://keepachangelog.com/en/1.0.0/) and [Semantic Versioning](http://semver.org/spec/v2.0.0.html) to CHANGELOG
* Adjusted `.travis.yml` checks to allow for `patch` branches to be tested
* Add Python 3.7 dependency to the `environment.yml` file
* Remove `awsbatch` profile cf [nf-core/configs#71](https://github.com/nf-core/configs/pull/71)
* Make `scrape_software_versions.py` compatible with Python3 to enable miniconda3 in    [base image PR](https://github.com/nf-core/tools/pull/462)
* Add GitHub Actions workflows and respective linting
* Add `NXF_ANSI_LOG` as global environment variable to template GitHub Actions CI workflow
* Fixed global environment variable in GitHub Actions CI workflow
* Add `--awscli` parameter
* Add `README.txt` path for genomes in `igenomes.config` [nf-core/atacseq#75](https://github.com/nf-core/atacseq/issues/75)
* Fix buggy ANSI codes in pipeline summary log messages
* Add a `TODO` line in the new GitHub Actions CI test files

### Base Docker image

* Use miniconda3 instead of miniconda for a Python 3k base environment
    * If you still need Python 2 for your pipeline, add `conda-forge::python=2.7.4` to the dependencies in your `environment.yml`
* Update conda version to 4.7.12

### Other

* Updated Base Dockerfile to Conda 4.7.10
* Entirely switched from Travis-Ci.org to Travis-Ci.com for template and tools
* Improved core documentation (`-profile`)

## [v1.7 - Titanium Kangaroo](https://github.com/nf-core/tools/releases/tag/1.7) - [2019-10-07]

### Tools helper code

* The tools `create` command now sets up a `TEMPLATE` and a `dev` branch for syncing
* Fixed issue [379](https://github.com/nf-core/tools/issues/379)
* nf-core launch now uses stable parameter schema version 0.1.0
* Check that PR from patch or dev branch is acceptable by linting
* Made code compatible with Python 3.7
* The `download` command now also fetches institutional configs from nf-core/configs
* When listing pipelines, a nicer message is given for the rare case of a detached `HEAD` ref in a locally pulled pipeline. [#297](https://github.com/nf-core/tools/issues/297)
* The `download` command can now compress files into a single archive.
* `nf-core create` now fetches a logo for the pipeline from the nf-core website
* The readme should now be rendered properly on PyPI.

### Syncing

* Can now sync a targeted pipeline via command-line
* Updated Blacklist of synced pipelines
* Removed `chipseq` from Blacklist of synced pipelines
* Fixed issue [#314](https://github.com/nf-core/tools/issues/314)

### Linting

* If the container slug does not contain the nf-core organisation (for example during development on a fork), linting will raise a warning, and an error with release mode on

### Template pipeline

* Add new code for Travis CI to allow PRs from patch branches too
* Fix small typo in central readme of tools for future releases
* Small code polishing + typo fix in the template main.nf file
* Header ANSI codes no longer print `[2m` to console when using `-with-ansi`
* Switched to yaml.safe_load() to fix PyYAML warning that was thrown because of a possible [exploit](https://github.com/yaml/pyyaml/wiki/PyYAML-yaml.load(input)-Deprecation)
* Add `nf-core` citation
* Add proper `nf-core` logo for tools
* Add `Quick Start` section to main README of template
* Fix [Docker RunOptions](https://github.com/nf-core/tools/pull/351) to get UID and GID set in the template
* `Dockerfile` now specifically uses the proper release tag of the nfcore/base image
* Use [`file`](https://github.com/nf-core/tools/pull/354) instead of `new File`
  to avoid weird behavior such as making an `s3:/` directory locally when using
  an AWS S3 bucket as the `--outdir`.
* Fix workflow.onComplete() message when finishing pipeline
* Update URL for joining the nf-core slack to [https://nf-co.re/join/slack](https://nf-co.re/join/slack)
* Add GitHub Action for CI and Linting
* [Increased default time limit](https://github.com/nf-core/tools/issues/370) to 4h
* Add direct link to the pipeline slack channel in the contribution guidelines
* Add contributions and support heading with links to contribution guidelines and link to the pipeline slack channel in the main README
* Fix Parameters JSON due to new versionized structure
* Added conda-forge::r-markdown=1.1 and conda-forge::r-base=3.6.1 to environment
* Plain-text email template now has nf-core ASCII artwork
* Template configured to use logo fetched from website
* New option `--email_on_fail` which only sends emails if the workflow is not successful
* Add file existence check when checking software versions
* Fixed issue [#165](https://github.com/nf-core/tools/issues/165) - Use `checkIfExists`
* Consistent spacing for `if` statements
* Add sensible resource labels to `base.config`

### Other

* Bump `conda` to 4.6.14 in base nf-core Dockerfile
* Added a Code of Conduct to nf-core/tools, as only the template had this before
* TravisCI tests will now also start for PRs from `patch` branches, [to allow fixing critical issues](https://github.com/nf-core/tools/pull/392) without making a new major release

## [v1.6 - Brass Walrus](https://github.com/nf-core/tools/releases/tag/1.6) - [2020-04-09]

### Syncing

* Code refactoring to make the script more readable
* No travis build failure anymore on sync errors
* More verbose logging

### Template pipeline

* awsbatch `work-dir` checking moved to nextflow itself. Removed unsatisfiable check in main.nf template.
* Fixed markdown linting
* Tools CI testing now runs markdown lint on compiled template pipeline
* Migrated large portions of documentation to the [nf-core website](https://github.com/nf-core/nf-co.re/pull/93)
* Removed Gitter references in `.github/` directories for `tools/` and pipeline template.
* Changed `scrape_software_versions.py` to output `.csv` file
* Added `export_plots` parameter to multiqc config
* Corrected some typos as listed [here](https://github.com/nf-core/tools/issues/348) to Guidelines

### Tools helper code

* Drop [nf-core/rnaseq](https://github.com/nf-core/rnaseq]) from `blacklist.json` to make template sync available
* Updated main help command to sort the subcommands in a more logical order
* Updated readme to describe the new `nf-core launch` command
* Fix bugs in `nf-core download`
    * The _latest_ release is now fetched by default if not specified
    * Downloaded pipeline files are now properly executable.
* Fixed bugs in `nf-core list`
    * Sorting now works again
    * Output is partially coloured (better highlighting out of date pipelines)
    * Improved documentation
* Fixed bugs in `nf-core lint`
    * The order of conda channels is now correct, avoiding occasional erroneous errors that packages weren't found ([#207](https://github.com/nf-core/tools/issues/207))
    * Allow edge versions in nf-core pipelines
* Add reporting of ignored errored process
    * As a solution for [#103](https://github.com/nf-core/tools/issues/103))
* Add Bowtie2 and BWA in iGenome config file template

## [v1.5 - Iron Shark](https://github.com/nf-core/tools/releases/tag/1.5) - [2019-03-13]

### Template pipeline

* Dropped Singularity file
* Summary now logs details of the cluster profile used if from [nf-core/configs](https://github.com/nf-core/configs)
* Dockerhub is used in favor of Singularity Hub for pulling when using the Singularity profile
* Changed default container tag from latest to dev
* Brought the logo to life
* Change the default filenames for the pipeline trace files
* Remote fetch of nf-core/configs profiles fails gracefully if offline
* Remove `params.container` and just directly define `process.container` now
* Completion email now includes MultiQC report if not too big
* `params.genome` is now checked if set, to ensure that it's a valid iGenomes key
* Together with nf-core/configs, helper function now checks hostname and suggests a valid config profile
* `awsbatch` executor requires the `tracedir` not to be set to an `s3` bucket.

### Tools helper code

* New `nf-core launch` command to interactively launch nf-core pipelines from command-line
    * Works with a `parameters.settings.json` file shipped with each pipeline
    * Discovers additional `params` from the pipeline dynamically
* Drop Python 3.4 support
* `nf-core list` now only shows a value for _"is local latest version"_ column if there is a local copy.
* Lint markdown formatting in automated tests
    * Added `markdownlint-cli` for checking Markdown syntax in pipelines and tools repo
* Syncing now reads from a `blacklist.json` in order to exclude pipelines from being synced if necessary.
* Added nf-core tools API description to assist developers with the classes and functions available.
    * Docs are automatically built by Travis CI and updated on the nf-co.re website.
* Introduced test for filtering remote workflows by keyword.
* Build tools python API docs
    * Use Travis job for api doc generation and publish

* `nf-core bump-version` now stops before making changes if the linting fails
* Code test coverage
    * Introduced test for filtering remote workflows by keyword
* Linting updates
    * Now properly searches for conda packages in default channels
    * Now correctly validates version pinning for packages from PyPI
    * Updates for changes to `process.container` definition

### Other

* Bump `conda` to 4.6.7 in base nf-core Dockerfile

## [v1.4 - Tantalum Butterfly](https://github.com/nf-core/tools/releases/tag/1.4) - [2018-12-12]

### Template pipeline

* Institutional custom config profiles moved to github `nf-core/configs`
    * These will now be maintained centrally as opposed to being shipped with the pipelines in `conf/`
    * Load `base.config` by default for all profiles
    * Removed profiles named `standard` and `none`
    * Added parameter `--igenomesIgnore` so `igenomes.config` is not loaded if parameter clashes are observed
    * Added parameter `--custom_config_version` for custom config version control. Can use this parameter to provide commit id for reproducibility. Defaults to `master`
    * Deleted custom configs from template in `conf/` directory i.e. `uzh.config`, `binac.config` and `cfc.config`
* `multiqc_config` and `output_md` are now put into channels instead of using the files directly (see issue [#222](https://github.com/nf-core/tools/issues/222))
* Added `local.md` to cookiecutter template in `docs/configuration/`. This was referenced in `README.md` but not present.
* Major overhaul of docs to add/remove parameters, unify linking of files and added description for providing custom configs where necessary
* Travis: Pull the `dev` tagged docker image for testing
* Removed UPPMAX-specific documentation from the template.

### Tools helper code

* Make Travis CI tests fail on pull requests if the `CHANGELOG.md` file hasn't been updated
* Minor bugfixing in Python code (eg. removing unused import statements)
* Made the web requests caching work on multi-user installations
* Handle exception if nextflow isn't installed
* Linting: Update for Travis: Pull the `dev` tagged docker image for testing

## [v1.3 - Citreous Swordfish](https://github.com/nf-core/tools/releases/tag/1.3) - [2018-11-21]

* `nf-core create` command line interface updated
    * Interactive prompts for required arguments if not given
    * New flag for workflow author
* Updated channel order for bioconda/conda-forge channels in environment.yaml
* Increased code coverage for sub command `create` and `licenses`
* Fixed nasty dependency hell issue between `pytest` and `py` package in Python 3.4.x
* Introduced `.coveragerc` for pytest-cov configuration, which excludes the pipeline template now from being reported
* Fix [189](https://github.com/nf-core/tools/issues/189): Check for given conda and PyPi package dependencies, if their versions exist
* Added profiles for `cfc`,`binac`, `uzh` that can be synced across pipelines
    * Ordering alphabetically for profiles now
* Added `pip install --upgrade pip` to `.travis.yml` to update pip in the Travis CI environment

## [v1.2](https://github.com/nf-core/tools/releases/tag/1.2) - [2018-10-01]

* Updated the `nf-core release` command
    * Now called `nf-core bump-versions` instead
    * New flag `--nextflow` to change the required nextflow version instead
* Template updates
    * Simpler installation of the `nf-core` helper tool, now directly from PyPI
    * Bump minimum nextflow version to `0.32.0` - required for built in `manifest.nextflowVersion` check and access to `workflow.manifest` variables from within nextflow scripts
    * New `withName` syntax for configs
    * Travis tests fail if PRs come against the `master` branch, slightly refactored
    * Improved GitHub contributing instructions and pull request / issue templates
* New lint tests
    * `.travis.yml` test for PRs made against the `master` branch
    * Automatic `--release` option not used if the travis repo is `nf-core/tools`
    * Warnings if depreciated variables `params.version` and `params.nf_required_version` are found
* New `nf-core licences` subcommand to show licence for each conda package in a workflow
* `nf-core list` now has options for sorting pipeline nicely
* Latest version of conda used in nf-core base docker image
* Updated PyPI deployment to  correctly parse the markdown readme (hopefully!)
* New GitHub contributing instructions and pull request template

## [v1.1](https://github.com/nf-core/tools/releases/tag/1.1) - [2018-08-14]

Very large release containing lots of work from the first nf-core hackathon, held in SciLifeLab Stockholm.

* The [Cookiecutter template](https://github.com/nf-core/cookiecutter) has been merged into tools
    * The old repo above has been archived
    * New pipelines are now created using the command `nf-core create`
    * The nf-core template and associated linting are now controlled under the same version system
* Large number of template updates and associated linting changes
    * New simplified cookiecutter variable usage
    * Refactored documentation - simplified and reduced duplication
    * Better `manifest` variables instead of `params` for pipeline name and version
    * New integrated nextflow version checking
    * Updated travis docker pull command to use tagging to allow release tests to pass
    * Reverted Docker and Singularity syntax to use `ENV` hack again
* Improved Python readme parsing for PyPI
* Updated Travis tests to check that the correct `dev` branch is being targeted
* New sync tool to automate pipeline updates
    * Once initial merges are complete, a nf-core bot account will create PRs for future template updates

## [v1.0.1](https://github.com/nf-core/tools/releases/tag/1.0.1) - [2018-07-18]

The version 1.0 of nf-core tools cannot be installed from PyPi. This patch fixes it, by getting rid of the requirements.txt plus declaring the dependent modules in the setup.py directly.

## [v1.0](https://github.com/nf-core/tools/releases/tag/1.0) - [2018-06-12]

Initial release of the nf-core helper tools package. Currently includes four subcommands:

* `nf-core list`: List nf-core pipelines with local info
* `nf-core download`: Download a pipeline and singularity container
* `nf-core lint`: Check pipeline against nf-core guidelines
* `nf-core release`: Update nf-core pipeline version number<|MERGE_RESOLUTION|>--- conflicted
+++ resolved
@@ -87,9 +87,6 @@
 ### Modules
 
 * Fixed typo in `module_utils.py`.
-<<<<<<< HEAD
-* Added modules ignored table to `nf-core modules bump-versions`. ([#1234](https://github.com/nf-core/tools/issues/1234))
-=======
 * Fixed failing lint test when process section was missing from module. Also added the local failing tests to the warned section of the output table. ([#1235](https://github.com/nf-core/tools/issues/1235))
 * Added `--diff` flag to `nf-core modules update` which shows the diff between the installed files and the versions
 * Update `nf-core modules create` help texts which were not changed with the introduction of the `--dir` flag
@@ -98,7 +95,7 @@
 * Substitute get process/module name custom functions in module `main.nf` using template replacement ([#1284](https://github.com/nf-core/tools/issues/1284))
 * Check test YML file for md5sums corresponding to empty files ([#1302](https://github.com/nf-core/tools/issues/1302))
 * Exit with an error if empty files are found when generating the test YAML file ([#1302](https://github.com/nf-core/tools/issues/1302))
->>>>>>> 2fec373d
+* Added modules ignored table to `nf-core modules bump-versions`. ([#1234](https://github.com/nf-core/tools/issues/1234))
 
 ## [v2.1 - Zinc Zebra](https://github.com/nf-core/tools/releases/tag/2.1) - [2021-07-27]
 
