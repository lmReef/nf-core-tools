--- conflicted
+++ resolved
@@ -17,12 +17,9 @@
 - Add an empty line to `modules.json`, `params.json` and `nextflow-schema.json` when dumping them to avoid prettier errors.
 - Add actions workflow to respond to `@nf-core-bot fix linting` comments on nf-core/tools PRs
 - Linting: Don't allow a `.nf-core.yaml` file, should be `.yml` ([#1515](https://github.com/nf-core/tools/pull/1515)).
-<<<<<<< HEAD
-- Fix bug in modules.json when a module is not updated ([#1518](https://github.com/nf-core/tools/pull/1518))
-=======
 - Remove empty JSON schema definition groups to avoid usage errors ([#1419](https://github.com/nf-core/tools/issues/1419))
 - Print include statement to terminal when `modules install` ([#1520](https://github.com/nf-core/tools/pull/1520))
->>>>>>> 9364e5b0
+- Fix bug in modules.json when a module is not updated ([#1518](https://github.com/nf-core/tools/pull/1518))
 
 ### Modules
 
