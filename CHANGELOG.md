# nf-core/tools: Changelog

## v2.3dev

### Template

* Removed mention of `--singularity_pull_docker_container` in pipeline `README.md`
* Replaced equals with ~ in nf-core headers, to stop false positive unresolved conflict errors when committing with VSCode.
* Add retry strategy for AWS megatests after releasing [nf-core/tower-action v2.2](https://github.com/nf-core/tower-action/releases/tag/v2.2)
<<<<<<< HEAD
* Bumped `nf-core/tower-action` to `v3` and removed `pipeline` and `revision` from the AWS workflows, which were not needed
=======
* Update igenomes path to the `BWAIndex` to fetch the whole `version0.6.0` folder instead of only the `genome.fa` file
* Remove pinned Node version in the GitHub Actions workflows, to fix errors with `markdownlint`
>>>>>>> 224c24d2

## General

* Updated `nf-core download` to work with latest DSL2 syntax for containers ([#1379](https://github.com/nf-core/tools/issues/1379))
* [#1384](https://github.com/nf-core/tools/pull/1384) Adds Gitpod environment and Dockerfile.
    * Adds conda, Nextflow, nf-core, pytest-workflow, mamba, and pip to base Gitpod Docker image.
    * Adds GH action to build and push Gitpod Docker image.
    * Adds Gitpod environment to template.
    * Adds Gitpod environment to tools with auto build of nf-core tool.

### Modules

* Linting a pipeline now fails instead of warning if a local copy of a module does not match the remote ([#1313](https://github.com/nf-core/tools/issues/1313))
* Fixed linting bugs where warning was incorrectly generated for:
    * `Module does not emit software version`
    * `Container versions do not match`
    * `input:` / `output:` not being specified in module
    * Allow for containers from other biocontainers resource as defined [here](https://github.com/nf-core/modules/blob/cde237e7cec07798e5754b72aeca44efe89fc6db/modules/cat/fastq/main.nf#L7-L8)
* Fixed traceback when using `stageAs` syntax as defined [here](https://github.com/nf-core/modules/blob/cde237e7cec07798e5754b72aeca44efe89fc6db/modules/cat/fastq/main.nf#L11)
* Allow conditional process execution from the configuration file ([#1393](https://github.com/nf-core/tools/pull/1393))
* Add linting for when condition([#1397](https://github.com/nf-core/tools/pull/1397))

## [v2.2 - Lead Liger](https://github.com/nf-core/tools/releases/tag/2.2) - [2021-12-14]

### Template

* Update repo logos to utilize [GitHub's `#gh-light/dark-mode-only`](https://docs.github.com/en/github/writing-on-github/getting-started-with-writing-and-formatting-on-github/basic-writing-and-formatting-syntax#specifying-the-theme-an-image-is-shown-to), to switch between logos optimized for light or dark themes. The old repo logos have to be removed (in `docs/images` and `assets/`).
* Deal with authentication with private repositories
* Bump minimun Nextflow version to 21.10.3
* Convert pipeline template to updated Nextflow DSL2 syntax
* Solve circular import when importing `nf_core.modules.lint`
* Disable cache in `nf_core.utils.fetch_wf_config` while performing `test_wf_use_local_configs`.
* Modify software version channel handling to support multiple software version emissions (e.g. from mulled containers), and multiple software versions.
* Update `dumpsoftwareversion` module to correctly report versions with trailing zeros.
* Remove `params.hostnames` from the pipeline template ([#1304](https://github.com/nf-core/tools/issues/1304))
* Update `.gitattributes` to mark installed modules and subworkflows as `linguist-generated` ([#1311](https://github.com/nf-core/tools/issues/1311))
* Adding support for [Julia](https://julialang.org) package environments to `nextflow.config`([#1317](https://github.com/nf-core/tools/pull/1317))
* New YAML issue templates for pipeline bug reports and feature requests, with a much richer interface ([#1165](https://github.com/nf-core/tools/pull/1165))
* Update AWS test GitHub Actions to use v2 of [nf-core/tower-action](https://github.com/nf-core/tower-action)
* Post linting comment even when `linting.yml` fails
* Update `CONTRIBUTION.md` bullets to remove points related to `scrape_software_versions.py`
* Update AWS test to set Nextflow version to 21.10.3

### General

* Made lint check for parameters defaults stricter [[#992](https://github.com/nf-core/tools/issues/992)]
    * Default values in `nextflow.config` must match the defaults given in the schema (anything with `{` in, or in `main.nf` is ignored)
    * Defaults in `nextflow.config` must now match the variable _type_ specified in the schema
    * If you want the parameter to not have a default value, use `null`
    * Strings set to `false` or an empty string in `nextflow.config` will now fail linting
* Bump minimun Nextflow version to 21.10.3
* Changed `questionary` `ask()` to `unsafe_ask()` to not catch `KeyboardInterupts` ([#1237](https://github.com/nf-core/tools/issues/1237))
* Fixed bug in `nf-core launch` due to revisions specified with `-r` not being added to nextflow command. ([#1246](https://github.com/nf-core/tools/issues/1246))
* Update regex in `readme` test of `nf-core lint` to agree with the pipeline template ([#1260](https://github.com/nf-core/tools/issues/1260))
* Update 'fix' message in `nf-core lint` to conform to the current command line options. ([#1259](https://github.com/nf-core/tools/issues/1259))
* Fixed bug in `nf-core list` when `NXF_HOME` is set
* Run CI test used to create and lint/run the pipeline template with minimum and latest edge release of NF ([#1304](https://github.com/nf-core/tools/issues/1304))
* New YAML issue templates for tools bug reports and feature requests, with a much richer interface ([#1165](https://github.com/nf-core/tools/pull/1165))
* Handle synax errors in Nextflow config nicely when running `nf-core schema build` ([#1267](https://github.com/nf-core/tools/pull/1267))
* Erase temporary files and folders while performing Python tests (pytest)
* Remove base `Dockerfile` used for DSL1 pipeline container builds
* Run tests with Python 3.10
* [#1363](https://github.com/nf-core/tools/pull/1363) Fix tools CI workflow nextflow versions.

### Modules

* Fixed typo in `module_utils.py`.
* Fixed failing lint test when process section was missing from module. Also added the local failing tests to the warned section of the output table. ([#1235](https://github.com/nf-core/tools/issues/1235))
* Added `--diff` flag to `nf-core modules update` which shows the diff between the installed files and the versions
* Update `nf-core modules create` help texts which were not changed with the introduction of the `--dir` flag
* Check if README is from modules repo
* Update module template to DSL2 v2.0 (remove `functions.nf` from modules template and updating `main.nf` ([#1289](https://github.com/nf-core/tools/pull/))
* Substitute get process/module name custom functions in module `main.nf` using template replacement ([#1284](https://github.com/nf-core/tools/issues/1284))
* Check test YML file for md5sums corresponding to empty files ([#1302](https://github.com/nf-core/tools/issues/1302))
* Exit with an error if empty files are found when generating the test YAML file ([#1302](https://github.com/nf-core/tools/issues/1302))

## [v2.1 - Zinc Zebra](https://github.com/nf-core/tools/releases/tag/2.1) - [2021-07-27]

### Template

* Correct regex pattern for file names in `nextflow_schema.json`
* Remove `.` from nf-core/tools command examples
* Update Nextflow installation link in pipeline template ([#1201](https://github.com/nf-core/tools/issues/1201))
* Command `hostname` is not portable [[#1212](https://github.com/nf-core/tools/pull/1212)]
* Changed how singularity and docker links are written in template to avoid duplicate links

### General

* Changed names of some flags with `-r` as short options to make the flags more consistent between commands.

### Modules

* Added consistency checks between installed modules and `modules.json` ([#1199](https://github.com/nf-core/tools/issues/1199))
* Added support excluding or specifying version of modules in `.nf-core.yml` when updating with `nf-core modules install --all` ([#1204](https://github.com/nf-core/tools/issues/1204))
* Created `nf-core modules update` and removed updating options from `nf-core modules install`
* Added missing function call to `nf-core lint` ([#1198](https://github.com/nf-core/tools/issues/1198))
* Fix `nf-core lint` not filtering modules test when run with `--key` ([#1203](https://github.com/nf-core/tools/issues/1203))
* Fixed `nf-core modules install` not working when installing from branch with `-b` ([#1218](https://github.com/nf-core/tools/issues/1218))
* Added prompt to choose between updating all modules or named module in  `nf-core modules update`
* Check if modules is installed before trying to update in `nf-core modules update`
* Verify that a commit SHA provided with `--sha` exists for `install/update` commands
* Add new-line to `main.nf` after `bump-versions` command to make ECLint happy

## [v2.0.1 - Palladium Platypus Junior](https://github.com/nf-core/tools/releases/tag/2.0.1) - [2021-07-13]

### Template

* Critical tweak to add `--dir` declaration to `nf-core lint` GitHub Actions `linting.yml` workflow

### General

* Add `--dir` declaration to `nf-core sync` GitHub Actions `sync.yml` workflow

## [v2.0 - Palladium Platypus](https://github.com/nf-core/tools/releases/tag/2.0) - [2021-07-13]

### :warning: Major enhancements & breaking changes

This marks the first Nextflow DSL2-centric release of `tools` which means that some commands won't work in full with DSL1 pipelines anymore. Please use a `v1.x` version of `tools` for such pipelines or better yet join us to improve our DSL2 efforts! Here are the most important changes:

* The pipeline template has been completely re-written in DSL2
* A module template has been added to auto-create best-practice DSL2 modules to speed up development
* A whole suite of commands have been added to streamline the creation, installation, removal, linting and version bumping of DSL2 modules either installed within pipelines or the nf-core/modules repo

### Template

* Move TODO item of `contains:` map in a YAML string [[#1082](https://github.com/nf-core/tools/issues/1082)]
* Trigger AWS tests via Tower API [[#1160](https://github.com/nf-core/tools/pull/1160)]

### General

* Fixed a bug in the Docker image build for tools that failed due to an extra hyphen. [[#1069](https://github.com/nf-core/tools/pull/1069)]
* Regular release sync fix - this time it was to do with JSON serialisation [[#1072](https://github.com/nf-core/tools/pull/1072)]
* Fixed bug in schema validation that ignores upper/lower-case typos in parameters [[#1087](https://github.com/nf-core/tools/issues/1087)]
* Bugfix: Download should use path relative to workflow for configs
* Remove lint checks for files related to conda and docker as not needed anymore for DSL2
* Removed `params_used` lint check because of incompatibility with DSL2
* Added`modules bump-versions` command to `README.md`
* Update docs for v2.0 release

### Modules

* Update comment style of modules `functions.nf` template file [[#1076](https://github.com/nf-core/tools/issues/1076)]
* Changed working directory to temporary directory for `nf-core modules create-test-yml` [[#908](https://github.com/nf-core/tools/issues/908)]
* Use Biocontainers API instead of quayi.io API for `nf-core modules create` [[#875](https://github.com/nf-core/tools/issues/875)]
* Update `nf-core modules install` to handle different versions of modules  [#1116](https://github.com/nf-core/tools/pull/1116)
* Added `nf-core modules bump-versions` command to update all versions in the `nf-core/modules` repository [[#1123](https://github.com/nf-core/tools/issues/1123)]
* Updated `nf-core modules lint` to check whether a `git_sha` exists in the `modules.json` file or whether a new version is available [[#1114](https://github.com/nf-core/tools/issues/1114)]
* Refactored `nf-core modules` command into one file per command [#1124](https://github.com/nf-core/tools/pull/1124)
* Updated `nf-core modules remove` to also remove entry in `modules.json` file ([#1115](https://github.com/nf-core/tools/issues/1115))
* Bugfix: Interactive prompt for `nf-core modules install` was receiving too few arguments
* Added progress bar to creation of 'modules.json'
* Updated `nf-core modules list` to show versions of local modules
* Improved exit behavior by replacing `sys.exit` with exceptions
* Updated `nf-core modules remove` to remove module entry in `modules.json` if module directory is missing
* Create extra tempdir as work directory for `nf-core modules create-test-yml` to avoid adding the temporary files to the `test.yml`
* Refactored passing of command line arguments to `nf-core` commands and subcommands ([#1139](https://github.com/nf-core/tools/issues/1139), [#1140](https://github.com/nf-core/tools/issues/1140))
* Check for `modules.json` for entries of modules that are not actually installed in the pipeline [[#1141](https://github.com/nf-core/tools/issues/1141)]
* Added `<keywords>` argument to `nf-core modules list` for filtering the listed modules. ([#1139](https://github.com/nf-core/tools/issues/1139)
* Added support for a `bump-versions` configuration file [[#1142](https://github.com/nf-core/tools/issues/1142)]
* Fixed `nf-core modules create-test-yml` so it doesn't break when the output directory is supplied [[#1148](https://github.com/nf-core/tools/issues/1148)]
* Updated `nf-core modules lint` to work with new directory structure [[#1159](https://github.com/nf-core/tools/issues/1159)]
* Updated `nf-core modules install` and `modules.json` to work with new directory structure ([#1159](https://github.com/nf-core/tools/issues/1159))
* Updated `nf-core modules remove` to work with new directory structure [[#1159](https://github.com/nf-core/tools/issues/1159)]
* Restructured code and removed old table style in `nf-core modules list`
* Fixed bug causing `modules.json` creation to loop indefinitly
* Added `--all` flag to `nf-core modules install`
* Added `remote` and `local` subcommands to `nf-core modules list`
* Fix bug due to restructuring in modules template
* Added checks for verifying that the remote repository is well formed
* Added checks to `ModulesCommand` for verifying validity of remote repositories
* Misc. changes to `modules install`: check that module exist in remote, `--all` is has `--latest` by default.

#### Sync

* Don't set the default value to `"null"` when a parameter is initialised as `null` in the config [[#1074](https://github.com/nf-core/tools/pull/1074)]

#### Tests

* Added a test for the `version_consistency` lint check
* Refactored modules tests into separate files, and removed direct comparisons with number of tests in `lint` tests ([#1158](https://github.com/nf-core/tools/issues/1158))

## [v1.14 - Brass Chicken :chicken:](https://github.com/nf-core/tools/releases/tag/1.14) - [2021-05-11]

### Template

* Add the implicit workflow declaration to `main.nf` DSL2 template [[#1056](https://github.com/nf-core/tools/issues/1056)]
* Fixed an issue regarding explicit disabling of unused container engines [[#972](https://github.com/nf-core/tools/pull/972)]
* Removed trailing slash from `params.igenomes_base` to yield valid s3 paths (previous paths work with Nextflow but not aws cli)
* Added a timestamp to the trace + timetime + report + dag filenames to fix overwrite issue on AWS
* Rewrite the `params_summary_log()` function to properly ignore unset params and have nicer formatting [[#971](https://github.com/nf-core/tools/issues/971)]
* Fix overly strict `--max_time` formatting regex in template schema [[#973](https://github.com/nf-core/tools/issues/973)]
* Convert `d` to `day` in the `cleanParameters` function to make Duration objects like `2d` pass the validation [[#858](https://github.com/nf-core/tools/issues/858)]
* Added nextflow version to quick start section and adjusted `nf-core bump-version` [[#1032](https://github.com/nf-core/tools/issues/1032)]
* Use latest stable Nextflow version `21.04.0` for CI tests instead of the `-edge` release

### Download

* Fix bug in `nf-core download` where image names were getting a hyphen in `nf-core` which was breaking things.
* Extensive new interactive prompts for all command line flags [[#1027](https://github.com/nf-core/tools/issues/1027)]
    * It is now recommended to run `nf-core download` without any cli options and follow prompts (though flags can be used to run non-interactively if you wish)
* New helper code to set `$NXF_SINGULARITY_CACHEDIR` and add to `.bashrc` if desired [[#1027](https://github.com/nf-core/tools/issues/1027)]

### Launch

* Strip values from `nf-core launch` web response which are `False` and have no default in the schema [[#976](https://github.com/nf-core/tools/issues/976)]
* Improve API caching code when polling the website, fixes noisy log message when waiting for a response [[#1029](https://github.com/nf-core/tools/issues/1029)]
* New interactive prompts for pipeline name [[#1027](https://github.com/nf-core/tools/issues/1027)]

### Modules

* Added `tool_name_underscore` to the module template to allow TOOL_SUBTOOL in `main.nf` [[#1011](https://github.com/nf-core/tools/issues/1011)]
* Added `--conda-name` flag to `nf-core modules create` command to allow sidestepping questionary [[#988](https://github.com/nf-core/tools/issues/988)]
* Extended `nf-core modules lint` functionality to check tags in `test.yml` and to look for a entry in the `pytest_software.yml` file
* Update `modules` commands to use new test tag format `tool/subtool`
* New modules lint test comparing the `functions.nf` file to the template version
* Modules installed from alternative sources are put in folders based on the name of the source repository

### Linting

* Fix bug in nf-core lint config skipping for the `nextflow_config` test [[#1019](https://github.com/nf-core/tools/issues/1019)]
* New `-k`/`--key` cli option for `nf-core lint` to allow you to run only named lint tests, for faster local debugging
* Merge markers lint test - ignore binary files, allow config to ignore specific files [[#1040](https://github.com/nf-core/tools/pull/1040)]
* New lint test to check if all defined pipeline parameters are mentioned in `main.nf` [[#1038](https://github.com/nf-core/tools/issues/1038)]
* Added fix to remove warnings about params that get converted from camelCase to camel-case [[#1035](https://github.com/nf-core/tools/issues/1035)]
* Added pipeline schema lint checks for missing parameter description and parameters outside of groups [[#1017](https://github.com/nf-core/tools/issues/1017)]

### General

* Try to fix the fix for the automated sync when we submit too many PRs at once [[#970](https://github.com/nf-core/tools/issues/970)]
* Rewrite how the tools documentation is deployed to the website, to allow multiple versions
* Created new Docker image for the tools cli package - see installation docs for details [[#917](https://github.com/nf-core/tools/issues/917)]
* Ignore permission errors for setting up requests cache directories to allow starting with an invalid or read-only `HOME` directory

## [v1.13.3 - Copper Crocodile Resurrection :crocodile:](https://github.com/nf-core/tools/releases/tag/1.13.2) - [2021-03-24]

* Running tests twice with `nf-core modules create-test-yml` to catch unreproducible md5 sums [[#890](https://github.com/nf-core/tools/issues/890)]
* Fix sync error again where the Nextflow edge release needs to be used for some pipelines
* Fix bug with `nf-core lint --release` (`NameError: name 'os' is not defined`)
* Added linebreak to linting comment so that markdown header renders on PR comment properly
* `nf-core modules create` command - if no bioconda package is found, prompt user for a different bioconda package name
* Updated module template `main.nf` with new test data paths

## [v1.13.2 - Copper Crocodile CPR :crocodile: :face_with_head_bandage:](https://github.com/nf-core/tools/releases/tag/1.13.2) - [2021-03-23]

* Make module template pass the EC linter [[#953](https://github.com/nf-core/tools/pull/953)]
* Added better logging message if a user doesn't specificy the directory correctly with `nf-core modules` commands [[#942](https://github.com/nf-core/tools/pull/942)]
* Fixed parameter validation bug caused by JSONObject [[#937](https://github.com/nf-core/tools/issues/937)]
* Fixed template creation error regarding file permissions [[#932](https://github.com/nf-core/tools/issues/932)]
* Split the `create-lint-wf` tests up into separate steps in GitHub Actions to make the CI results easier to read
* Added automated PR comments to the Markdown, YAML and Python lint CI tests to explain failures (tools and pipeline template)
* Make `nf-core lint` summary table borders coloured according to overall pass / fail status
* Attempted a fix for the automated sync when we submit too many PRs at once [[#911](https://github.com/nf-core/tools/issues/911)]

## [v1.13.1 - Copper Crocodile Patch :crocodile: :pirate_flag:](https://github.com/nf-core/tools/releases/tag/1.13.1) - [2021-03-19]

* Fixed bug in pipeline linting markdown output that gets posted to PR comments [[#914]](https://github.com/nf-core/tools/issues/914)
* Made text for the PR branch CI check less verbose with a TLDR in bold at the top
* A number of minor tweaks to the new `nf-core modules lint` code

## [v1.13 - Copper Crocodile](https://github.com/nf-core/tools/releases/tag/1.13) - [2021-03-18]

### Template

* **Major new feature** - Validation of pipeline parameters [[#426]](https://github.com/nf-core/tools/issues/426)
    * The addition runs as soon as the pipeline launches and checks the pipeline input parameters two main things:
        * No parameters are supplied that share a name with core Nextflow options (eg. `--resume` instead of `-resume`)
        * Supplied parameters validate against the pipeline JSON schema (eg. correct variable types, required values)
    * If either parameter validation fails or the pipeline has errors, a warning is given about any unexpected parameters found which are not described in the pipeline schema.
    * This behaviour can be disabled by using `--validate_params false`
* Added profiles to support the [Charliecloud](https://hpc.github.io/charliecloud/) and [Shifter](https://nersc.gitlab.io/development/shifter/how-to-use/) container engines [[#824](https://github.com/nf-core/tools/issues/824)]
    * Note that Charliecloud requires Nextflow version `v21.03.0-edge` or later.
* Profiles for container engines now explicitly _disable_ all other engines [[#867](https://github.com/nf-core/tools/issues/867)]
* Fixed typo in nf-core-lint CI that prevented the markdown summary from being automatically posted on PRs as a comment.
* Changed default for `--input` from `data/*{1,2}.fastq.gz` to `null`, as this is now validated by the schema as a required value.
* Removed support for `--name` parameter for custom run names.
    * The same functionality for MultiQC still exists with the core Nextflow `-name` option.
* Added to template docs about how to identify process name for resource customisation
* The parameters `--max_memory` and `--max_time` are now validated against a regular expression [[#793](https://github.com/nf-core/tools/issues/793)]
    * Must be written in the format `123.GB` / `456.h` with any of the prefixes listed in the [Nextflow docs](https://www.nextflow.io/docs/latest/process.html#memory)
    * Bare numbers no longer allowed, avoiding people from trying to specify GB and actually specifying bytes.
* Switched from cookiecutter to Jinja2 [[#880]](https://github.com/nf-core/tools/pull/880)
* Finally dropped the wonderful [cookiecutter](https://github.com/cookiecutter/cookiecutter) library that was behind the first pipeline template that led to nf-core [[#880](https://github.com/nf-core/tools/pull/880)]
    * Now rendering templates directly using [Jinja](https://jinja.palletsprojects.com/), which is what cookiecutter was doing anyway

### Modules

Initial addition of a number of new helper commands for working with DSL2 modules:

* `modules list` - List available modules
* `modules install` - Install a module from nf-core/modules
* `modules remove` - Remove a module from a pipeline
* `modules create` - Create a module from the template
* `modules create-test-yml` - Create the `test.yml` file for a module with md5 sums, tags, commands and names added
* `modules lint` - Check a module against nf-core guidelines

You can read more about each of these commands in the main tools documentation (see `README.md` or <https://nf-co.re/tools>)

### Tools helper code

* Fixed some bugs in the command line interface for `nf-core launch` and improved formatting [[#829](https://github.com/nf-core/tools/pull/829)]
* New functionality for `nf-core download` to make it compatible with DSL2 pipelines [[#832](https://github.com/nf-core/tools/pull/832)]
    * Singularity images in module files are now discovered and fetched
    * Direct downloads of Singularity images in python allowed (much faster than running `singularity pull`)
    * Downloads now work with `$NXF_SINGULARITY_CACHEDIR` so that pipelines sharing containers have efficient downloads
* Changed behaviour of `nf-core sync` command [[#787](https://github.com/nf-core/tools/issues/787)]
    * Instead of opening or updating a PR from `TEMPLATE` directly to `dev`, a new branch is now created from `TEMPLATE` and a PR opened from this to `dev`.
    * This is to make it easier to fix merge conflicts without accidentally bringing the entire pipeline history back into the `TEMPLATE` branch (which makes subsequent sync merges much more difficult)

### Linting

* Major refactor and rewrite of pipieline linting code
    * Much better code organisation and maintainability
    * New automatically generated documentation using Sphinx
    * Numerous new tests and functions, removal of some unnecessary tests
* Added lint check for merge markers [[#321]](https://github.com/nf-core/tools/issues/321)
* Added new option `--fix` to automatically correct some problems detected by linting
* Added validation of default params to `nf-core schema lint` [[#823](https://github.com/nf-core/tools/issues/823)]
* Added schema validation of GitHub action workflows to lint function [[#795](https://github.com/nf-core/tools/issues/795)]
* Fixed bug in schema title and description validation
* Added second progress bar for conda dependencies lint check, as it can be slow [[#299](https://github.com/nf-core/tools/issues/299)]
* Added new lint test to check files that should be unchanged from the pipeline.
* Added the possibility to ignore lint tests using a `nf-core-lint.yml` config file [[#809](https://github.com/nf-core/tools/pull/809)]

## [v1.12.1 - Silver Dolphin](https://github.com/nf-core/tools/releases/tag/1.12.1) - [2020-12-03]

### Template

* Finished switch from `$baseDir` to `$projectDir` in `iGenomes.conf` and `main.nf`
    * Main fix is for `smail_fields` which was a bug introduced in the previous release. Sorry about that!
* Ported a number of small content tweaks from nf-core/eager to the template [[#786](https://github.com/nf-core/tools/issues/786)]
    * Better contributing documentation, more placeholders in documentation files, more relaxed markdownlint exceptions for certain HTML tags, more content for the PR and issue templates.

### Tools helper code

* Pipeline schema: make parameters of type `range` to `number`. [[#738](https://github.com/nf-core/tools/issues/738)]
* Respect `$NXF_HOME` when looking for pipelines with `nf-core list` [[#798](https://github.com/nf-core/tools/issues/798)]
* Swapped PyInquirer with questionary for command line questions in `launch.py` [[#726](https://github.com/nf-core/tools/issues/726)]
    * This should fix conda installation issues that some people had been hitting
    * The change also allows other improvements to the UI
* Fix linting crash when a file deleted but not yet staged in git [[#796](https://github.com/nf-core/tools/issues/796)]

## [v1.12 - Mercury Weasel](https://github.com/nf-core/tools/releases/tag/1.12) - [2020-11-19]

### Tools helper code

* Updated `nf_core` documentation generator for building [https://nf-co.re/tools-docs/](https://nf-co.re/tools-docs/)

### Template

* Make CI comments work with PRs from forks [[#765](https://github.com/nf-core/tools/issues/765)]
    * Branch protection and linting results should now show on all PRs
* Updated GitHub issue templates, which had stopped working
* Refactored GitHub Actions so that the AWS full-scale tests are triggered after docker build is finished
    * DockerHub push workflow split into two - one for dev, one for releases
* Updated actions to no longer use `set-env` which is now depreciating [[#739](https://github.com/nf-core/tools/issues/739)]
* Added config import for `test_full` in `nextflow.config`
* Switched depreciated `$baseDir` to `$projectDir`
* Updated minimum Nextflow version to `20.04.10`
* Make Nextflow installation less verbose in GitHub Actions [[#780](https://github.com/nf-core/tools/pull/780)]

### Linting

* Updated code to display colours in GitHub Actions log output
* Allow tests to pass with `dev` version of nf-core/tools (previous failure due to base image version)
* Lint code no longer tries to post GitHub PR comments. This is now done in a GitHub Action only.

## [v1.11 - Iron Tiger](https://github.com/nf-core/tools/releases/tag/1.11) - [2020-10-27]

### Template

* Fix command error in `awstest.yml` GitHub Action workflow.
* Allow manual triggering of AWS test GitHub Action workflows.
* Remove TODO item, which was proposing the usage of additional files beside `usage.md` and `output.md` for documentation.
* Added a Podman profile, which enables Podman as container.
* Updated linting for GitHub actions AWS tests workflows.

### Linting

* Made a base-level `Dockerfile` a warning instead of failure
* Added a lint failure if the old `bin/markdown_to_html.r` script is found
* Update `rich` package dependency and use new markup escaping to change `[[!]]` back to `[!]` again

### Other

* Pipeline sync - fetch full repo when checking out before sync
* Sync - Add GitHub actions manual trigger option

## [v1.10.2 - Copper Camel _(brought back from the dead)_](https://github.com/nf-core/tools/releases/tag/1.10.2) - [2020-07-31]

Second patch release to address some small errors discovered in the pipeline template.
Apologies for the inconvenience.

* Fix syntax error in `/push_dockerhub.yml` GitHub Action workflow
* Change `params.readPaths` -> `params.input_paths` in `test_full.config`
* Check results when posting the lint results as a GitHub comment
    * This feature is unfortunately not possible when making PRs from forks outside of the nf-core organisation for now.
* More major refactoring of the automated pipeline sync
    * New GitHub Actions matrix parallelisation of sync jobs across pipelines [[#673](https://github.com/nf-core/tools/issues/673)]
    * Removed the `--all` behaviour from `nf-core sync` as we no longer need it
    * Sync now uses a new list of pipelines on the website which does not include archived pipelines [[#712](https://github.com/nf-core/tools/issues/712)]
    * When making a PR it checks if a PR already exists - if so it updates it [[#710](https://github.com/nf-core/tools/issues/710)]
    * More tests and code refactoring for more stable code. Hopefully fixes 404 error [[#711](https://github.com/nf-core/tools/issues/711)]

## [v1.10.1 - Copper Camel _(patch)_](https://github.com/nf-core/tools/releases/tag/1.10.1) - [2020-07-30]

Patch release to fix the automatic template synchronisation, which failed in the v1.10 release.

* Improved logging: `nf-core --log-file log.txt` now saves a verbose log to disk.
* nf-core/tools GitHub Actions pipeline sync now uploads verbose log as an artifact.
* Sync - fixed several minor bugs, made logging less verbose.
* Python Rich library updated to `>=4.2.1`
* Hopefully fix git config for pipeline sync so that commit comes from @nf-core-bot
* Fix sync auto-PR text indentation so that it doesn't all show as code
* Added explicit flag `--show-passed` for `nf-core lint` instead of taking logging verbosity

## [v1.10 - Copper Camel](https://github.com/nf-core/tools/releases/tag/1.10) - [2020-07-30]

### Pipeline schema

This release of nf-core/tools introduces a major change / new feature: pipeline schema.
These are [JSON Schema](https://json-schema.org/) files that describe all of the parameters for a given
pipeline with their ID, a description, a longer help text, an optional default value, a variable _type_
(eg. `string` or `boolean`) and more.

The files will be used in a number of places:

* Automatic validation of supplied parameters when running pipelines
    * Pipeline execution can be immediately stopped if a required `param` is missing,
    or does not conform to the patterns / allowed values in the schema.
* Generation of pipeline command-line help
    * Running `nextflow run <pipeline> --help` will use the schema to generate a help text automatically
* Building online documentation on the [nf-core website](https://nf-co.re)
* Integration with 3rd party graphical user interfaces

To support these new schema files, nf-core/tools now comes with a new set of commands: `nf-core schema`.

* Pipeline schema can be generated or updated using `nf-core schema build` - this takes the parameters from
  the pipeline config file and prompts the developer for any mismatch between schema and pipeline.
    * Once a skeleton Schema file has been built, the command makes use of a new nf-core website tool to provide
    a user friendly graphical interface for developers to add content to their schema: [https://nf-co.re/pipeline_schema_builder](https://nf-co.re/pipeline_schema_builder)
* Pipelines will be automatically tested for valid schema that describe all pipeline parameters using the
  `nf-core schema lint` command (also included as part of the main `nf-core lint` command).
* Users can validate their set of pipeline inputs using the `nf-core schema validate` command.

In addition to the new schema commands, the `nf-core launch` command has been completely rewritten from
scratch to make use of the new pipeline schema. This command can use either an interactive command-line
prompt or a rich web interface to help users set parameters for a pipeline run.

The parameter descriptions and help text are fully used and embedded into the launch interfaces to make
this process as user-friendly as possible. We hope that it's particularly well suited to those new to nf-core.

Whilst we appreciate that this new feature will add a little work for pipeline developers, we're excited at
the possibilities that it brings. If you have any feedback or suggestions, please let us know either here on
GitHub or on the nf-core [`#json-schema` Slack channel](https://nfcore.slack.com/channels/json-schema).

### Python code formatting

We have adopted the use of the [Black Python code formatter](https://black.readthedocs.io/en/stable/).
This ensures a harmonised code formatting style throughout the package, from all contributors.
If you are editing any Python code in nf-core/tools you must now pass the files through Black when
making a pull-request. See [`.github/CONTRIBUTING.md`](.github/CONTRIBUTING.md) for details.

### Template

* Add `--publish_dir_mode` parameter [#585](https://github.com/nf-core/tools/issues/585)
* Isolate R library paths to those in container [#541](https://github.com/nf-core/tools/issues/541)
* Added new style of pipeline parameters JSON schema to pipeline template
* Add ability to attach MultiQC reports to completion emails when using `mail`
* Update `output.md` and add in 'Pipeline information' section describing standard NF and pipeline reporting.
* Build Docker image using GitHub Actions, then push to Docker Hub (instead of building on Docker Hub)
* Add Slack channel badge in pipeline README
* Allow multiple container tags in `ci.yml` if performing multiple tests in parallel
* Add AWS CI tests and full tests GitHub Actions workflows
* Update AWS CI tests and full tests secrets names
* Added `macs_gsize` for danRer10, based on [this post](https://biostar.galaxyproject.org/p/18272/)
* Add information about config files used for workflow execution (`workflow.configFiles`) to summary
* Fix `markdown_to_html.py` to work with Python 2 and 3.
* Change `params.reads` -> `params.input`
* Adding TODOs and MultiQC process in DSL2 template
* Change `params.readPaths` -> `params.input_paths`
* Added a `.github/.dockstore.yml` config file for automatic workflow registration with [dockstore.org](https://dockstore.org/)

### Linting

* Refactored PR branch tests to be a little clearer.
* Linting error docs explain how to add an additional branch protecton rule to the `branch.yml` GitHub Actions workflow.
* Adapted linting docs to the new PR branch tests.
* Failure for missing the readme bioconda badge is now a warn, in case this badge is not relevant
* Added test for template `{{ cookiecutter.var }}` placeholders
* Fix failure when providing version along with build id for Conda packages
* New `--json` and `--markdown` options to print lint results to JSON / markdown files
* Linting code now automatically posts warning / failing results to GitHub PRs as a comment if it can
* Added AWS GitHub Actions workflows linting
* Fail if `params.input` isn't defined.
* Beautiful new progress bar to look at whilst linting is running and awesome new formatted output on the command line :heart_eyes:
    * All made using the excellent [`rich` python library](https://github.com/willmcgugan/rich) - check it out!
* Tests looking for `TODO` strings should now ignore editor backup files. [#477](https://github.com/nf-core/tools/issues/477)

### nf-core/tools Continuous Integration

* Added CI test to check for PRs against `master` in tools repo
* CI PR branch tests fixed & now automatically add a comment on the PR if failing, explaining what is wrong
* Move some of the issue and PR templates into HTML `<!-- comments -->` so that they don't show in issues / PRs

### Other

* Describe alternative installation method via conda with `conda env create`
* nf-core/tools version number now printed underneath header artwork
* Bumped Conda version shipped with nfcore/base to 4.8.2
* Added log message when creating new pipelines that people should talk to the community about their plans
* Fixed 'on completion' emails sent using the `mail` command not containing body text.
* Improved command-line help text for nf-core/tools
* `nf-core list` now hides archived pipelines unless `--show_archived` flag is set
* Command line tools now checks if there is a new version of nf-core/tools available
    * Disable this by setting the environment variable `NFCORE_NO_VERSION_CHECK`, eg. `export NFCORE_NO_VERSION_CHECK=1`
* Better command-line output formatting of nearly all `nf-core` commands using [`rich`](https://github.com/willmcgugan/rich)

## [v1.9 - Platinum Pigeon](https://github.com/nf-core/tools/releases/tag/1.9) - [2020-02-20]

### Continuous integration

* Travis CI tests are now deprecated in favor of GitHub Actions within the pipeline template.
    * `nf-core bump-version` support has been removed for `.travis.yml`
    * `nf-core lint` now fails if a `.travis.yml` file is found
* Ported nf-core/tools Travis CI automation to GitHub Actions.
* Fixed the build for the nf-core/tools API documentation on the website

### Template

* Rewrote the documentation markdown > HTML conversion in Python instead of R
* Fixed rendering of images in output documentation [#391](https://github.com/nf-core/tools/issues/391)
* Removed the requirement for R in the conda environment
* Make `params.multiqc_config` give an _additional_ MultiQC config file instead of replacing the one that ships with the pipeline
* Ignore only `tests/` and `testing/` directories in `.gitignore` to avoid ignoring `test.config` configuration file
* Rephrase docs to promote usage of containers over Conda to ensure reproducibility
* Stage the workflow summary YAML file within MultiQC work directory

### Linting

* Removed linting for CircleCI
* Allow any one of `params.reads` or `params.input` or `params.design` before warning
* Added whitespace padding to lint error URLs
* Improved documentation for lint errors
* Allow either `>=` or `!>=` in nextflow version checks (the latter exits with an error instead of just warning) [#506](https://github.com/nf-core/tools/issues/506)
* Check that `manifest.version` ends in `dev` and throw a warning if not
    * If running with `--release` check the opposite and fail if not
* Tidied up error messages and syntax for linting GitHub actions branch tests
* Add YAML validator
* Don't print test results if we have a critical error

### Other

* Fix automatic synchronisation of the template after releases of nf-core/tools
* Improve documentation for installing `nf-core/tools`
* Replace preprint by the new nf-core publication in Nature Biotechnology :champagne:
* Use `stderr` instead of `stdout` for header artwork
* Tolerate unexpected output from `nextflow config` command
* Add social preview image
* Added a [release checklist](.github/RELEASE_CHECKLIST.md) for the tools repo

## [v1.8 - Black Sheep](https://github.com/nf-core/tools/releases/tag/1.8) - [2020-01-27]

### Continuous integration

* GitHub Actions CI workflows are now included in the template pipeline
    * Please update these files to match the existing tests that you have in `.travis.yml`
* Travis CI tests will be deprecated from the next `tools` release
* Linting will generate a warning if GitHub Actions workflows do not exist and if applicable to remove Travis CI workflow file i.e. `.travis.yml`.

### Tools helper code

* Refactored the template synchronisation code to be part of the main nf-core tool
* `nf-core bump-version` now also bumps the version string of the exported conda environment in the Dockerfile
* Updated Blacklist of synced pipelines
* Ignore pre-releases in `nf-core list`
* Updated documentation for `nf-core download`
* Fixed typo in `nf-core launch` final command
* Handle missing pipeline descriptions in `nf-core list`
* Migrate tools package CI to GitHub Actions

### Linting

* Adjusted linting to enable `patch` branches from being tested
* Warn if GitHub Actions workflows do not exist, warn if `.travis.yml` and circleCI are there
* Lint for `Singularity` file and raise error if found [#458](https://github.com/nf-core/tools/issues/458)
* Added linting of GitHub Actions workflows `linting.yml`, `ci.yml` and `branch.yml`
* Warn if pipeline name contains upper case letters or non alphabetical characters [#85](https://github.com/nf-core/tools/issues/85)
* Make CI tests of lint code pass for releases

### Template pipeline

* Fixed incorrect paths in iGenomes config as described in issue [#418](https://github.com/nf-core/tools/issues/418)
* Fixed incorrect usage of non-existent parameter in the template [#446](https://github.com/nf-core/tools/issues/446)
* Add UCSC genomes to `igenomes.config` and add paths to all genome indices
* Change `maxMultiqcEmailFileSize` parameter to `max_multiqc_email_size`
* Export conda environment in Docker file [#349](https://github.com/nf-core/tools/issues/349)
* Change remaining parameters from `camelCase` to `snake_case` [#39](https://github.com/nf-core/hic/issues/39)
    * `--singleEnd` to `--single_end`
    * `--igenomesIgnore` to `--igenomes_ignore`
    * Having the old camelCase versions of these will now throw an error
* Add `autoMounts=true` to default singularity profile
* Add in `markdownlint` checks that were being ignored by default
* Disable ansi logging in the travis CI tests
* Move `params`section from `base.config` to `nextflow.config`
* Use `env` scope to export `PYTHONNOUSERSITE` in `nextflow.config` to prevent conflicts with host Python environment
* Bump minimum Nextflow version to `19.10.0` - required to properly use `env` scope in `nextflow.config`
* Added support for nf-tower in the travis tests, using public mailbox nf-core@mailinator.com
* Add link to [Keep a Changelog](http://keepachangelog.com/en/1.0.0/) and [Semantic Versioning](http://semver.org/spec/v2.0.0.html) to CHANGELOG
* Adjusted `.travis.yml` checks to allow for `patch` branches to be tested
* Add Python 3.7 dependency to the `environment.yml` file
* Remove `awsbatch` profile cf [nf-core/configs#71](https://github.com/nf-core/configs/pull/71)
* Make `scrape_software_versions.py` compatible with Python3 to enable miniconda3 in    [base image PR](https://github.com/nf-core/tools/pull/462)
* Add GitHub Actions workflows and respective linting
* Add `NXF_ANSI_LOG` as global environment variable to template GitHub Actions CI workflow
* Fixed global environment variable in GitHub Actions CI workflow
* Add `--awscli` parameter
* Add `README.txt` path for genomes in `igenomes.config` [nf-core/atacseq#75](https://github.com/nf-core/atacseq/issues/75)
* Fix buggy ANSI codes in pipeline summary log messages
* Add a `TODO` line in the new GitHub Actions CI test files

### Base Docker image

* Use miniconda3 instead of miniconda for a Python 3k base environment
    * If you still need Python 2 for your pipeline, add `conda-forge::python=2.7.4` to the dependencies in your `environment.yml`
* Update conda version to 4.7.12

### Other

* Updated Base Dockerfile to Conda 4.7.10
* Entirely switched from Travis-Ci.org to Travis-Ci.com for template and tools
* Improved core documentation (`-profile`)

## [v1.7 - Titanium Kangaroo](https://github.com/nf-core/tools/releases/tag/1.7) - [2019-10-07]

### Tools helper code

* The tools `create` command now sets up a `TEMPLATE` and a `dev` branch for syncing
* Fixed issue [379](https://github.com/nf-core/tools/issues/379)
* nf-core launch now uses stable parameter schema version 0.1.0
* Check that PR from patch or dev branch is acceptable by linting
* Made code compatible with Python 3.7
* The `download` command now also fetches institutional configs from nf-core/configs
* When listing pipelines, a nicer message is given for the rare case of a detached `HEAD` ref in a locally pulled pipeline. [#297](https://github.com/nf-core/tools/issues/297)
* The `download` command can now compress files into a single archive.
* `nf-core create` now fetches a logo for the pipeline from the nf-core website
* The readme should now be rendered properly on PyPI.

### Syncing

* Can now sync a targeted pipeline via command-line
* Updated Blacklist of synced pipelines
* Removed `chipseq` from Blacklist of synced pipelines
* Fixed issue [#314](https://github.com/nf-core/tools/issues/314)

### Linting

* If the container slug does not contain the nf-core organisation (for example during development on a fork), linting will raise a warning, and an error with release mode on

### Template pipeline

* Add new code for Travis CI to allow PRs from patch branches too
* Fix small typo in central readme of tools for future releases
* Small code polishing + typo fix in the template main.nf file
* Header ANSI codes no longer print `[2m` to console when using `-with-ansi`
* Switched to yaml.safe_load() to fix PyYAML warning that was thrown because of a possible [exploit](https://github.com/yaml/pyyaml/wiki/PyYAML-yaml.load(input)-Deprecation)
* Add `nf-core` citation
* Add proper `nf-core` logo for tools
* Add `Quick Start` section to main README of template
* Fix [Docker RunOptions](https://github.com/nf-core/tools/pull/351) to get UID and GID set in the template
* `Dockerfile` now specifically uses the proper release tag of the nfcore/base image
* Use [`file`](https://github.com/nf-core/tools/pull/354) instead of `new File`
  to avoid weird behavior such as making an `s3:/` directory locally when using
  an AWS S3 bucket as the `--outdir`.
* Fix workflow.onComplete() message when finishing pipeline
* Update URL for joining the nf-core slack to [https://nf-co.re/join/slack](https://nf-co.re/join/slack)
* Add GitHub Action for CI and Linting
* [Increased default time limit](https://github.com/nf-core/tools/issues/370) to 4h
* Add direct link to the pipeline slack channel in the contribution guidelines
* Add contributions and support heading with links to contribution guidelines and link to the pipeline slack channel in the main README
* Fix Parameters JSON due to new versionized structure
* Added conda-forge::r-markdown=1.1 and conda-forge::r-base=3.6.1 to environment
* Plain-text email template now has nf-core ASCII artwork
* Template configured to use logo fetched from website
* New option `--email_on_fail` which only sends emails if the workflow is not successful
* Add file existence check when checking software versions
* Fixed issue [#165](https://github.com/nf-core/tools/issues/165) - Use `checkIfExists`
* Consistent spacing for `if` statements
* Add sensible resource labels to `base.config`

### Other

* Bump `conda` to 4.6.14 in base nf-core Dockerfile
* Added a Code of Conduct to nf-core/tools, as only the template had this before
* TravisCI tests will now also start for PRs from `patch` branches, [to allow fixing critical issues](https://github.com/nf-core/tools/pull/392) without making a new major release

## [v1.6 - Brass Walrus](https://github.com/nf-core/tools/releases/tag/1.6) - [2020-04-09]

### Syncing

* Code refactoring to make the script more readable
* No travis build failure anymore on sync errors
* More verbose logging

### Template pipeline

* awsbatch `work-dir` checking moved to nextflow itself. Removed unsatisfiable check in main.nf template.
* Fixed markdown linting
* Tools CI testing now runs markdown lint on compiled template pipeline
* Migrated large portions of documentation to the [nf-core website](https://github.com/nf-core/nf-co.re/pull/93)
* Removed Gitter references in `.github/` directories for `tools/` and pipeline template.
* Changed `scrape_software_versions.py` to output `.csv` file
* Added `export_plots` parameter to multiqc config
* Corrected some typos as listed [here](https://github.com/nf-core/tools/issues/348) to Guidelines

### Tools helper code

* Drop [nf-core/rnaseq](https://github.com/nf-core/rnaseq]) from `blacklist.json` to make template sync available
* Updated main help command to sort the subcommands in a more logical order
* Updated readme to describe the new `nf-core launch` command
* Fix bugs in `nf-core download`
    * The _latest_ release is now fetched by default if not specified
    * Downloaded pipeline files are now properly executable.
* Fixed bugs in `nf-core list`
    * Sorting now works again
    * Output is partially coloured (better highlighting out of date pipelines)
    * Improved documentation
* Fixed bugs in `nf-core lint`
    * The order of conda channels is now correct, avoiding occasional erroneous errors that packages weren't found ([#207](https://github.com/nf-core/tools/issues/207))
    * Allow edge versions in nf-core pipelines
* Add reporting of ignored errored process
    * As a solution for [#103](https://github.com/nf-core/tools/issues/103))
* Add Bowtie2 and BWA in iGenome config file template

## [v1.5 - Iron Shark](https://github.com/nf-core/tools/releases/tag/1.5) - [2019-03-13]

### Template pipeline

* Dropped Singularity file
* Summary now logs details of the cluster profile used if from [nf-core/configs](https://github.com/nf-core/configs)
* Dockerhub is used in favor of Singularity Hub for pulling when using the Singularity profile
* Changed default container tag from latest to dev
* Brought the logo to life
* Change the default filenames for the pipeline trace files
* Remote fetch of nf-core/configs profiles fails gracefully if offline
* Remove `params.container` and just directly define `process.container` now
* Completion email now includes MultiQC report if not too big
* `params.genome` is now checked if set, to ensure that it's a valid iGenomes key
* Together with nf-core/configs, helper function now checks hostname and suggests a valid config profile
* `awsbatch` executor requires the `tracedir` not to be set to an `s3` bucket.

### Tools helper code

* New `nf-core launch` command to interactively launch nf-core pipelines from command-line
    * Works with a `parameters.settings.json` file shipped with each pipeline
    * Discovers additional `params` from the pipeline dynamically
* Drop Python 3.4 support
* `nf-core list` now only shows a value for _"is local latest version"_ column if there is a local copy.
* Lint markdown formatting in automated tests
    * Added `markdownlint-cli` for checking Markdown syntax in pipelines and tools repo
* Syncing now reads from a `blacklist.json` in order to exclude pipelines from being synced if necessary.
* Added nf-core tools API description to assist developers with the classes and functions available.
    * Docs are automatically built by Travis CI and updated on the nf-co.re website.
* Introduced test for filtering remote workflows by keyword.
* Build tools python API docs
    * Use Travis job for api doc generation and publish

* `nf-core bump-version` now stops before making changes if the linting fails
* Code test coverage
    * Introduced test for filtering remote workflows by keyword
* Linting updates
    * Now properly searches for conda packages in default channels
    * Now correctly validates version pinning for packages from PyPI
    * Updates for changes to `process.container` definition

### Other

* Bump `conda` to 4.6.7 in base nf-core Dockerfile

## [v1.4 - Tantalum Butterfly](https://github.com/nf-core/tools/releases/tag/1.4) - [2018-12-12]

### Template pipeline

* Institutional custom config profiles moved to github `nf-core/configs`
    * These will now be maintained centrally as opposed to being shipped with the pipelines in `conf/`
    * Load `base.config` by default for all profiles
    * Removed profiles named `standard` and `none`
    * Added parameter `--igenomesIgnore` so `igenomes.config` is not loaded if parameter clashes are observed
    * Added parameter `--custom_config_version` for custom config version control. Can use this parameter to provide commit id for reproducibility. Defaults to `master`
    * Deleted custom configs from template in `conf/` directory i.e. `uzh.config`, `binac.config` and `cfc.config`
* `multiqc_config` and `output_md` are now put into channels instead of using the files directly (see issue [#222](https://github.com/nf-core/tools/issues/222))
* Added `local.md` to cookiecutter template in `docs/configuration/`. This was referenced in `README.md` but not present.
* Major overhaul of docs to add/remove parameters, unify linking of files and added description for providing custom configs where necessary
* Travis: Pull the `dev` tagged docker image for testing
* Removed UPPMAX-specific documentation from the template.

### Tools helper code

* Make Travis CI tests fail on pull requests if the `CHANGELOG.md` file hasn't been updated
* Minor bugfixing in Python code (eg. removing unused import statements)
* Made the web requests caching work on multi-user installations
* Handle exception if nextflow isn't installed
* Linting: Update for Travis: Pull the `dev` tagged docker image for testing

## [v1.3 - Citreous Swordfish](https://github.com/nf-core/tools/releases/tag/1.3) - [2018-11-21]

* `nf-core create` command line interface updated
    * Interactive prompts for required arguments if not given
    * New flag for workflow author
* Updated channel order for bioconda/conda-forge channels in environment.yaml
* Increased code coverage for sub command `create` and `licenses`
* Fixed nasty dependency hell issue between `pytest` and `py` package in Python 3.4.x
* Introduced `.coveragerc` for pytest-cov configuration, which excludes the pipeline template now from being reported
* Fix [189](https://github.com/nf-core/tools/issues/189): Check for given conda and PyPi package dependencies, if their versions exist
* Added profiles for `cfc`,`binac`, `uzh` that can be synced across pipelines
    * Ordering alphabetically for profiles now
* Added `pip install --upgrade pip` to `.travis.yml` to update pip in the Travis CI environment

## [v1.2](https://github.com/nf-core/tools/releases/tag/1.2) - [2018-10-01]

* Updated the `nf-core release` command
    * Now called `nf-core bump-versions` instead
    * New flag `--nextflow` to change the required nextflow version instead
* Template updates
    * Simpler installation of the `nf-core` helper tool, now directly from PyPI
    * Bump minimum nextflow version to `0.32.0` - required for built in `manifest.nextflowVersion` check and access to `workflow.manifest` variables from within nextflow scripts
    * New `withName` syntax for configs
    * Travis tests fail if PRs come against the `master` branch, slightly refactored
    * Improved GitHub contributing instructions and pull request / issue templates
* New lint tests
    * `.travis.yml` test for PRs made against the `master` branch
    * Automatic `--release` option not used if the travis repo is `nf-core/tools`
    * Warnings if depreciated variables `params.version` and `params.nf_required_version` are found
* New `nf-core licences` subcommand to show licence for each conda package in a workflow
* `nf-core list` now has options for sorting pipeline nicely
* Latest version of conda used in nf-core base docker image
* Updated PyPI deployment to  correctly parse the markdown readme (hopefully!)
* New GitHub contributing instructions and pull request template

## [v1.1](https://github.com/nf-core/tools/releases/tag/1.1) - [2018-08-14]

Very large release containing lots of work from the first nf-core hackathon, held in SciLifeLab Stockholm.

* The [Cookiecutter template](https://github.com/nf-core/cookiecutter) has been merged into tools
    * The old repo above has been archived
    * New pipelines are now created using the command `nf-core create`
    * The nf-core template and associated linting are now controlled under the same version system
* Large number of template updates and associated linting changes
    * New simplified cookiecutter variable usage
    * Refactored documentation - simplified and reduced duplication
    * Better `manifest` variables instead of `params` for pipeline name and version
    * New integrated nextflow version checking
    * Updated travis docker pull command to use tagging to allow release tests to pass
    * Reverted Docker and Singularity syntax to use `ENV` hack again
* Improved Python readme parsing for PyPI
* Updated Travis tests to check that the correct `dev` branch is being targeted
* New sync tool to automate pipeline updates
    * Once initial merges are complete, a nf-core bot account will create PRs for future template updates

## [v1.0.1](https://github.com/nf-core/tools/releases/tag/1.0.1) - [2018-07-18]

The version 1.0 of nf-core tools cannot be installed from PyPi. This patch fixes it, by getting rid of the requirements.txt plus declaring the dependent modules in the setup.py directly.

## [v1.0](https://github.com/nf-core/tools/releases/tag/1.0) - [2018-06-12]

Initial release of the nf-core helper tools package. Currently includes four subcommands:

* `nf-core list`: List nf-core pipelines with local info
* `nf-core download`: Download a pipeline and singularity container
* `nf-core lint`: Check pipeline against nf-core guidelines
* `nf-core release`: Update nf-core pipeline version number<|MERGE_RESOLUTION|>--- conflicted
+++ resolved
@@ -7,12 +7,9 @@
 * Removed mention of `--singularity_pull_docker_container` in pipeline `README.md`
 * Replaced equals with ~ in nf-core headers, to stop false positive unresolved conflict errors when committing with VSCode.
 * Add retry strategy for AWS megatests after releasing [nf-core/tower-action v2.2](https://github.com/nf-core/tower-action/releases/tag/v2.2)
-<<<<<<< HEAD
-* Bumped `nf-core/tower-action` to `v3` and removed `pipeline` and `revision` from the AWS workflows, which were not needed
-=======
 * Update igenomes path to the `BWAIndex` to fetch the whole `version0.6.0` folder instead of only the `genome.fa` file
 * Remove pinned Node version in the GitHub Actions workflows, to fix errors with `markdownlint`
->>>>>>> 224c24d2
+* Bumped `nf-core/tower-action` to `v3` and removed `pipeline` and `revision` from the AWS workflows, which were not needed
 
 ## General
 
