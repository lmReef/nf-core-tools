# nf-core/tools: Changelog

# v2.9dev

### Template

<<<<<<< HEAD
- The `email` method no longer requires a `multiqc_report` parameter
=======
- Remove `cleanup = true` from `test_full.config` in pipeline template
- Fix usage docs for specifying `params.yaml`
- Added stub in modules template ([#2277])(https://github.com/nf-core/tools/pull/2277) [Contributed by @nvnieuwk]
>>>>>>> 41b4dfc2

### Linting

- Warn if container access is denied ([#2270](https://github.com/nf-core/tools/pull/2270))

### Modules

### Subworkflows

### General

- GitPod base image: Always self-update to the latest version of Nextflow. Add [pre-commit](https://pre-commit.com/) dependency.
- GitPod configs: Update Nextflow as an init task, init pre-commit in pipeline config.

# [v2.8 - Ruthenium Monkey](https://github.com/nf-core/tools/releases/tag/2.8) - [2023-04-27]

### Template

- Explicitly disable `conda` when a container profile ([#2140](https://github.com/nf-core/tools/pull/2140))
- Turn on automatic clean up of intermediate files in `work/` on successful pipeline completion in full-test config ([#2163](https://github.com/nf-core/tools/pull/2163)) [Contributed by @jfy133]
- Add documentation to `usage.md` on how to use `params.yml` files, based on nf-core/ampliseq text ([#2173](https://github.com/nf-core/tools/pull/2173/)) [Contributed by @jfy133, @d4straub]
- Make jobs automatically resubmit for a much wider range of exit codes (now `104` and `130..145`) ([#2170](https://github.com/nf-core/tools/pull/2170))
- Add a clean-up GHA which closes issues and PRs with specific labels ([#2183](https://github.com/nf-core/tools/pull/2183))
- Remove problematic sniffer code in samplesheet_check.py that could give false positive 'missing header' errors ([https://github.com/nf-core/tools/pull/2194]) [Contributed by @Midnighter, @jfy133]
- Consistent syntax for branch checks in PRs ([#2202](https://github.com/nf-core/tools/issues/2202))
- Fixed minor Jinja2 templating bug that caused the PR template to miss a newline
- Updated AWS tests to use newly moved `seqeralabs/action-tower-launch` instead of `nf-core/tower-action`
- Remove `.cff` files from `.editorconfig` [(#2145)[https://github.com/nf-core/tools/pull/2145]]
- Simplify pipeline README ([#2186](https://github.com/nf-core/tools/issues/2186))
- Added support for the apptainer container engine via `-profile apptainer`. ([#2244](https://github.com/nf-core/tools/issues/2244)) [Contributed by @jfy133]
- Added config `docker.registry` to pipeline template for a configurable default container registry when using Docker containers. Defaults to `quay.io` ([#2133](https://github.com/nf-core/tools/pull/2133))
- Add tower.yml file to the pipeline template ([#2251](https://github.com/nf-core/tools/pull/2251))
- Add mastodon badge to README ([#2253](https://github.com/nf-core/tools/pull/2253))
- Removed `quay.io` from all module Docker container references as this is now supplied at pipeline level. ([#2249](https://github.com/nf-core/tools/pull/2249))
- Remove `CITATION.cff` file from pipeline template, to avoid that pipeline Zenodo entries reference the nf-core publication instead of the pipeline ([#2059](https://github.com/nf-core/tools/pull/2059)).

### Linting

- Update modules lint test to fail if enable_conda is found ([#2213](https://github.com/nf-core/tools/pull/2213))
- Read module lint configuration from `.nf-core.yml`, not `.nf-core-lint.yml` ([#2221](https://github.com/nf-core/tools/pull/2221))
- `nf-core schema lint` now defaults to linting `nextflow_schema.json` if no filename is provided ([#2225](https://github.com/nf-core/tools/pull/2225))
- Warn if `/zenodo.XXXXXX` is present in the Readme ([#2254](https://github.com/nf-core/tools/pull/2254))
- Lint all labels in a module ([#2227](https://github.com/nf-core/tools/pull/2227))

### Modules

- Add an `--empty-template` option to create a module without TODO statements or examples ([#2175](https://github.com/nf-core/tools/pull/2175) & [#2177](https://github.com/nf-core/tools/pull/2177))
- Removed the `nf-core modules mulled` command and all its code dependencies ([2199](https://github.com/nf-core/tools/pull/2199)).
- Take into accout the provided `--git_remote` URL when linting all modules ([2243](https://github.com/nf-core/tools/pull/2243)).

### Subworkflows

- Fixing problem when a module included in a subworkflow had a name change from TOOL to TOOL/SUBTOOL ([#2177](https://github.com/nf-core/tools/pull/2177))
- Fix `nf-core subworkflows test` not running subworkflow tests ([#2181](https://github.com/nf-core/tools/pull/2181))
- Add tests for `nf-core subworkflows create-test-yml` ([#2219](https://github.com/nf-core/tools/pull/2219))

### General

- Deprecate Python 3.7 support because it reaches EOL ([#2210](https://github.com/nf-core/tools/pull/2210))
- `nf-core modules/subworkflows info` now prints the include statement for the module/subworkflow ([#2182](https://github.com/nf-core/tools/pull/2182)).
- Add a clean-up GHA which closes issues and PRs with specific labels ([#2183](https://github.com/nf-core/tools/pull/2183))
- update minimum version of rich to 13.3.1 ([#2185](https://github.com/nf-core/tools/pull/2185))
- Add the Nextflow version to Gitpod container matching the minimal Nextflow version for nf-core (according to `nextflow.config`) ([#2196](https://github.com/nf-core/tools/pull/2196))
- Use `nfcore/gitpod:dev` container in the dev branch ([#2196](https://github.com/nf-core/tools/pull/2196))
- Replace requests_mock with responses in test mocks ([#2165](https://github.com/nf-core/tools/pull/2165)).
- Add warning when installing a module from an `org_path` that exists in multiple remotes in `modules.json` ([#2228](https://github.com/nf-core/tools/pull/2228) [#2239](https://github.com/nf-core/tools/pull/2239)).
- Add the possibility to translate refgenie asset aliases to the ones used in a pipeline with an alias_translations.yaml file ([#2242](https://github.com/nf-core/tools/pull/2242)).
- Add initial CHM13 support ([1988](https://github.com/nf-core/tools/issues/1988))

## [v2.7.2 - Mercury Eagle Patch](https://github.com/nf-core/tools/releases/tag/2.7.2) - [2022-12-19]

### Template

- Fix the syntax of github_output in GitHub actions ([#2114](https://github.com/nf-core/tools/pull/2114))
- Fix a bug introduced in 2.7 that made pipelines hang ([#2132](https://github.com/nf-core/tools/issues/2132))

### Linting

- Allow specifying containers in less than three lines ([#2121](https://github.com/nf-core/tools/pull/2121))
- Run prettier after dumping a json schema file ([#2124](https://github.com/nf-core/tools/pull/2124))

### General

- Only check that a pipeline name doesn't contain dashes if the name is provided by prompt of `--name`. Don't check if a template file is used. ([#2123](https://github.com/nf-core/tools/pull/2123))
- Deprecate `--enable_conda` parameter. Use `conda.enable` instead ([#2131](https://github.com/nf-core/tools/pull/2131))
- Handle `json.load()` exceptions ([#2134](https://github.com/nf-core/tools/pull/2134))

## [v2.7.1 - Mercury Eagle Patch](https://github.com/nf-core/tools/releases/tag/2.7.1) - [2022-12-08]

- Patch release to fix pipeline sync ([#2110](https://github.com/nf-core/tools/pull/2110))

## [v2.7 - Mercury Eagle](https://github.com/nf-core/tools/releases/tag/2.7) - [2022-12-07]

Another big release with lots of new features and bug fixes. Thanks to all contributors!

**Highlights**

- New `nf-core subworkflows` subcommand for creating, removing, testing, updating and finding subworkflows, see the [documentation](https://nf-co.re/tools/#subworkflows) for more information.
- Every pipeline has now it's own GitHub codespace template, which can be used to develop the pipeline directly in the browser.
- Improved handling of modules and subworkflows from other repos than nf-core/modules.
- Pre-commit is now installed as a dependency, which allows us, besides other things, to run prettier on the fly even if it is not manually installed.
- Shell completion for nf-core commands, more information [here](https://nf-co.re/tools#shell-completion).

### Template

#### Features

- Ignore files in `bin/` directory when running prettier ([#2080](https://github.com/nf-core/tools/pull/1957)).
- Add GitHub codespaces template ([#1957](https://github.com/nf-core/tools/pull/1957))
- `nextflow run <pipeline> --version` will now print the workflow version from the manifest and exit ([#1951](https://github.com/nf-core/tools/pull/1951)).
- Add profile for running `docker` with the ARM chips (including Apple silicon) ([#1942](https://github.com/nf-core/tools/pull/1942) and [#2034](https://github.com/nf-core/tools/pull/2034)).
- Flip execution order of parameter summary printing and parameter validation to prevent 'hiding' of parameter errors ([#2033](https://github.com/nf-core/tools/pull/2033)).
- Change colour of 'pipeline completed successfully, but some processes failed' from red to yellow ([#2096](https://github.com/nf-core/tools/pull/2096)).

#### Bug fixes

- Fix lint warnings for `samplesheet_check.nf` module ([#1875](https://github.com/nf-core/tools/pull/1875)).
- Check that the workflow name provided with a template doesn't contain dashes ([#1822](https://github.com/nf-core/tools/pull/1822))

### Linting

#### Features

- Add `--sort-by` option to linting which allows ordering module lint warnings/errors by either test name or module name ([#2077](https://github.com/nf-core/tools/pull/2077)).

#### Bug fixes

- Don't lint pipeline name if `manifest.name` in `.nf-core.yml` ([#2035](https://github.com/nf-core/tools/pull/2035))
- Don't check for `docker pull` commands in `actions_ci` lint test (leftover from DSL1) ([#2055](https://github.com/nf-core/tools/pull/2055)).

### General

#### Features

- Use pre-commit run prettier if prettier is not available ([#1983](https://github.com/nf-core/tools/pull/1983)) and initialize pre-commit in gitpod and codespaces ([#1957](https://github.com/nf-core/tools/pull/1957)).
- Refactor CLI flag `--hide-progress` to be at the top-level group, like `--verbose` ([#2016](https://github.com/nf-core/tools/pull/2016))
- `nf-core sync` now supports the template YAML file using `-t/--template-yaml` ([#1880](https://github.com/nf-core/tools/pull/1880)).
- The default branch can now be specified when creating a new pipeline repo [#1959](https://github.com/nf-core/tools/pull/1959).
- Only warn when checking that the pipeline directory contains a `main.nf` and a `nextflow.config` file if the pipeline is not an nf-core pipeline [#1964](https://github.com/nf-core/tools/pull/1964)
- Bump promoted Python version from 3.7 to 3.8 ([#1971](https://github.com/nf-core/tools/pull/1971)).
- Extended the chat notifications to Slack ([#1829](https://github.com/nf-core/tools/pull/1829)).
- Don't print source file + line number on logging messages (except when verbose) ([#2015](https://github.com/nf-core/tools/pull/2015))
- Automatically format `test.yml` content with Prettier ([#2078](https://github.com/nf-core/tools/pull/2078))
- Automatically format `modules.json` content with Prettier ([#2074](https://github.com/nf-core/tools/pull/2074))
- Add shell completion for nf-core tools commands([#2070](https://github.com/nf-core/tools/pull/2070))

#### Bug fixes, maintenance and tests

- Fix error in tagging GitPod docker images during releases ([#1874](https://github.com/nf-core/tools/pull/1874)).
- Fix bug when updating modules from old version in old folder structure ([#1908](https://github.com/nf-core/tools/pull/1908)).
- Don't remove local copy of modules repo, only update it with fetch ([#1881](https://github.com/nf-core/tools/pull/1881)).
- Improve test coverage of `sync.py` and `__main__.py` ([#1936](https://github.com/nf-core/tools/pull/1936), [#1965](https://github.com/nf-core/tools/pull/1965)).
- Add file `versions.yml` when generating `test.yml` with `nf-core modules create-test-yml` but don't check for md5sum [#1963](https://github.com/nf-core/tools/pull/1963).
- Mock biocontainers and anaconda api calls in modules and subworkflows tests [#1967](https://github.com/nf-core/tools/pull/1967)
- Run tests with Python 3.11 ([#1970](https://github.com/nf-core/tools/pull/1970)).
- Run test with a realistic version of git ([#2043](https://github.com/nf-core/tools/pull/2043)).
- Fix incorrect file deletion in `nf-core launch` when `--params_in` has the same name as `--params_out` ([#1986](https://github.com/nf-core/tools/pull/1986)).
- Updated GitHub actions ([#1998](https://github.com/nf-core/tools/pull/1998), [#2001](https://github.com/nf-core/tools/pull/2001))
- Code maintenance ([#1818](https://github.com/nf-core/tools/pull/1818), [#2032](https://github.com/nf-core/tools/pull/2032), [#2073](https://github.com/nf-core/tools/pull/2073)).
- Track from where modules and subworkflows are installed ([#1999](https://github.com/nf-core/tools/pull/1999)).
- Substitute ModulesCommand and SubworkflowsCommand by ComponentsCommand ([#2000](https://github.com/nf-core/tools/pull/2000)).
- Prevent installation with unsupported Python versions ([#2075](https://github.com/nf-core/tools/pull/2075)).
- Allow other remote URLs not starting with `http` ([#2061](https://github.com/nf-core/tools/pull/2061))

### Modules

- Update patch file paths if the modules directory has the old structure ([#1878](https://github.com/nf-core/tools/pull/1878)).
- Don't write to `modules.json` file when applying a patch file during `nf-core modules update` ([#2017](https://github.com/nf-core/tools/pull/2017)).

### Subworkflows

- Add subworkflow commands `create-test-yml`, `create` and `install` ([#1897](https://github.com/nf-core/tools/pull/1897)).
- Update subworkflows install so it installs also imported modules and subworkflows ([#1904](https://github.com/nf-core/tools/pull/1904)).
- `check_up_to_date()` function from `modules_json.py` also checks for subworkflows ([#1934](https://github.com/nf-core/tools/pull/1934)).
- Add tests for `nf-core subworkflows install` command ([#1996](https://github.com/nf-core/tools/pull/1996)).
- Function `create()` from `modules_json.py` adds also subworkflows to `modules.json` file ([#2005](https://github.com/nf-core/tools/pull/2005)).
- Add `nf-core subworkflows update` command ([#2019](https://github.com/nf-core/tools/pull/2019)).

## [v2.6 - Tin Octopus](https://github.com/nf-core/tools/releases/tag/2.6) - [2022-10-04]

### Template

- Add template for subworkflows
- Add `actions/upload-artifact` step to the awstest workflows, to expose the debug log file
- Add `prettier` as a requirement to Gitpod Dockerimage
- Bioconda incompatible conda channel setups now result in more informative error messages ([#1812](https://github.com/nf-core/tools/pull/1812))
- Improve template customisation documentation ([#1821](https://github.com/nf-core/tools/pull/1821))
- Update MultiQC module, update supplying MultiQC default and custom config and logo files to module
- Add a 'recommend' methods description text to MultiQC to help pipeline users report pipeline usage in publications ([#1749](https://github.com/nf-core/tools/pull/1749))
- Fix template spacing modified by JINJA ([#1830](https://github.com/nf-core/tools/pull/1830))
- Fix MultiQC execution on template ([#1855](https://github.com/nf-core/tools/pull/1855))
- Don't skip including `base.config` when skipping nf-core/configs

### Linting

- Pipelines: Check that the old renamed `lib` files are not still present:
  - `Checks.groovy` -> `Utils.groovy`
  - `Completion.groovy` -> `NfcoreTemplate.groovy`
  - `Workflow.groovy` -> `WorkflowMain.groovy`

### General

- Add function to enable chat notifications on MS Teams, accompanied by `hook_url` param to enable it.
- Schema: Remove `allOf` if no definition groups are left.
- Use contextlib to temporarily change working directories ([#1819](https://github.com/nf-core/tools/pull/1819))
- More helpful error messages if `nf-core download` can't parse a singularity image download
- Add `nf-core subworkflows create` command

### Modules

- If something is wrong with the local repo cache, offer to delete it and try again ([#1850](https://github.com/nf-core/tools/issues/1850))
- Restructure code to work with the directory restructuring in [modules](https://github.com/nf-core/modules/pull/2141) ([#1859](https://github.com/nf-core/tools/pull/1859))
- Make `label: process_single` default when creating a new module

## [v2.5.1 - Gold Otter Patch](https://github.com/nf-core/tools/releases/tag/2.5.1) - [2022-08-31]

- Patch release to fix black linting in pipelines ([#1789](https://github.com/nf-core/tools/pull/1789))
- Add isort options to pyproject.toml ([#1792](https://github.com/nf-core/tools/pull/1792))
- Lint pyproject.toml file exists and content ([#1795](https://github.com/nf-core/tools/pull/1795))
- Update GitHub PyPI package release action to v1 ([#1785](https://github.com/nf-core/tools/pull/1785))

### Template

- Update GitHub actions to use nodejs16 ([#1944](https://github.com/nf-core/tools/pull/1944))

## [v2.5 - Gold Otter](https://github.com/nf-core/tools/releases/tag/2.5) - [2022-08-30]

### Template

- Bumped Python version to 3.7 in the GitHub linting in the workflow template ([#1680](https://github.com/nf-core/tools/pull/1680))
- Fix bug in pipeline readme logo URL ([#1590](https://github.com/nf-core/tools/pull/1590))
- Switch CI to use [setup-nextflow](https://github.com/nf-core/setup-nextflow) action to install Nextflow ([#1650](https://github.com/nf-core/tools/pull/1650))
- Add `CITATION.cff` [#361](https://github.com/nf-core/tools/issues/361)
- Add Gitpod and Mamba profiles to the pipeline template ([#1673](https://github.com/nf-core/tools/pull/1673))
- Remove call to `getGenomeAttribute` in `main.nf` when running `nf-core create` without iGenomes ([#1670](https://github.com/nf-core/tools/issues/1670))
- Make `nf-core create` fail if Git default branch name is dev or TEMPLATE ([#1705](https://github.com/nf-core/tools/pull/1705))
- Convert `console` snippets to `bash` snippets in the template where applicable ([#1729](https://github.com/nf-core/tools/pull/1729))
- Add `branch` field to module entries in `modules.json` to record what branch a module was installed from ([#1728](https://github.com/nf-core/tools/issues/1728))
- Add customisation option to remove all GitHub support with `nf-core create` ([#1766](https://github.com/nf-core/tools/pull/1766))

### Linting

- Check that the `.prettierignore` file exists and that starts with the same content.
- Update `readme.py` nf version badge validation regexp to accept any signs before version number ([#1613](https://github.com/nf-core/tools/issues/1613))
- Add isort configuration and GitHub workflow ([#1538](https://github.com/nf-core/tools/pull/1538))
- Use black also to format python files in workflows ([#1563](https://github.com/nf-core/tools/pull/1563))
- Add check for mimetype in the `input` parameter. ([#1647](https://github.com/nf-core/tools/issues/1647))
- Check that the singularity and docker tags are parsable. Add `--fail-warned` flag to `nf-core modules lint` ([#1654](https://github.com/nf-core/tools/issues/1654))
- Handle exception in `nf-core modules lint` when process name doesn't start with process ([#1733](https://github.com/nf-core/tools/issues/1733))

### General

- Remove support for Python 3.6 ([#1680](https://github.com/nf-core/tools/pull/1680))
- Add support for Python 3.9 and 3.10 ([#1680](https://github.com/nf-core/tools/pull/1680))
- Invoking Python with optimizations no longer affects the program control flow ([#1685](https://github.com/nf-core/tools/pull/1685))
- Update `readme` to drop `--key` option from `nf-core modules list` and add the new pattern syntax
- Add `--fail-warned` flag to `nf-core lint` to make warnings fail ([#1593](https://github.com/nf-core/tools/pull/1593))
- Add `--fail-warned` flag to pipeline linting workflow ([#1593](https://github.com/nf-core/tools/pull/1593))
- Updated the nf-core package requirements ([#1620](https://github.com/nf-core/tools/pull/1620), [#1757](https://github.com/nf-core/tools/pull/1757), [#1756](https://github.com/nf-core/tools/pull/1756))
- Remove dependency of the mock package and use unittest.mock instead ([#1696](https://github.com/nf-core/tools/pull/1696))
- Fix and improve broken test for Singularity container download ([#1622](https://github.com/nf-core/tools/pull/1622))
- Use [`$XDG_CACHE_HOME`](https://specifications.freedesktop.org/basedir-spec/basedir-spec-latest.html) or `~/.cache` instead of `$XDG_CONFIG_HOME` or `~/config/` as base directory for API cache
- Switch CI to use [setup-nextflow](https://github.com/nf-core/setup-nextflow) action to install Nextflow ([#1650](https://github.com/nf-core/tools/pull/1650))
- Add tests for `nf-core modules update` and `ModulesJson`.
- Add CI for GitLab remote [#1646](https://github.com/nf-core/tools/issues/1646)
- Add `CITATION.cff` [#361](https://github.com/nf-core/tools/issues/361)
- Allow customization of the `nf-core` pipeline template when using `nf-core create` ([#1548](https://github.com/nf-core/tools/issues/1548))
- Add Refgenie integration: updating of nextflow config files with a refgenie database ([#1090](https://github.com/nf-core/tools/pull/1090))
- Fix `--key` option in `nf-core lint` when supplying a module lint test name ([#1681](https://github.com/nf-core/tools/issues/1681))
- Add `no_git=True` when creating a new pipeline and initialising a git repository is not needed in `nf-core lint` and `nf-core bump-version` ([#1709](https://github.com/nf-core/tools/pull/1709))
- Move `strip_ansi_code` function in lint to `utils.py`
- Simplify control flow and don't use equality comparison for `None` and booleans
- Replace use of the deprecated `distutils` Version object with that from `packaging` ([#1735](https://github.com/nf-core/tools/pull/1735))
- Add code to cancel CI run if a new run starts ([#1760](https://github.com/nf-core/tools/pull/1760))
- CI for the API docs generation now uses the ubuntu-latest base image ([#1762](https://github.com/nf-core/tools/pull/1762))
- Add option to hide progress bars in `nf-core lint` and `nf-core modules lint` with `--hide-progress`.

### Modules

- Add `--fix-version` flag to `nf-core modules lint` command to update modules to the latest version ([#1588](https://github.com/nf-core/tools/pull/1588))
- Fix a bug in the regex extracting the version from biocontainers URLs ([#1598](https://github.com/nf-core/tools/pull/1598))
- Update how we interface with git remotes. ([#1626](https://github.com/nf-core/tools/issues/1626))
- Add prompt for module name to `nf-core modules info` ([#1644](https://github.com/nf-core/tools/issues/1644))
- Update docs with example of custom git remote ([#1645](https://github.com/nf-core/tools/issues/1645))
- Command `nf-core modules test` obtains module name suggestions from installed modules ([#1624](https://github.com/nf-core/tools/pull/1624))
- Add `--base-path` flag to `nf-core modules` to specify the base path for the modules in a remote. Also refactored `modules.json` code. ([#1643](https://github.com/nf-core/tools/issues/1643)) Removed after ([#1754](https://github.com/nf-core/tools/pull/1754))
- Rename methods in `ModulesJson` to remove explicit reference to `modules.json`
- Fix inconsistencies in the `--save-diff` flag `nf-core modules update`. Refactor `nf-core modules update` ([#1536](https://github.com/nf-core/tools/pull/1536))
- Fix bug in `ModulesJson.check_up_to_date` causing it to ask for the remote of local modules
- Handle errors when updating module version with `nf-core modules update --fix-version` ([#1671](https://github.com/nf-core/tools/pull/1671))
- Make `nf-core modules update --save-diff` work when files were created or removed ([#1694](https://github.com/nf-core/tools/issues/1694))
- Get the latest common build for Docker and Singularity containers of a module ([#1702](https://github.com/nf-core/tools/pull/1702))
- Add short option for `--no-pull` option in `nf-core modules`
- Add `nf-core modules patch` command ([#1312](https://github.com/nf-core/tools/issues/1312))
- Add support for patch in `nf-core modules update` command ([#1312](https://github.com/nf-core/tools/issues/1312))
- Add support for patch in `nf-core modules lint` command ([#1312](https://github.com/nf-core/tools/issues/1312))
- Add support for custom remotes in `nf-core modules lint` ([#1715](https://github.com/nf-core/tools/issues/1715))
- Make `nf-core modules` commands work with arbitrary git remotes ([#1721](https://github.com/nf-core/tools/issues/1721))
- Add links in `README.md` for `info` and `patch` commands ([#1722](https://github.com/nf-core/tools/issues/1722)])
- Fix misc. issues with `--branch` and `--base-path` ([#1726](https://github.com/nf-core/tools/issues/1726))
- Add `branch` field to module entries in `modules.json` to record what branch a module was installed from ([#1728](https://github.com/nf-core/tools/issues/1728))
- Fix broken link in `nf-core modules info`([#1745](https://github.com/nf-core/tools/pull/1745))
- Fix unbound variable issues and minor refactoring [#1742](https://github.com/nf-core/tools/pull/1742/)
- Recreate modules.json file instead of complaining about incorrectly formatted file. ([#1741](https://github.com/nf-core/tools/pull/1741)
- Add support for patch when creating `modules.json` file ([#1752](https://github.com/nf-core/tools/pull/1752))

## [v2.4.1 - Cobolt Koala Patch](https://github.com/nf-core/tools/releases/tag/2.4) - [2022-05-16]

- Patch release to try to fix the template sync ([#1585](https://github.com/nf-core/tools/pull/1585))
- Avoid persistent temp files from pytests ([#1566](https://github.com/nf-core/tools/pull/1566))
- Add option to trigger sync manually on just nf-core/testpipeline

## [v2.4 - Cobolt Koala](https://github.com/nf-core/tools/releases/tag/2.4) - [2022-05-16]

### Template

- Read entire lines when sniffing the samplesheet format (fix [#1561](https://github.com/nf-core/tools/issues/1561))
- Add actions workflow to respond to `@nf-core-bot fix linting` comments on pipeline PRs
- Fix Prettier formatting bug in completion email HTML template ([#1509](https://github.com/nf-core/tools/issues/1509))
- Fix bug in pipeline readme logo URL
- Set the default DAG graphic output to HTML to have a default that does not depend on Graphviz being installed on the host system ([#1512](https://github.com/nf-core/tools/pull/1512)).
- Removed retry strategy for AWS tests CI, as Nextflow now handles spot instance retries itself
- Add `.prettierignore` file to stop Prettier linting tests from running over test files
- Made module template test command match the default used in `nf-core modules create-test-yml` ([#1562](https://github.com/nf-core/tools/issues/1562))
- Removed black background from Readme badges now that GitHub has a dark mode, added Tower launch badge.
- Don't save md5sum for `versions.yml` when running `nf-core modules create-test-yml` ([#1511](https://github.com/nf-core/tools/pull/1511))

### General

- Add actions workflow to respond to `@nf-core-bot fix linting` comments on nf-core/tools PRs
- Use [`$XDG_CONFIG_HOME`](https://specifications.freedesktop.org/basedir-spec/basedir-spec-latest.html) or `~/.config/nf-core` instead of `~/.nfcore` for API cache (the latter can be safely deleted)
- Consolidate GitHub API calls into a shared function that uses authentication from the [`gh` GitHub cli tool](https://cli.github.com/) or `GITHUB_AUTH_TOKEN` to avoid rate limiting ([#1499](https://github.com/nf-core/tools/pull/1499))
- Add an empty line to `modules.json`, `params.json` and `nextflow-schema.json` when dumping them to avoid prettier errors.
- Remove empty JSON schema definition groups to avoid usage errors ([#1419](https://github.com/nf-core/tools/issues/1419))
- Bumped the minimum version of `rich` from `v10` to `v10.7.0`

### Modules

- Add a new command `nf-core modules mulled` which can generate the name for a multi-tool container image.
- Add a new command `nf-core modules test` which runs pytests locally.
- Print include statement to terminal when `modules install` ([#1520](https://github.com/nf-core/tools/pull/1520))
- Allow follow links when generating `test.yml` file with `nf-core modules create-test-yml` ([1570](https://github.com/nf-core/tools/pull/1570))
- Escaped test run output before logging it, to avoid a rich `MarkupError`

### Linting

- Don't allow a `.nf-core.yaml` file, should be `.yml` ([#1515](https://github.com/nf-core/tools/pull/1515)).
- `shell` blocks now recognised to avoid error `when: condition has too many lines` ([#1557](https://github.com/nf-core/tools/issues/1557))
- Fixed error when using comments after `input` tuple lines ([#1542](https://github.com/nf-core/tools/issues/1542))
- Don't lint the `shell` block when `script` is used ([1558](https://github.com/nf-core/tools/pull/1558))
- Check that `template` is used in `script` blocks
- Tweaks to CLI output display of lint results

## [v2.3.2 - Mercury Vulture Fixed Formatting](https://github.com/nf-core/tools/releases/tag/2.3.2) - [2022-03-24]

Very minor patch release to fix the full size AWS tests and re-run the template sync, which partially failed due to GitHub pull-requests being down at the time of release.

### Template

- Updated the AWS GitHub actions to let nf-core/tower-action use it's defaults for pipeline and git sha ([#1488](https://github.com/nf-core/tools/pull/1488))
- Add prettier editor extension to `gitpod.yml` in template ([#1485](https://github.com/nf-core/tools/pull/1485))
- Remove traces of markdownlint in the template ([#1486](https://github.com/nf-core/tools/pull/1486)
- Remove accidentally added line in `CHANGELOG.md` in the template ([#1487](https://github.com/nf-core/tools/pull/1487))
- Update linting to check that `.editorconfig` is there and `.yamllint.yml` isn't.

## [v2.3.1 - Mercury Vulture Formatting](https://github.com/nf-core/tools/releases/tag/2.3.1) - [2022-03-23]

This patch release is primarily to address problems that we had in the v2.3 release with code linting.
Instead of resolving those specific issues, we chose to replace the linting tools (`markdownlint`, `yamllint`) with a new tool: [_Prettier_](https://prettier.io)

This is a fairly major change and affects a lot of files. However, it will hopefully simplify future usage.
Prettier can auto-format many different file formats (for pipelines the most relevant are markdown and YAML) and is extensible with plugins ([Nextflow](https://github.com/nf-core/prettier-plugin-nextflow), anyone?).
It tends to be a bit less strict than `markdownlint` and `yamllint` and importantly _can fix files for you_ rather than just complaining.

The sync PR may be a little big because of many major changes (whitespace, quotation mark styles etc).
To help with the merge, _**we highly recommend running Prettier on your pipeline's codebase before attempting the template merge**_.
If you take this approach, please copy `.editorconfig` and `.prettierrc.yml` from the template to your pipeline root first,
as they configure the behaviour of Prettier.

To run Prettier, go to the base of the repository where `.editorconfig` and `.prettierrc.yml` are located.
Make sure your `git status` is clean so that the changes don't affect anything you're working on and run:

```bash
prettier --write .
```

This runs Prettier and tells it to fix any issues it finds in place.

Please note that there are many excellent integrations for Prettier available, for example VSCode can be set up to automatically format files on save.

### Template

- Replace `markdownlint` and `yamllint` with [_Prettier_](https://prettier.io) for linting formatting / whitespace ([#1470](https://github.com/nf-core/tools/pull/1470))
- Add CI test using `editorconfig-checker` for other file types to look for standardised indentation and formatting ([#1476](https://github.com/nf-core/tools/pull/1476))
- Add md5sum check of `versions.yml` to `test.yml` on the modules template.
- Update bundled module wrappers to latest versions ([#1462](https://github.com/nf-core/tools/pull/1462))
- Renamed `assets/multiqc_config.yaml` to `assets/multiqc_config.yml` (`yml` not `yaml`) ([#1471](https://github.com/nf-core/tools/pull/1471))

### General

- Convert nf-core/tools API / lint test documentation to MyST ([#1245](https://github.com/nf-core/tools/pull/1245))
- Build documentation for the `nf-core modules lint` tests ([#1250](https://github.com/nf-core/tools/pull/1250))
- Fix some colours in the nf-core/tools API docs ([#1467](https://github.com/nf-core/tools/pull/1467))
- Install tools inside GitPod Docker using the repo itself and not from Conda.
- Rewrite GitHub Actions workflow for publishing the GitPod Docker image.
- Improve config for PyTest so that you can run `pytest` instead of `pytest tests/` ([#1461](https://github.com/nf-core/tools/pull/1461))
- New pipeline lint test `multiqc_config` that checks YAML structure instead of basic file contents ([#1461](https://github.com/nf-core/tools/pull/1461))
- Updates to the GitPod docker image to install the latest version of nf-core/tools

## [v2.3 - Mercury Vulture](https://github.com/nf-core/tools/releases/tag/2.3) - [2022-03-15]

### Template

- Removed mention of `--singularity_pull_docker_container` in pipeline `README.md`
- Replaced equals with ~ in nf-core headers, to stop false positive unresolved conflict errors when committing with VSCode.
- Add retry strategy for AWS megatests after releasing [nf-core/tower-action v2.2](https://github.com/nf-core/tower-action/releases/tag/v2.2)
- Added `.nf-core.yml` file with `repository_type: pipeline` for modules commands
- Update igenomes path to the `BWAIndex` to fetch the whole `version0.6.0` folder instead of only the `genome.fa` file
- Remove pinned Node version in the GitHub Actions workflows, to fix errors with `markdownlint`
- Bumped `nf-core/tower-action` to `v3` and removed `pipeline` and `revision` from the AWS workflows, which were not needed
- Add yamllint GitHub Action.
- Add `.yamllint.yml` to avoid line length and document start errors ([#1407](https://github.com/nf-core/tools/issues/1407))
- Add `--publish_dir_mode` back into the pipeline template ([nf-core/rnaseq#752](https://github.com/nf-core/rnaseq/issues/752#issuecomment-1039451607))
- Add optional loading of of pipeline-specific institutional configs to `nextflow.config`
- Make `--outdir` a mandatory parameter ([nf-core/tools#1415](https://github.com/nf-core/tools/issues/1415))
- Add pipeline description and authors between triple quotes to avoid errors with apostrophes ([#2066](https://github.com/nf-core/tools/pull/2066), [#2104](https://github.com/nf-core/tools/pull/2104))

### General

- Updated `nf-core download` to work with latest DSL2 syntax for containers ([#1379](https://github.com/nf-core/tools/issues/1379))
- Made `nf-core modules create` detect repository type with explicit `.nf-core.yml` instead of random readme stuff ([#1391](https://github.com/nf-core/tools/pull/1391))
- Added a Gitpod environment and Dockerfile ([#1384](https://github.com/nf-core/tools/pull/1384))
  - Adds conda, Nextflow, nf-core, pytest-workflow, mamba, and pip to base Gitpod Docker image.
  - Adds GH action to build and push Gitpod Docker image.
  - Adds Gitpod environment to template.
  - Adds Gitpod environment to tools with auto build of nf-core tool.
- Shiny new command-line help formatting ([#1403](https://github.com/nf-core/tools/pull/1403))
- Call the command line help with `-h` as well as `--help` (was formerly just the latter) ([#1404](https://github.com/nf-core/tools/pull/1404))
- Add `.yamllint.yml` config file to avoid line length and document start errors in the tools repo itself.
- Switch to `yamllint-github-action`to be able to configure yaml lint exceptions ([#1404](https://github.com/nf-core/tools/issues/1413))
- Prevent module linting KeyError edge case ([#1321](https://github.com/nf-core/tools/issues/1321))
- Bump-versions: Don't trim the trailing newline on files, causes editorconfig linting to fail ([#1265](https://github.com/nf-core/tools/issues/1265))
- Handle exception in `nf-core list` when a broken git repo is found ([#1273](https://github.com/nf-core/tools/issues/1273))
- Updated URL for pipeline lint test docs ([#1348](https://github.com/nf-core/tools/issues/1348))
- Updated `nf-core create` to tolerate failures and retry when fetching pipeline logos from the website ([#1369](https://github.com/nf-core/tools/issues/1369))
- Modified the CSS overriding `sphinx_rtd_theme` default colors to fix some glitches in the API documentation ([#1294](https://github.com/nf-core/tools/issues/1294))

### Modules

- New command `nf-core modules info` that prints nice documentation about a module to the terminal :sparkles: ([#1427](https://github.com/nf-core/tools/issues/1427))
- Linting a pipeline now fails instead of warning if a local copy of a module does not match the remote ([#1313](https://github.com/nf-core/tools/issues/1313))
- Fixed linting bugs where warning was incorrectly generated for:
  - `Module does not emit software version`
  - `Container versions do not match`
  - `input:` / `output:` not being specified in module
  - Allow for containers from other biocontainers resource as defined [here](https://github.com/nf-core/modules/blob/cde237e7cec07798e5754b72aeca44efe89fc6db/modules/cat/fastq/main.nf#L7-L8)
- Fixed traceback when using `stageAs` syntax as defined [here](https://github.com/nf-core/modules/blob/cde237e7cec07798e5754b72aeca44efe89fc6db/modules/cat/fastq/main.nf#L11)
- Added `nf-core schema docs` command to output pipline parameter documentation in Markdown format for inclusion in GitHub and other documentation systems ([#741](https://github.com/nf-core/tools/issues/741))
- Allow conditional process execution from the configuration file ([#1393](https://github.com/nf-core/tools/pull/1393))
- Add linting for when condition([#1397](https://github.com/nf-core/tools/pull/1397))
- Added modules ignored table to `nf-core modules bump-versions`. ([#1234](https://github.com/nf-core/tools/issues/1234))
- Added `--conda-package-version` flag for specifying version of conda package in `nf-core modules create`. ([#1238](https://github.com/nf-core/tools/issues/1238))
- Add option of writing diffs to file in `nf-core modules update` using either interactive prompts or the new `--diff-file` flag.
- Fixed edge case where module names that were substrings of other modules caused both to be installed ([#1380](https://github.com/nf-core/tools/issues/1380))
- Tweak handling of empty files when generating the test YAML ([#1376](https://github.com/nf-core/tools/issues/1376))
  - Fail linting if a md5sum for an empty file is found (instead of a warning)
  - Don't skip the md5 when generating a test file if an empty file is found (so that linting fails and can be manually checked)
- Linting checks test files for `TODO` statements as well as the main module code ([#1271](https://github.com/nf-core/tools/issues/1271))
- Handle error if `manifest` isn't set in `nextflow.config` ([#1418](https://github.com/nf-core/tools/issues/1418))

## [v2.2 - Lead Liger](https://github.com/nf-core/tools/releases/tag/2.2) - [2021-12-14]

### Template

- Update repo logos to utilize [GitHub's `#gh-light/dark-mode-only`](https://docs.github.com/en/github/writing-on-github/getting-started-with-writing-and-formatting-on-github/basic-writing-and-formatting-syntax#specifying-the-theme-an-image-is-shown-to), to switch between logos optimized for light or dark themes. The old repo logos have to be removed (in `docs/images` and `assets/`).
- Deal with authentication with private repositories
- Bump minimun Nextflow version to 21.10.3
- Convert pipeline template to updated Nextflow DSL2 syntax
- Solve circular import when importing `nf_core.modules.lint`
- Disable cache in `nf_core.utils.fetch_wf_config` while performing `test_wf_use_local_configs`.
- Modify software version channel handling to support multiple software version emissions (e.g. from mulled containers), and multiple software versions.
- Update `dumpsoftwareversion` module to correctly report versions with trailing zeros.
- Remove `params.hostnames` from the pipeline template ([#1304](https://github.com/nf-core/tools/issues/1304))
- Update `.gitattributes` to mark installed modules and subworkflows as `linguist-generated` ([#1311](https://github.com/nf-core/tools/issues/1311))
- Adding support for [Julia](https://julialang.org) package environments to `nextflow.config`([#1317](https://github.com/nf-core/tools/pull/1317))
- New YAML issue templates for pipeline bug reports and feature requests, with a much richer interface ([#1165](https://github.com/nf-core/tools/pull/1165))
- Update AWS test GitHub Actions to use v2 of [nf-core/tower-action](https://github.com/nf-core/tower-action)
- Post linting comment even when `linting.yml` fails
- Update `CONTRIBUTION.md` bullets to remove points related to `scrape_software_versions.py`
- Update AWS test to set Nextflow version to 21.10.3

### General

- Made lint check for parameters defaults stricter [[#992](https://github.com/nf-core/tools/issues/992)]
  - Default values in `nextflow.config` must match the defaults given in the schema (anything with `{` in, or in `main.nf` is ignored)
  - Defaults in `nextflow.config` must now match the variable _type_ specified in the schema
  - If you want the parameter to not have a default value, use `null`
  - Strings set to `false` or an empty string in `nextflow.config` will now fail linting
- Bump minimun Nextflow version to 21.10.3
- Changed `questionary` `ask()` to `unsafe_ask()` to not catch `KeyboardInterupts` ([#1237](https://github.com/nf-core/tools/issues/1237))
- Fixed bug in `nf-core launch` due to revisions specified with `-r` not being added to nextflow command. ([#1246](https://github.com/nf-core/tools/issues/1246))
- Update regex in `readme` test of `nf-core lint` to agree with the pipeline template ([#1260](https://github.com/nf-core/tools/issues/1260))
- Update 'fix' message in `nf-core lint` to conform to the current command line options. ([#1259](https://github.com/nf-core/tools/issues/1259))
- Fixed bug in `nf-core list` when `NXF_HOME` is set
- Run CI test used to create and lint/run the pipeline template with minimum and latest edge release of NF ([#1304](https://github.com/nf-core/tools/issues/1304))
- New YAML issue templates for tools bug reports and feature requests, with a much richer interface ([#1165](https://github.com/nf-core/tools/pull/1165))
- Handle synax errors in Nextflow config nicely when running `nf-core schema build` ([#1267](https://github.com/nf-core/tools/pull/1267))
- Erase temporary files and folders while performing Python tests (pytest)
- Remove base `Dockerfile` used for DSL1 pipeline container builds
- Run tests with Python 3.10
- [#1363](https://github.com/nf-core/tools/pull/1363) Fix tools CI workflow nextflow versions.

### Modules

- Fixed typo in `modules_utils.py`.
- Fixed failing lint test when process section was missing from module. Also added the local failing tests to the warned section of the output table. ([#1235](https://github.com/nf-core/tools/issues/1235))
- Added `--diff` flag to `nf-core modules update` which shows the diff between the installed files and the versions
- Update `nf-core modules create` help texts which were not changed with the introduction of the `--dir` flag
- Check if README is from modules repo
- Update module template to DSL2 v2.0 (remove `functions.nf` from modules template and updating `main.nf` ([#1289](https://github.com/nf-core/tools/pull/))
- Substitute get process/module name custom functions in module `main.nf` using template replacement ([#1284](https://github.com/nf-core/tools/issues/1284))
- Check test YML file for md5sums corresponding to empty files ([#1302](https://github.com/nf-core/tools/issues/1302))
- Exit with an error if empty files are found when generating the test YAML file ([#1302](https://github.com/nf-core/tools/issues/1302))

## [v2.1 - Zinc Zebra](https://github.com/nf-core/tools/releases/tag/2.1) - [2021-07-27]

### Template

- Correct regex pattern for file names in `nextflow_schema.json`
- Remove `.` from nf-core/tools command examples
- Update Nextflow installation link in pipeline template ([#1201](https://github.com/nf-core/tools/issues/1201))
- Command `hostname` is not portable [[#1212](https://github.com/nf-core/tools/pull/1212)]
- Changed how singularity and docker links are written in template to avoid duplicate links

### General

- Changed names of some flags with `-r` as short options to make the flags more consistent between commands.

### Modules

- Added consistency checks between installed modules and `modules.json` ([#1199](https://github.com/nf-core/tools/issues/1199))
- Added support excluding or specifying version of modules in `.nf-core.yml` when updating with `nf-core modules install --all` ([#1204](https://github.com/nf-core/tools/issues/1204))
- Created `nf-core modules update` and removed updating options from `nf-core modules install`
- Added missing function call to `nf-core lint` ([#1198](https://github.com/nf-core/tools/issues/1198))
- Fix `nf-core lint` not filtering modules test when run with `--key` ([#1203](https://github.com/nf-core/tools/issues/1203))
- Fixed `nf-core modules install` not working when installing from branch with `-b` ([#1218](https://github.com/nf-core/tools/issues/1218))
- Added prompt to choose between updating all modules or named module in `nf-core modules update`
- Check if modules is installed before trying to update in `nf-core modules update`
- Verify that a commit SHA provided with `--sha` exists for `install/update` commands
- Add new-line to `main.nf` after `bump-versions` command to make ECLint happy

## [v2.0.1 - Palladium Platypus Junior](https://github.com/nf-core/tools/releases/tag/2.0.1) - [2021-07-13]

### Template

- Critical tweak to add `--dir` declaration to `nf-core lint` GitHub Actions `linting.yml` workflow

### General

- Add `--dir` declaration to `nf-core sync` GitHub Actions `sync.yml` workflow

## [v2.0 - Palladium Platypus](https://github.com/nf-core/tools/releases/tag/2.0) - [2021-07-13]

### :warning: Major enhancements & breaking changes

This marks the first Nextflow DSL2-centric release of `tools` which means that some commands won't work in full with DSL1 pipelines anymore. Please use a `v1.x` version of `tools` for such pipelines or better yet join us to improve our DSL2 efforts! Here are the most important changes:

- The pipeline template has been completely re-written in DSL2
- A module template has been added to auto-create best-practice DSL2 modules to speed up development
- A whole suite of commands have been added to streamline the creation, installation, removal, linting and version bumping of DSL2 modules either installed within pipelines or the nf-core/modules repo

### Template

- Move TODO item of `contains:` map in a YAML string [[#1082](https://github.com/nf-core/tools/issues/1082)]
- Trigger AWS tests via Tower API [[#1160](https://github.com/nf-core/tools/pull/1160)]

### General

- Fixed a bug in the Docker image build for tools that failed due to an extra hyphen. [[#1069](https://github.com/nf-core/tools/pull/1069)]
- Regular release sync fix - this time it was to do with JSON serialisation [[#1072](https://github.com/nf-core/tools/pull/1072)]
- Fixed bug in schema validation that ignores upper/lower-case typos in parameters [[#1087](https://github.com/nf-core/tools/issues/1087)]
- Bugfix: Download should use path relative to workflow for configs
- Remove lint checks for files related to conda and docker as not needed anymore for DSL2
- Removed `params_used` lint check because of incompatibility with DSL2
- Added`modules bump-versions` command to `README.md`
- Update docs for v2.0 release

### Modules

- Update comment style of modules `functions.nf` template file [[#1076](https://github.com/nf-core/tools/issues/1076)]
- Changed working directory to temporary directory for `nf-core modules create-test-yml` [[#908](https://github.com/nf-core/tools/issues/908)]
- Use Biocontainers API instead of quayi.io API for `nf-core modules create` [[#875](https://github.com/nf-core/tools/issues/875)]
- Update `nf-core modules install` to handle different versions of modules [#1116](https://github.com/nf-core/tools/pull/1116)
- Added `nf-core modules bump-versions` command to update all versions in the `nf-core/modules` repository [[#1123](https://github.com/nf-core/tools/issues/1123)]
- Updated `nf-core modules lint` to check whether a `git_sha` exists in the `modules.json` file or whether a new version is available [[#1114](https://github.com/nf-core/tools/issues/1114)]
- Refactored `nf-core modules` command into one file per command [#1124](https://github.com/nf-core/tools/pull/1124)
- Updated `nf-core modules remove` to also remove entry in `modules.json` file ([#1115](https://github.com/nf-core/tools/issues/1115))
- Bugfix: Interactive prompt for `nf-core modules install` was receiving too few arguments
- Added progress bar to creation of 'modules.json'
- Updated `nf-core modules list` to show versions of local modules
- Improved exit behavior by replacing `sys.exit` with exceptions
- Updated `nf-core modules remove` to remove module entry in `modules.json` if module directory is missing
- Create extra tempdir as work directory for `nf-core modules create-test-yml` to avoid adding the temporary files to the `test.yml`
- Refactored passing of command line arguments to `nf-core` commands and subcommands ([#1139](https://github.com/nf-core/tools/issues/1139), [#1140](https://github.com/nf-core/tools/issues/1140))
- Check for `modules.json` for entries of modules that are not actually installed in the pipeline [[#1141](https://github.com/nf-core/tools/issues/1141)]
- Added `<keywords>` argument to `nf-core modules list` for filtering the listed modules. ([#1139](https://github.com/nf-core/tools/issues/1139)
- Added support for a `bump-versions` configuration file [[#1142](https://github.com/nf-core/tools/issues/1142)]
- Fixed `nf-core modules create-test-yml` so it doesn't break when the output directory is supplied [[#1148](https://github.com/nf-core/tools/issues/1148)]
- Updated `nf-core modules lint` to work with new directory structure [[#1159](https://github.com/nf-core/tools/issues/1159)]
- Updated `nf-core modules install` and `modules.json` to work with new directory structure ([#1159](https://github.com/nf-core/tools/issues/1159))
- Updated `nf-core modules remove` to work with new directory structure [[#1159](https://github.com/nf-core/tools/issues/1159)]
- Restructured code and removed old table style in `nf-core modules list`
- Fixed bug causing `modules.json` creation to loop indefinitly
- Added `--all` flag to `nf-core modules install`
- Added `remote` and `local` subcommands to `nf-core modules list`
- Fix bug due to restructuring in modules template
- Added checks for verifying that the remote repository is well formed
- Added checks to `ModulesCommand` for verifying validity of remote repositories
- Misc. changes to `modules install`: check that module exist in remote, `--all` is has `--latest` by default.

#### Sync

- Don't set the default value to `"null"` when a parameter is initialised as `null` in the config [[#1074](https://github.com/nf-core/tools/pull/1074)]

#### Tests

- Added a test for the `version_consistency` lint check
- Refactored modules tests into separate files, and removed direct comparisons with number of tests in `lint` tests ([#1158](https://github.com/nf-core/tools/issues/1158))

## [v1.14 - Brass Chicken :chicken:](https://github.com/nf-core/tools/releases/tag/1.14) - [2021-05-11]

### Template

- Add the implicit workflow declaration to `main.nf` DSL2 template [[#1056](https://github.com/nf-core/tools/issues/1056)]
- Fixed an issue regarding explicit disabling of unused container engines [[#972](https://github.com/nf-core/tools/pull/972)]
- Removed trailing slash from `params.igenomes_base` to yield valid s3 paths (previous paths work with Nextflow but not aws cli)
- Added a timestamp to the trace + timetime + report + dag filenames to fix overwrite issue on AWS
- Rewrite the `params_summary_log()` function to properly ignore unset params and have nicer formatting [[#971](https://github.com/nf-core/tools/issues/971)]
- Fix overly strict `--max_time` formatting regex in template schema [[#973](https://github.com/nf-core/tools/issues/973)]
- Convert `d` to `day` in the `cleanParameters` function to make Duration objects like `2d` pass the validation [[#858](https://github.com/nf-core/tools/issues/858)]
- Added nextflow version to quick start section and adjusted `nf-core bump-version` [[#1032](https://github.com/nf-core/tools/issues/1032)]
- Use latest stable Nextflow version `21.04.0` for CI tests instead of the `-edge` release

### Download

- Fix bug in `nf-core download` where image names were getting a hyphen in `nf-core` which was breaking things.
- Extensive new interactive prompts for all command line flags [[#1027](https://github.com/nf-core/tools/issues/1027)]
  - It is now recommended to run `nf-core download` without any cli options and follow prompts (though flags can be used to run non-interactively if you wish)
- New helper code to set `$NXF_SINGULARITY_CACHEDIR` and add to `.bashrc` if desired [[#1027](https://github.com/nf-core/tools/issues/1027)]

### Launch

- Strip values from `nf-core launch` web response which are `False` and have no default in the schema [[#976](https://github.com/nf-core/tools/issues/976)]
- Improve API caching code when polling the website, fixes noisy log message when waiting for a response [[#1029](https://github.com/nf-core/tools/issues/1029)]
- New interactive prompts for pipeline name [[#1027](https://github.com/nf-core/tools/issues/1027)]

### Modules

- Added `tool_name_underscore` to the module template to allow TOOL_SUBTOOL in `main.nf` [[#1011](https://github.com/nf-core/tools/issues/1011)]
- Added `--conda-name` flag to `nf-core modules create` command to allow sidestepping questionary [[#988](https://github.com/nf-core/tools/issues/988)]
- Extended `nf-core modules lint` functionality to check tags in `test.yml` and to look for a entry in the `pytest_software.yml` file
- Update `modules` commands to use new test tag format `tool/subtool`
- New modules lint test comparing the `functions.nf` file to the template version
- Modules installed from alternative sources are put in folders based on the name of the source repository

### Linting

- Fix bug in nf-core lint config skipping for the `nextflow_config` test [[#1019](https://github.com/nf-core/tools/issues/1019)]
- New `-k`/`--key` cli option for `nf-core lint` to allow you to run only named lint tests, for faster local debugging
- Merge markers lint test - ignore binary files, allow config to ignore specific files [[#1040](https://github.com/nf-core/tools/pull/1040)]
- New lint test to check if all defined pipeline parameters are mentioned in `main.nf` [[#1038](https://github.com/nf-core/tools/issues/1038)]
- Added fix to remove warnings about params that get converted from camelCase to camel-case [[#1035](https://github.com/nf-core/tools/issues/1035)]
- Added pipeline schema lint checks for missing parameter description and parameters outside of groups [[#1017](https://github.com/nf-core/tools/issues/1017)]

### General

- Try to fix the fix for the automated sync when we submit too many PRs at once [[#970](https://github.com/nf-core/tools/issues/970)]
- Rewrite how the tools documentation is deployed to the website, to allow multiple versions
- Created new Docker image for the tools cli package - see installation docs for details [[#917](https://github.com/nf-core/tools/issues/917)]
- Ignore permission errors for setting up requests cache directories to allow starting with an invalid or read-only `HOME` directory

## [v1.13.3 - Copper Crocodile Resurrection :crocodile:](https://github.com/nf-core/tools/releases/tag/1.13.2) - [2021-03-24]

- Running tests twice with `nf-core modules create-test-yml` to catch unreproducible md5 sums [[#890](https://github.com/nf-core/tools/issues/890)]
- Fix sync error again where the Nextflow edge release needs to be used for some pipelines
- Fix bug with `nf-core lint --release` (`NameError: name 'os' is not defined`)
- Added linebreak to linting comment so that markdown header renders on PR comment properly
- `nf-core modules create` command - if no bioconda package is found, prompt user for a different bioconda package name
- Updated module template `main.nf` with new test data paths

## [v1.13.2 - Copper Crocodile CPR :crocodile: :face_with_head_bandage:](https://github.com/nf-core/tools/releases/tag/1.13.2) - [2021-03-23]

- Make module template pass the EC linter [[#953](https://github.com/nf-core/tools/pull/953)]
- Added better logging message if a user doesn't specificy the directory correctly with `nf-core modules` commands [[#942](https://github.com/nf-core/tools/pull/942)]
- Fixed parameter validation bug caused by JSONObject [[#937](https://github.com/nf-core/tools/issues/937)]
- Fixed template creation error regarding file permissions [[#932](https://github.com/nf-core/tools/issues/932)]
- Split the `create-lint-wf` tests up into separate steps in GitHub Actions to make the CI results easier to read
- Added automated PR comments to the Markdown, YAML and Python lint CI tests to explain failures (tools and pipeline template)
- Make `nf-core lint` summary table borders coloured according to overall pass / fail status
- Attempted a fix for the automated sync when we submit too many PRs at once [[#911](https://github.com/nf-core/tools/issues/911)]

## [v1.13.1 - Copper Crocodile Patch :crocodile: :pirate_flag:](https://github.com/nf-core/tools/releases/tag/1.13.1) - [2021-03-19]

- Fixed bug in pipeline linting markdown output that gets posted to PR comments [[#914]](https://github.com/nf-core/tools/issues/914)
- Made text for the PR branch CI check less verbose with a TLDR in bold at the top
- A number of minor tweaks to the new `nf-core modules lint` code

## [v1.13 - Copper Crocodile](https://github.com/nf-core/tools/releases/tag/1.13) - [2021-03-18]

### Template

- **Major new feature** - Validation of pipeline parameters [[#426]](https://github.com/nf-core/tools/issues/426)
  - The addition runs as soon as the pipeline launches and checks the pipeline input parameters two main things:
    - No parameters are supplied that share a name with core Nextflow options (eg. `--resume` instead of `-resume`)
    - Supplied parameters validate against the pipeline JSON schema (eg. correct variable types, required values)
  - If either parameter validation fails or the pipeline has errors, a warning is given about any unexpected parameters found which are not described in the pipeline schema.
  - This behaviour can be disabled by using `--validate_params false`
- Added profiles to support the [Charliecloud](https://hpc.github.io/charliecloud/) and [Shifter](https://nersc.gitlab.io/development/shifter/how-to-use/) container engines [[#824](https://github.com/nf-core/tools/issues/824)]
  - Note that Charliecloud requires Nextflow version `v21.03.0-edge` or later.
- Profiles for container engines now explicitly _disable_ all other engines [[#867](https://github.com/nf-core/tools/issues/867)]
- Fixed typo in nf-core-lint CI that prevented the markdown summary from being automatically posted on PRs as a comment.
- Changed default for `--input` from `data/*{1,2}.fastq.gz` to `null`, as this is now validated by the schema as a required value.
- Removed support for `--name` parameter for custom run names.
  - The same functionality for MultiQC still exists with the core Nextflow `-name` option.
- Added to template docs about how to identify process name for resource customisation
- The parameters `--max_memory` and `--max_time` are now validated against a regular expression [[#793](https://github.com/nf-core/tools/issues/793)]
  - Must be written in the format `123.GB` / `456.h` with any of the prefixes listed in the [Nextflow docs](https://www.nextflow.io/docs/latest/process.html#memory)
  - Bare numbers no longer allowed, avoiding people from trying to specify GB and actually specifying bytes.
- Switched from cookiecutter to Jinja2 [[#880]](https://github.com/nf-core/tools/pull/880)
- Finally dropped the wonderful [cookiecutter](https://github.com/cookiecutter/cookiecutter) library that was behind the first pipeline template that led to nf-core [[#880](https://github.com/nf-core/tools/pull/880)]
  - Now rendering templates directly using [Jinja](https://jinja.palletsprojects.com/), which is what cookiecutter was doing anyway

### Modules

Initial addition of a number of new helper commands for working with DSL2 modules:

- `modules list` - List available modules
- `modules install` - Install a module from nf-core/modules
- `modules remove` - Remove a module from a pipeline
- `modules create` - Create a module from the template
- `modules create-test-yml` - Create the `test.yml` file for a module with md5 sums, tags, commands and names added
- `modules lint` - Check a module against nf-core guidelines

You can read more about each of these commands in the main tools documentation (see `README.md` or <https://nf-co.re/tools>)

### Tools helper code

- Fixed some bugs in the command line interface for `nf-core launch` and improved formatting [[#829](https://github.com/nf-core/tools/pull/829)]
- New functionality for `nf-core download` to make it compatible with DSL2 pipelines [[#832](https://github.com/nf-core/tools/pull/832)]
  - Singularity images in module files are now discovered and fetched
  - Direct downloads of Singularity images in python allowed (much faster than running `singularity pull`)
  - Downloads now work with `$NXF_SINGULARITY_CACHEDIR` so that pipelines sharing containers have efficient downloads
- Changed behaviour of `nf-core sync` command [[#787](https://github.com/nf-core/tools/issues/787)]
  - Instead of opening or updating a PR from `TEMPLATE` directly to `dev`, a new branch is now created from `TEMPLATE` and a PR opened from this to `dev`.
  - This is to make it easier to fix merge conflicts without accidentally bringing the entire pipeline history back into the `TEMPLATE` branch (which makes subsequent sync merges much more difficult)

### Linting

- Major refactor and rewrite of pipieline linting code
  - Much better code organisation and maintainability
  - New automatically generated documentation using Sphinx
  - Numerous new tests and functions, removal of some unnecessary tests
- Added lint check for merge markers [[#321]](https://github.com/nf-core/tools/issues/321)
- Added new option `--fix` to automatically correct some problems detected by linting
- Added validation of default params to `nf-core schema lint` [[#823](https://github.com/nf-core/tools/issues/823)]
- Added schema validation of GitHub action workflows to lint function [[#795](https://github.com/nf-core/tools/issues/795)]
- Fixed bug in schema title and description validation
- Added second progress bar for conda dependencies lint check, as it can be slow [[#299](https://github.com/nf-core/tools/issues/299)]
- Added new lint test to check files that should be unchanged from the pipeline.
- Added the possibility to ignore lint tests using a `nf-core-lint.yml` config file [[#809](https://github.com/nf-core/tools/pull/809)]

## [v1.12.1 - Silver Dolphin](https://github.com/nf-core/tools/releases/tag/1.12.1) - [2020-12-03]

### Template

- Finished switch from `$baseDir` to `$projectDir` in `iGenomes.conf` and `main.nf`
  - Main fix is for `smail_fields` which was a bug introduced in the previous release. Sorry about that!
- Ported a number of small content tweaks from nf-core/eager to the template [[#786](https://github.com/nf-core/tools/issues/786)]
  - Better contributing documentation, more placeholders in documentation files, more relaxed markdownlint exceptions for certain HTML tags, more content for the PR and issue templates.

### Tools helper code

- Pipeline schema: make parameters of type `range` to `number`. [[#738](https://github.com/nf-core/tools/issues/738)]
- Respect `$NXF_HOME` when looking for pipelines with `nf-core list` [[#798](https://github.com/nf-core/tools/issues/798)]
- Swapped PyInquirer with questionary for command line questions in `launch.py` [[#726](https://github.com/nf-core/tools/issues/726)]
  - This should fix conda installation issues that some people had been hitting
  - The change also allows other improvements to the UI
- Fix linting crash when a file deleted but not yet staged in git [[#796](https://github.com/nf-core/tools/issues/796)]

## [v1.12 - Mercury Weasel](https://github.com/nf-core/tools/releases/tag/1.12) - [2020-11-19]

### Tools helper code

- Updated `nf_core` documentation generator for building [https://nf-co.re/tools-docs/](https://nf-co.re/tools-docs/)

### Template

- Make CI comments work with PRs from forks [[#765](https://github.com/nf-core/tools/issues/765)]
  - Branch protection and linting results should now show on all PRs
- Updated GitHub issue templates, which had stopped working
- Refactored GitHub Actions so that the AWS full-scale tests are triggered after docker build is finished
  - DockerHub push workflow split into two - one for dev, one for releases
- Updated actions to no longer use `set-env` which is now depreciating [[#739](https://github.com/nf-core/tools/issues/739)]
- Added config import for `test_full` in `nextflow.config`
- Switched depreciated `$baseDir` to `$projectDir`
- Updated minimum Nextflow version to `20.04.10`
- Make Nextflow installation less verbose in GitHub Actions [[#780](https://github.com/nf-core/tools/pull/780)]

### Linting

- Updated code to display colours in GitHub Actions log output
- Allow tests to pass with `dev` version of nf-core/tools (previous failure due to base image version)
- Lint code no longer tries to post GitHub PR comments. This is now done in a GitHub Action only.

## [v1.11 - Iron Tiger](https://github.com/nf-core/tools/releases/tag/1.11) - [2020-10-27]

### Template

- Fix command error in `awstest.yml` GitHub Action workflow.
- Allow manual triggering of AWS test GitHub Action workflows.
- Remove TODO item, which was proposing the usage of additional files beside `usage.md` and `output.md` for documentation.
- Added a Podman profile, which enables Podman as container.
- Updated linting for GitHub actions AWS tests workflows.

### Linting

- Made a base-level `Dockerfile` a warning instead of failure
- Added a lint failure if the old `bin/markdown_to_html.r` script is found
- Update `rich` package dependency and use new markup escaping to change `[[!]]` back to `[!]` again

### Other

- Pipeline sync - fetch full repo when checking out before sync
- Sync - Add GitHub actions manual trigger option

## [v1.10.2 - Copper Camel _(brought back from the dead)_](https://github.com/nf-core/tools/releases/tag/1.10.2) - [2020-07-31]

Second patch release to address some small errors discovered in the pipeline template.
Apologies for the inconvenience.

- Fix syntax error in `/push_dockerhub.yml` GitHub Action workflow
- Change `params.readPaths` -> `params.input_paths` in `test_full.config`
- Check results when posting the lint results as a GitHub comment
  - This feature is unfortunately not possible when making PRs from forks outside of the nf-core organisation for now.
- More major refactoring of the automated pipeline sync
  - New GitHub Actions matrix parallelisation of sync jobs across pipelines [[#673](https://github.com/nf-core/tools/issues/673)]
  - Removed the `--all` behaviour from `nf-core sync` as we no longer need it
  - Sync now uses a new list of pipelines on the website which does not include archived pipelines [[#712](https://github.com/nf-core/tools/issues/712)]
  - When making a PR it checks if a PR already exists - if so it updates it [[#710](https://github.com/nf-core/tools/issues/710)]
  - More tests and code refactoring for more stable code. Hopefully fixes 404 error [[#711](https://github.com/nf-core/tools/issues/711)]

## [v1.10.1 - Copper Camel _(patch)_](https://github.com/nf-core/tools/releases/tag/1.10.1) - [2020-07-30]

Patch release to fix the automatic template synchronisation, which failed in the v1.10 release.

- Improved logging: `nf-core --log-file log.txt` now saves a verbose log to disk.
- nf-core/tools GitHub Actions pipeline sync now uploads verbose log as an artifact.
- Sync - fixed several minor bugs, made logging less verbose.
- Python Rich library updated to `>=4.2.1`
- Hopefully fix git config for pipeline sync so that commit comes from @nf-core-bot
- Fix sync auto-PR text indentation so that it doesn't all show as code
- Added explicit flag `--show-passed` for `nf-core lint` instead of taking logging verbosity

## [v1.10 - Copper Camel](https://github.com/nf-core/tools/releases/tag/1.10) - [2020-07-30]

### Pipeline schema

This release of nf-core/tools introduces a major change / new feature: pipeline schema.
These are [JSON Schema](https://json-schema.org/) files that describe all of the parameters for a given
pipeline with their ID, a description, a longer help text, an optional default value, a variable _type_
(eg. `string` or `boolean`) and more.

The files will be used in a number of places:

- Automatic validation of supplied parameters when running pipelines
  - Pipeline execution can be immediately stopped if a required `param` is missing,
    or does not conform to the patterns / allowed values in the schema.
- Generation of pipeline command-line help
  - Running `nextflow run <pipeline> --help` will use the schema to generate a help text automatically
- Building online documentation on the [nf-core website](https://nf-co.re)
- Integration with 3rd party graphical user interfaces

To support these new schema files, nf-core/tools now comes with a new set of commands: `nf-core schema`.

- Pipeline schema can be generated or updated using `nf-core schema build` - this takes the parameters from
  the pipeline config file and prompts the developer for any mismatch between schema and pipeline.
  - Once a skeleton Schema file has been built, the command makes use of a new nf-core website tool to provide
    a user friendly graphical interface for developers to add content to their schema: [https://nf-co.re/pipeline_schema_builder](https://nf-co.re/pipeline_schema_builder)
- Pipelines will be automatically tested for valid schema that describe all pipeline parameters using the
  `nf-core schema lint` command (also included as part of the main `nf-core lint` command).
- Users can validate their set of pipeline inputs using the `nf-core schema validate` command.

In addition to the new schema commands, the `nf-core launch` command has been completely rewritten from
scratch to make use of the new pipeline schema. This command can use either an interactive command-line
prompt or a rich web interface to help users set parameters for a pipeline run.

The parameter descriptions and help text are fully used and embedded into the launch interfaces to make
this process as user-friendly as possible. We hope that it's particularly well suited to those new to nf-core.

Whilst we appreciate that this new feature will add a little work for pipeline developers, we're excited at
the possibilities that it brings. If you have any feedback or suggestions, please let us know either here on
GitHub or on the nf-core [`#json-schema` Slack channel](https://nfcore.slack.com/channels/json-schema).

### Python code formatting

We have adopted the use of the [Black Python code formatter](https://black.readthedocs.io/en/stable/).
This ensures a harmonised code formatting style throughout the package, from all contributors.
If you are editing any Python code in nf-core/tools you must now pass the files through Black when
making a pull-request. See [`.github/CONTRIBUTING.md`](.github/CONTRIBUTING.md) for details.

### Template

- Add `--publish_dir_mode` parameter [#585](https://github.com/nf-core/tools/issues/585)
- Isolate R library paths to those in container [#541](https://github.com/nf-core/tools/issues/541)
- Added new style of pipeline parameters JSON schema to pipeline template
- Add ability to attach MultiQC reports to completion emails when using `mail`
- Update `output.md` and add in 'Pipeline information' section describing standard NF and pipeline reporting.
- Build Docker image using GitHub Actions, then push to Docker Hub (instead of building on Docker Hub)
- Add Slack channel badge in pipeline README
- Allow multiple container tags in `ci.yml` if performing multiple tests in parallel
- Add AWS CI tests and full tests GitHub Actions workflows
- Update AWS CI tests and full tests secrets names
- Added `macs_gsize` for danRer10, based on [this post](https://biostar.galaxyproject.org/p/18272/)
- Add information about config files used for workflow execution (`workflow.configFiles`) to summary
- Fix `markdown_to_html.py` to work with Python 2 and 3.
- Change `params.reads` -> `params.input`
- Adding TODOs and MultiQC process in DSL2 template
- Change `params.readPaths` -> `params.input_paths`
- Added a `.github/.dockstore.yml` config file for automatic workflow registration with [dockstore.org](https://dockstore.org/)

### Linting

- Refactored PR branch tests to be a little clearer.
- Linting error docs explain how to add an additional branch protecton rule to the `branch.yml` GitHub Actions workflow.
- Adapted linting docs to the new PR branch tests.
- Failure for missing the readme bioconda badge is now a warn, in case this badge is not relevant
- Added test for template `{{ cookiecutter.var }}` placeholders
- Fix failure when providing version along with build id for Conda packages
- New `--json` and `--markdown` options to print lint results to JSON / markdown files
- Linting code now automatically posts warning / failing results to GitHub PRs as a comment if it can
- Added AWS GitHub Actions workflows linting
- Fail if `params.input` isn't defined.
- Beautiful new progress bar to look at whilst linting is running and awesome new formatted output on the command line :heart_eyes:
  - All made using the excellent [`rich` python library](https://github.com/willmcgugan/rich) - check it out!
- Tests looking for `TODO` strings should now ignore editor backup files. [#477](https://github.com/nf-core/tools/issues/477)

### nf-core/tools Continuous Integration

- Added CI test to check for PRs against `master` in tools repo
- CI PR branch tests fixed & now automatically add a comment on the PR if failing, explaining what is wrong
- Move some of the issue and PR templates into HTML `<!-- comments -->` so that they don't show in issues / PRs

### Other

- Describe alternative installation method via conda with `conda env create`
- nf-core/tools version number now printed underneath header artwork
- Bumped Conda version shipped with nfcore/base to 4.8.2
- Added log message when creating new pipelines that people should talk to the community about their plans
- Fixed 'on completion' emails sent using the `mail` command not containing body text.
- Improved command-line help text for nf-core/tools
- `nf-core list` now hides archived pipelines unless `--show_archived` flag is set
- Command line tools now checks if there is a new version of nf-core/tools available
  - Disable this by setting the environment variable `NFCORE_NO_VERSION_CHECK`, eg. `export NFCORE_NO_VERSION_CHECK=1`
- Better command-line output formatting of nearly all `nf-core` commands using [`rich`](https://github.com/willmcgugan/rich)

## [v1.9 - Platinum Pigeon](https://github.com/nf-core/tools/releases/tag/1.9) - [2020-02-20]

### Continuous integration

- Travis CI tests are now deprecated in favor of GitHub Actions within the pipeline template.
  - `nf-core bump-version` support has been removed for `.travis.yml`
  - `nf-core lint` now fails if a `.travis.yml` file is found
- Ported nf-core/tools Travis CI automation to GitHub Actions.
- Fixed the build for the nf-core/tools API documentation on the website

### Template

- Rewrote the documentation markdown > HTML conversion in Python instead of R
- Fixed rendering of images in output documentation [#391](https://github.com/nf-core/tools/issues/391)
- Removed the requirement for R in the conda environment
- Make `params.multiqc_config` give an _additional_ MultiQC config file instead of replacing the one that ships with the pipeline
- Ignore only `tests/` and `testing/` directories in `.gitignore` to avoid ignoring `test.config` configuration file
- Rephrase docs to promote usage of containers over Conda to ensure reproducibility
- Stage the workflow summary YAML file within MultiQC work directory

### Linting

- Removed linting for CircleCI
- Allow any one of `params.reads` or `params.input` or `params.design` before warning
- Added whitespace padding to lint error URLs
- Improved documentation for lint errors
- Allow either `>=` or `!>=` in nextflow version checks (the latter exits with an error instead of just warning) [#506](https://github.com/nf-core/tools/issues/506)
- Check that `manifest.version` ends in `dev` and throw a warning if not
  - If running with `--release` check the opposite and fail if not
- Tidied up error messages and syntax for linting GitHub actions branch tests
- Add YAML validator
- Don't print test results if we have a critical error

### Other

- Fix automatic synchronisation of the template after releases of nf-core/tools
- Improve documentation for installing `nf-core/tools`
- Replace preprint by the new nf-core publication in Nature Biotechnology :champagne:
- Use `stderr` instead of `stdout` for header artwork
- Tolerate unexpected output from `nextflow config` command
- Add social preview image
- Added a [release checklist](.github/RELEASE_CHECKLIST.md) for the tools repo

## [v1.8 - Black Sheep](https://github.com/nf-core/tools/releases/tag/1.8) - [2020-01-27]

### Continuous integration

- GitHub Actions CI workflows are now included in the template pipeline
  - Please update these files to match the existing tests that you have in `.travis.yml`
- Travis CI tests will be deprecated from the next `tools` release
- Linting will generate a warning if GitHub Actions workflows do not exist and if applicable to remove Travis CI workflow file i.e. `.travis.yml`.

### Tools helper code

- Refactored the template synchronisation code to be part of the main nf-core tool
- `nf-core bump-version` now also bumps the version string of the exported conda environment in the Dockerfile
- Updated Blacklist of synced pipelines
- Ignore pre-releases in `nf-core list`
- Updated documentation for `nf-core download`
- Fixed typo in `nf-core launch` final command
- Handle missing pipeline descriptions in `nf-core list`
- Migrate tools package CI to GitHub Actions

### Linting

- Adjusted linting to enable `patch` branches from being tested
- Warn if GitHub Actions workflows do not exist, warn if `.travis.yml` and circleCI are there
- Lint for `Singularity` file and raise error if found [#458](https://github.com/nf-core/tools/issues/458)
- Added linting of GitHub Actions workflows `linting.yml`, `ci.yml` and `branch.yml`
- Warn if pipeline name contains upper case letters or non alphabetical characters [#85](https://github.com/nf-core/tools/issues/85)
- Make CI tests of lint code pass for releases

### Template pipeline

- Fixed incorrect paths in iGenomes config as described in issue [#418](https://github.com/nf-core/tools/issues/418)
- Fixed incorrect usage of non-existent parameter in the template [#446](https://github.com/nf-core/tools/issues/446)
- Add UCSC genomes to `igenomes.config` and add paths to all genome indices
- Change `maxMultiqcEmailFileSize` parameter to `max_multiqc_email_size`
- Export conda environment in Docker file [#349](https://github.com/nf-core/tools/issues/349)
- Change remaining parameters from `camelCase` to `snake_case` [#39](https://github.com/nf-core/hic/issues/39)
  - `--singleEnd` to `--single_end`
  - `--igenomesIgnore` to `--igenomes_ignore`
  - Having the old camelCase versions of these will now throw an error
- Add `autoMounts=true` to default singularity profile
- Add in `markdownlint` checks that were being ignored by default
- Disable ansi logging in the travis CI tests
- Move `params`section from `base.config` to `nextflow.config`
- Use `env` scope to export `PYTHONNOUSERSITE` in `nextflow.config` to prevent conflicts with host Python environment
- Bump minimum Nextflow version to `19.10.0` - required to properly use `env` scope in `nextflow.config`
- Added support for nf-tower in the travis tests, using public mailbox nf-core@mailinator.com
- Add link to [Keep a Changelog](http://keepachangelog.com/en/1.0.0/) and [Semantic Versioning](http://semver.org/spec/v2.0.0.html) to CHANGELOG
- Adjusted `.travis.yml` checks to allow for `patch` branches to be tested
- Add Python 3.7 dependency to the `environment.yml` file
- Remove `awsbatch` profile cf [nf-core/configs#71](https://github.com/nf-core/configs/pull/71)
- Make `scrape_software_versions.py` compatible with Python3 to enable miniconda3 in [base image PR](https://github.com/nf-core/tools/pull/462)
- Add GitHub Actions workflows and respective linting
- Add `NXF_ANSI_LOG` as global environment variable to template GitHub Actions CI workflow
- Fixed global environment variable in GitHub Actions CI workflow
- Add `--awscli` parameter
- Add `README.txt` path for genomes in `igenomes.config` [nf-core/atacseq#75](https://github.com/nf-core/atacseq/issues/75)
- Fix buggy ANSI codes in pipeline summary log messages
- Add a `TODO` line in the new GitHub Actions CI test files

### Base Docker image

- Use miniconda3 instead of miniconda for a Python 3k base environment
  - If you still need Python 2 for your pipeline, add `conda-forge::python=2.7.4` to the dependencies in your `environment.yml`
- Update conda version to 4.7.12

### Other

- Updated Base Dockerfile to Conda 4.7.10
- Entirely switched from Travis-Ci.org to Travis-Ci.com for template and tools
- Improved core documentation (`-profile`)

## [v1.7 - Titanium Kangaroo](https://github.com/nf-core/tools/releases/tag/1.7) - [2019-10-07]

### Tools helper code

- The tools `create` command now sets up a `TEMPLATE` and a `dev` branch for syncing
- Fixed issue [379](https://github.com/nf-core/tools/issues/379)
- nf-core launch now uses stable parameter schema version 0.1.0
- Check that PR from patch or dev branch is acceptable by linting
- Made code compatible with Python 3.7
- The `download` command now also fetches institutional configs from nf-core/configs
- When listing pipelines, a nicer message is given for the rare case of a detached `HEAD` ref in a locally pulled pipeline. [#297](https://github.com/nf-core/tools/issues/297)
- The `download` command can now compress files into a single archive.
- `nf-core create` now fetches a logo for the pipeline from the nf-core website
- The readme should now be rendered properly on PyPI.

### Syncing

- Can now sync a targeted pipeline via command-line
- Updated Blacklist of synced pipelines
- Removed `chipseq` from Blacklist of synced pipelines
- Fixed issue [#314](https://github.com/nf-core/tools/issues/314)

### Linting

- If the container slug does not contain the nf-core organisation (for example during development on a fork), linting will raise a warning, and an error with release mode on

### Template pipeline

- Add new code for Travis CI to allow PRs from patch branches too
- Fix small typo in central readme of tools for future releases
- Small code polishing + typo fix in the template main.nf file
- Header ANSI codes no longer print `[2m` to console when using `-with-ansi`
- Switched to yaml.safe_load() to fix PyYAML warning that was thrown because of a possible [exploit](<https://github.com/yaml/pyyaml/wiki/PyYAML-yaml.load(input)-Deprecation>)
- Add `nf-core` citation
- Add proper `nf-core` logo for tools
- Add `Quick Start` section to main README of template
- Fix [Docker RunOptions](https://github.com/nf-core/tools/pull/351) to get UID and GID set in the template
- `Dockerfile` now specifically uses the proper release tag of the nfcore/base image
- Use [`file`](https://github.com/nf-core/tools/pull/354) instead of `new File`
  to avoid weird behavior such as making an `s3:/` directory locally when using
  an AWS S3 bucket as the `--outdir`.
- Fix workflow.onComplete() message when finishing pipeline
- Update URL for joining the nf-core slack to [https://nf-co.re/join/slack](https://nf-co.re/join/slack)
- Add GitHub Action for CI and Linting
- [Increased default time limit](https://github.com/nf-core/tools/issues/370) to 4h
- Add direct link to the pipeline slack channel in the contribution guidelines
- Add contributions and support heading with links to contribution guidelines and link to the pipeline slack channel in the main README
- Fix Parameters JSON due to new versionized structure
- Added conda-forge::r-markdown=1.1 and conda-forge::r-base=3.6.1 to environment
- Plain-text email template now has nf-core ASCII artwork
- Template configured to use logo fetched from website
- New option `--email_on_fail` which only sends emails if the workflow is not successful
- Add file existence check when checking software versions
- Fixed issue [#165](https://github.com/nf-core/tools/issues/165) - Use `checkIfExists`
- Consistent spacing for `if` statements
- Add sensible resource labels to `base.config`

### Other

- Bump `conda` to 4.6.14 in base nf-core Dockerfile
- Added a Code of Conduct to nf-core/tools, as only the template had this before
- TravisCI tests will now also start for PRs from `patch` branches, [to allow fixing critical issues](https://github.com/nf-core/tools/pull/392) without making a new major release

## [v1.6 - Brass Walrus](https://github.com/nf-core/tools/releases/tag/1.6) - [2020-04-09]

### Syncing

- Code refactoring to make the script more readable
- No travis build failure anymore on sync errors
- More verbose logging

### Template pipeline

- awsbatch `work-dir` checking moved to nextflow itself. Removed unsatisfiable check in main.nf template.
- Fixed markdown linting
- Tools CI testing now runs markdown lint on compiled template pipeline
- Migrated large portions of documentation to the [nf-core website](https://github.com/nf-core/nf-co.re/pull/93)
- Removed Gitter references in `.github/` directories for `tools/` and pipeline template.
- Changed `scrape_software_versions.py` to output `.csv` file
- Added `export_plots` parameter to multiqc config
- Corrected some typos as listed [here](https://github.com/nf-core/tools/issues/348) to Guidelines

### Tools helper code

- Drop [nf-core/rnaseq](https://github.com/nf-core/rnaseq]) from `blacklist.json` to make template sync available
- Updated main help command to sort the subcommands in a more logical order
- Updated readme to describe the new `nf-core launch` command
- Fix bugs in `nf-core download`
  - The _latest_ release is now fetched by default if not specified
  - Downloaded pipeline files are now properly executable.
- Fixed bugs in `nf-core list`
  - Sorting now works again
  - Output is partially coloured (better highlighting out of date pipelines)
  - Improved documentation
- Fixed bugs in `nf-core lint`
  - The order of conda channels is now correct, avoiding occasional erroneous errors that packages weren't found ([#207](https://github.com/nf-core/tools/issues/207))
  - Allow edge versions in nf-core pipelines
- Add reporting of ignored errored process
  - As a solution for [#103](https://github.com/nf-core/tools/issues/103))
- Add Bowtie2 and BWA in iGenome config file template

## [v1.5 - Iron Shark](https://github.com/nf-core/tools/releases/tag/1.5) - [2019-03-13]

### Template pipeline

- Dropped Singularity file
- Summary now logs details of the cluster profile used if from [nf-core/configs](https://github.com/nf-core/configs)
- Dockerhub is used in favor of Singularity Hub for pulling when using the Singularity profile
- Changed default container tag from latest to dev
- Brought the logo to life
- Change the default filenames for the pipeline trace files
- Remote fetch of nf-core/configs profiles fails gracefully if offline
- Remove `params.container` and just directly define `process.container` now
- Completion email now includes MultiQC report if not too big
- `params.genome` is now checked if set, to ensure that it's a valid iGenomes key
- Together with nf-core/configs, helper function now checks hostname and suggests a valid config profile
- `awsbatch` executor requires the `tracedir` not to be set to an `s3` bucket.

### Tools helper code

- New `nf-core launch` command to interactively launch nf-core pipelines from command-line
  - Works with a `parameters.settings.json` file shipped with each pipeline
  - Discovers additional `params` from the pipeline dynamically
- Drop Python 3.4 support
- `nf-core list` now only shows a value for _"is local latest version"_ column if there is a local copy.
- Lint markdown formatting in automated tests
  - Added `markdownlint-cli` for checking Markdown syntax in pipelines and tools repo
- Syncing now reads from a `blacklist.json` in order to exclude pipelines from being synced if necessary.
- Added nf-core tools API description to assist developers with the classes and functions available.
  - Docs are automatically built by Travis CI and updated on the nf-co.re website.
- Introduced test for filtering remote workflows by keyword.
- Build tools python API docs

  - Use Travis job for api doc generation and publish

- `nf-core bump-version` now stops before making changes if the linting fails
- Code test coverage
  - Introduced test for filtering remote workflows by keyword
- Linting updates
  - Now properly searches for conda packages in default channels
  - Now correctly validates version pinning for packages from PyPI
  - Updates for changes to `process.container` definition

### Other

- Bump `conda` to 4.6.7 in base nf-core Dockerfile

## [v1.4 - Tantalum Butterfly](https://github.com/nf-core/tools/releases/tag/1.4) - [2018-12-12]

### Template pipeline

- Institutional custom config profiles moved to github `nf-core/configs`
  - These will now be maintained centrally as opposed to being shipped with the pipelines in `conf/`
  - Load `base.config` by default for all profiles
  - Removed profiles named `standard` and `none`
  - Added parameter `--igenomesIgnore` so `igenomes.config` is not loaded if parameter clashes are observed
  - Added parameter `--custom_config_version` for custom config version control. Can use this parameter to provide commit id for reproducibility. Defaults to `master`
  - Deleted custom configs from template in `conf/` directory i.e. `uzh.config`, `binac.config` and `cfc.config`
- `multiqc_config` and `output_md` are now put into channels instead of using the files directly (see issue [#222](https://github.com/nf-core/tools/issues/222))
- Added `local.md` to cookiecutter template in `docs/configuration/`. This was referenced in `README.md` but not present.
- Major overhaul of docs to add/remove parameters, unify linking of files and added description for providing custom configs where necessary
- Travis: Pull the `dev` tagged docker image for testing
- Removed UPPMAX-specific documentation from the template.

### Tools helper code

- Make Travis CI tests fail on pull requests if the `CHANGELOG.md` file hasn't been updated
- Minor bugfixing in Python code (eg. removing unused import statements)
- Made the web requests caching work on multi-user installations
- Handle exception if nextflow isn't installed
- Linting: Update for Travis: Pull the `dev` tagged docker image for testing

## [v1.3 - Citreous Swordfish](https://github.com/nf-core/tools/releases/tag/1.3) - [2018-11-21]

- `nf-core create` command line interface updated
  - Interactive prompts for required arguments if not given
  - New flag for workflow author
- Updated channel order for bioconda/conda-forge channels in environment.yaml
- Increased code coverage for sub command `create` and `licenses`
- Fixed nasty dependency hell issue between `pytest` and `py` package in Python 3.4.x
- Introduced `.coveragerc` for pytest-cov configuration, which excludes the pipeline template now from being reported
- Fix [189](https://github.com/nf-core/tools/issues/189): Check for given conda and PyPi package dependencies, if their versions exist
- Added profiles for `cfc`,`binac`, `uzh` that can be synced across pipelines
  - Ordering alphabetically for profiles now
- Added `pip install --upgrade pip` to `.travis.yml` to update pip in the Travis CI environment

## [v1.2](https://github.com/nf-core/tools/releases/tag/1.2) - [2018-10-01]

- Updated the `nf-core release` command
  - Now called `nf-core bump-versions` instead
  - New flag `--nextflow` to change the required nextflow version instead
- Template updates
  - Simpler installation of the `nf-core` helper tool, now directly from PyPI
  - Bump minimum nextflow version to `0.32.0` - required for built in `manifest.nextflowVersion` check and access to `workflow.manifest` variables from within nextflow scripts
  - New `withName` syntax for configs
  - Travis tests fail if PRs come against the `master` branch, slightly refactored
  - Improved GitHub contributing instructions and pull request / issue templates
- New lint tests
  - `.travis.yml` test for PRs made against the `master` branch
  - Automatic `--release` option not used if the travis repo is `nf-core/tools`
  - Warnings if depreciated variables `params.version` and `params.nf_required_version` are found
- New `nf-core licences` subcommand to show licence for each conda package in a workflow
- `nf-core list` now has options for sorting pipeline nicely
- Latest version of conda used in nf-core base docker image
- Updated PyPI deployment to correctly parse the markdown readme (hopefully!)
- New GitHub contributing instructions and pull request template

## [v1.1](https://github.com/nf-core/tools/releases/tag/1.1) - [2018-08-14]

Very large release containing lots of work from the first nf-core hackathon, held in SciLifeLab Stockholm.

- The [Cookiecutter template](https://github.com/nf-core/cookiecutter) has been merged into tools
  - The old repo above has been archived
  - New pipelines are now created using the command `nf-core create`
  - The nf-core template and associated linting are now controlled under the same version system
- Large number of template updates and associated linting changes
  - New simplified cookiecutter variable usage
  - Refactored documentation - simplified and reduced duplication
  - Better `manifest` variables instead of `params` for pipeline name and version
  - New integrated nextflow version checking
  - Updated travis docker pull command to use tagging to allow release tests to pass
  - Reverted Docker and Singularity syntax to use `ENV` hack again
- Improved Python readme parsing for PyPI
- Updated Travis tests to check that the correct `dev` branch is being targeted
- New sync tool to automate pipeline updates
  - Once initial merges are complete, a nf-core bot account will create PRs for future template updates

## [v1.0.1](https://github.com/nf-core/tools/releases/tag/1.0.1) - [2018-07-18]

The version 1.0 of nf-core tools cannot be installed from PyPi. This patch fixes it, by getting rid of the requirements.txt plus declaring the dependent modules in the setup.py directly.

## [v1.0](https://github.com/nf-core/tools/releases/tag/1.0) - [2018-06-12]

Initial release of the nf-core helper tools package. Currently includes four subcommands:

- `nf-core list`: List nf-core pipelines with local info
- `nf-core download`: Download a pipeline and singularity container
- `nf-core lint`: Check pipeline against nf-core guidelines
- `nf-core release`: Update nf-core pipeline version number<|MERGE_RESOLUTION|>--- conflicted
+++ resolved
@@ -4,13 +4,10 @@
 
 ### Template
 
-<<<<<<< HEAD
 - The `email` method no longer requires a `multiqc_report` parameter
-=======
 - Remove `cleanup = true` from `test_full.config` in pipeline template
 - Fix usage docs for specifying `params.yaml`
 - Added stub in modules template ([#2277])(https://github.com/nf-core/tools/pull/2277) [Contributed by @nvnieuwk]
->>>>>>> 41b4dfc2
 
 ### Linting
 
