# nf-core/tools: Changelog

## v2.3dev

### Template

* Removed mention of `--singularity_pull_docker_container` in pipeline `README.md`
* Replaced equals with ~ in nf-core headers, to stop false positive unresolved conflict errors when committing with VSCode.
* Add retry strategy for AWS megatests after releasing [nf-core/tower-action v2.2](https://github.com/nf-core/tower-action/releases/tag/v2.2)
* Added `.nf-core.yml` file with `repository_type: pipeline` for modules commands
* Update igenomes path to the `BWAIndex` to fetch the whole `version0.6.0` folder instead of only the `genome.fa` file
* Remove pinned Node version in the GitHub Actions workflows, to fix errors with `markdownlint`
* Bumped `nf-core/tower-action` to `v3` and removed `pipeline` and `revision` from the AWS workflows, which were not needed
* Add yamllint GitHub Action.
* Add `.yamllint.yml` to avoid line length and document start errors ([#1407](https://github.com/nf-core/tools/issues/1407))
* Add `--publish_dir_mode` back into the pipeline template ([nf-core/rnaseq#752](https://github.com/nf-core/rnaseq/issues/752#issuecomment-1039451607))
* Add optional loading of of pipeline-specific institutional configs to `nextflow.config`
* Make `--outdir` a mandatory parameter ([nf-core/tools#1415](https://github.com/nf-core/tools/issues/1415))

## General

* Updated `nf-core download` to work with latest DSL2 syntax for containers ([#1379](https://github.com/nf-core/tools/issues/1379))
* Made `nf-core modules create` detect repository type with explicit `.nf-core.yml` or `--repo-type`, instead of random readme stuff ([#1391](https://github.com/nf-core/tools/pull/1391))
* Added a Gitpod environment and Dockerfile ([#1384](https://github.com/nf-core/tools/pull/1384))
    * Adds conda, Nextflow, nf-core, pytest-workflow, mamba, and pip to base Gitpod Docker image.
    * Adds GH action to build and push Gitpod Docker image.
    * Adds Gitpod environment to template.
    * Adds Gitpod environment to tools with auto build of nf-core tool.
* Shiny new command-line help formatting ([#1403](https://github.com/nf-core/tools/pull/1403))
* Call the command line help with `-h` as well as `--help` (was formerly just the latter) ([#1404](https://github.com/nf-core/tools/pull/1404))
* Add `.yamllint.yml` config file to avoid line length and document start errors in the tools repo itself.
* Switch to `yamllint-github-action`to be able to configure yaml lint exceptions ([#1404](https://github.com/nf-core/tools/issues/1413))

### Modules

* Linting a pipeline now fails instead of warning if a local copy of a module does not match the remote ([#1313](https://github.com/nf-core/tools/issues/1313))
* Fixed linting bugs where warning was incorrectly generated for:
    * `Module does not emit software version`
    * `Container versions do not match`
    * `input:` / `output:` not being specified in module
    * Allow for containers from other biocontainers resource as defined [here](https://github.com/nf-core/modules/blob/cde237e7cec07798e5754b72aeca44efe89fc6db/modules/cat/fastq/main.nf#L7-L8)
* Fixed traceback when using `stageAs` syntax as defined [here](https://github.com/nf-core/modules/blob/cde237e7cec07798e5754b72aeca44efe89fc6db/modules/cat/fastq/main.nf#L11)
* Added `nf-core schema docs` command to output pipline parameter documentation in Markdown format for inclusion in GitHub and other documentation systems ([#741](https://github.com/nf-core/tools/issues/741))
* Allow conditional process execution from the configuration file ([#1393](https://github.com/nf-core/tools/pull/1393))
* Add linting for when condition([#1397](https://github.com/nf-core/tools/pull/1397))

## [v2.2 - Lead Liger](https://github.com/nf-core/tools/releases/tag/2.2) - [2021-12-14]

### Template

* Update repo logos to utilize [GitHub's `#gh-light/dark-mode-only`](https://docs.github.com/en/github/writing-on-github/getting-started-with-writing-and-formatting-on-github/basic-writing-and-formatting-syntax#specifying-the-theme-an-image-is-shown-to), to switch between logos optimized for light or dark themes. The old repo logos have to be removed (in `docs/images` and `assets/`).
* Deal with authentication with private repositories
* Bump minimun Nextflow version to 21.10.3
* Convert pipeline template to updated Nextflow DSL2 syntax
* Solve circular import when importing `nf_core.modules.lint`
* Disable cache in `nf_core.utils.fetch_wf_config` while performing `test_wf_use_local_configs`.
* Modify software version channel handling to support multiple software version emissions (e.g. from mulled containers), and multiple software versions.
* Update `dumpsoftwareversion` module to correctly report versions with trailing zeros.
* Remove `params.hostnames` from the pipeline template ([#1304](https://github.com/nf-core/tools/issues/1304))
* Update `.gitattributes` to mark installed modules and subworkflows as `linguist-generated` ([#1311](https://github.com/nf-core/tools/issues/1311))
* Adding support for [Julia](https://julialang.org) package environments to `nextflow.config`([#1317](https://github.com/nf-core/tools/pull/1317))
* New YAML issue templates for pipeline bug reports and feature requests, with a much richer interface ([#1165](https://github.com/nf-core/tools/pull/1165))
* Update AWS test GitHub Actions to use v2 of [nf-core/tower-action](https://github.com/nf-core/tower-action)
* Post linting comment even when `linting.yml` fails
* Update `CONTRIBUTION.md` bullets to remove points related to `scrape_software_versions.py`
* Update AWS test to set Nextflow version to 21.10.3

### General

* Made lint check for parameters defaults stricter [[#992](https://github.com/nf-core/tools/issues/992)]
    * Default values in `nextflow.config` must match the defaults given in the schema (anything with `{` in, or in `main.nf` is ignored)
    * Defaults in `nextflow.config` must now match the variable _type_ specified in the schema
    * If you want the parameter to not have a default value, use `null`
    * Strings set to `false` or an empty string in `nextflow.config` will now fail linting
* Bump minimun Nextflow version to 21.10.3
* Changed `questionary` `ask()` to `unsafe_ask()` to not catch `KeyboardInterupts` ([#1237](https://github.com/nf-core/tools/issues/1237))
* Fixed bug in `nf-core launch` due to revisions specified with `-r` not being added to nextflow command. ([#1246](https://github.com/nf-core/tools/issues/1246))
* Update regex in `readme` test of `nf-core lint` to agree with the pipeline template ([#1260](https://github.com/nf-core/tools/issues/1260))
* Update 'fix' message in `nf-core lint` to conform to the current command line options. ([#1259](https://github.com/nf-core/tools/issues/1259))
* Fixed bug in `nf-core list` when `NXF_HOME` is set
* Run CI test used to create and lint/run the pipeline template with minimum and latest edge release of NF ([#1304](https://github.com/nf-core/tools/issues/1304))
* New YAML issue templates for tools bug reports and feature requests, with a much richer interface ([#1165](https://github.com/nf-core/tools/pull/1165))
* Handle synax errors in Nextflow config nicely when running `nf-core schema build` ([#1267](https://github.com/nf-core/tools/pull/1267))
* Erase temporary files and folders while performing Python tests (pytest)
* Remove base `Dockerfile` used for DSL1 pipeline container builds
* Run tests with Python 3.10
* [#1363](https://github.com/nf-core/tools/pull/1363) Fix tools CI workflow nextflow versions.

### Modules

* Fixed typo in `module_utils.py`.
<<<<<<< HEAD
* Added `--conda-package-version` flag for specifying version of conda package in `nf-core modules create`. ([#1238](https://github.com/nf-core/tools/issues/1238))
=======
* Fixed failing lint test when process section was missing from module. Also added the local failing tests to the warned section of the output table. ([#1235](https://github.com/nf-core/tools/issues/1235))
* Added `--diff` flag to `nf-core modules update` which shows the diff between the installed files and the versions
* Update `nf-core modules create` help texts which were not changed with the introduction of the `--dir` flag
* Check if README is from modules repo
* Update module template to DSL2 v2.0 (remove `functions.nf` from modules template and updating `main.nf` ([#1289](https://github.com/nf-core/tools/pull/))
* Substitute get process/module name custom functions in module `main.nf` using template replacement ([#1284](https://github.com/nf-core/tools/issues/1284))
* Check test YML file for md5sums corresponding to empty files ([#1302](https://github.com/nf-core/tools/issues/1302))
* Exit with an error if empty files are found when generating the test YAML file ([#1302](https://github.com/nf-core/tools/issues/1302))
>>>>>>> ece5cbfc

## [v2.1 - Zinc Zebra](https://github.com/nf-core/tools/releases/tag/2.1) - [2021-07-27]

### Template

* Correct regex pattern for file names in `nextflow_schema.json`
* Remove `.` from nf-core/tools command examples
* Update Nextflow installation link in pipeline template ([#1201](https://github.com/nf-core/tools/issues/1201))
* Command `hostname` is not portable [[#1212](https://github.com/nf-core/tools/pull/1212)]
* Changed how singularity and docker links are written in template to avoid duplicate links

### General

* Changed names of some flags with `-r` as short options to make the flags more consistent between commands.

### Modules

* Added consistency checks between installed modules and `modules.json` ([#1199](https://github.com/nf-core/tools/issues/1199))
* Added support excluding or specifying version of modules in `.nf-core.yml` when updating with `nf-core modules install --all` ([#1204](https://github.com/nf-core/tools/issues/1204))
* Created `nf-core modules update` and removed updating options from `nf-core modules install`
* Added missing function call to `nf-core lint` ([#1198](https://github.com/nf-core/tools/issues/1198))
* Fix `nf-core lint` not filtering modules test when run with `--key` ([#1203](https://github.com/nf-core/tools/issues/1203))
* Fixed `nf-core modules install` not working when installing from branch with `-b` ([#1218](https://github.com/nf-core/tools/issues/1218))
* Added prompt to choose between updating all modules or named module in  `nf-core modules update`
* Check if modules is installed before trying to update in `nf-core modules update`
* Verify that a commit SHA provided with `--sha` exists for `install/update` commands
* Add new-line to `main.nf` after `bump-versions` command to make ECLint happy

## [v2.0.1 - Palladium Platypus Junior](https://github.com/nf-core/tools/releases/tag/2.0.1) - [2021-07-13]

### Template

* Critical tweak to add `--dir` declaration to `nf-core lint` GitHub Actions `linting.yml` workflow

### General

* Add `--dir` declaration to `nf-core sync` GitHub Actions `sync.yml` workflow

## [v2.0 - Palladium Platypus](https://github.com/nf-core/tools/releases/tag/2.0) - [2021-07-13]

### :warning: Major enhancements & breaking changes

This marks the first Nextflow DSL2-centric release of `tools` which means that some commands won't work in full with DSL1 pipelines anymore. Please use a `v1.x` version of `tools` for such pipelines or better yet join us to improve our DSL2 efforts! Here are the most important changes:

* The pipeline template has been completely re-written in DSL2
* A module template has been added to auto-create best-practice DSL2 modules to speed up development
* A whole suite of commands have been added to streamline the creation, installation, removal, linting and version bumping of DSL2 modules either installed within pipelines or the nf-core/modules repo

### Template

* Move TODO item of `contains:` map in a YAML string [[#1082](https://github.com/nf-core/tools/issues/1082)]
* Trigger AWS tests via Tower API [[#1160](https://github.com/nf-core/tools/pull/1160)]

### General

* Fixed a bug in the Docker image build for tools that failed due to an extra hyphen. [[#1069](https://github.com/nf-core/tools/pull/1069)]
* Regular release sync fix - this time it was to do with JSON serialisation [[#1072](https://github.com/nf-core/tools/pull/1072)]
* Fixed bug in schema validation that ignores upper/lower-case typos in parameters [[#1087](https://github.com/nf-core/tools/issues/1087)]
* Bugfix: Download should use path relative to workflow for configs
* Remove lint checks for files related to conda and docker as not needed anymore for DSL2
* Removed `params_used` lint check because of incompatibility with DSL2
* Added`modules bump-versions` command to `README.md`
* Update docs for v2.0 release

### Modules

* Update comment style of modules `functions.nf` template file [[#1076](https://github.com/nf-core/tools/issues/1076)]
* Changed working directory to temporary directory for `nf-core modules create-test-yml` [[#908](https://github.com/nf-core/tools/issues/908)]
* Use Biocontainers API instead of quayi.io API for `nf-core modules create` [[#875](https://github.com/nf-core/tools/issues/875)]
* Update `nf-core modules install` to handle different versions of modules  [#1116](https://github.com/nf-core/tools/pull/1116)
* Added `nf-core modules bump-versions` command to update all versions in the `nf-core/modules` repository [[#1123](https://github.com/nf-core/tools/issues/1123)]
* Updated `nf-core modules lint` to check whether a `git_sha` exists in the `modules.json` file or whether a new version is available [[#1114](https://github.com/nf-core/tools/issues/1114)]
* Refactored `nf-core modules` command into one file per command [#1124](https://github.com/nf-core/tools/pull/1124)
* Updated `nf-core modules remove` to also remove entry in `modules.json` file ([#1115](https://github.com/nf-core/tools/issues/1115))
* Bugfix: Interactive prompt for `nf-core modules install` was receiving too few arguments
* Added progress bar to creation of 'modules.json'
* Updated `nf-core modules list` to show versions of local modules
* Improved exit behavior by replacing `sys.exit` with exceptions
* Updated `nf-core modules remove` to remove module entry in `modules.json` if module directory is missing
* Create extra tempdir as work directory for `nf-core modules create-test-yml` to avoid adding the temporary files to the `test.yml`
* Refactored passing of command line arguments to `nf-core` commands and subcommands ([#1139](https://github.com/nf-core/tools/issues/1139), [#1140](https://github.com/nf-core/tools/issues/1140))
* Check for `modules.json` for entries of modules that are not actually installed in the pipeline [[#1141](https://github.com/nf-core/tools/issues/1141)]
* Added `<keywords>` argument to `nf-core modules list` for filtering the listed modules. ([#1139](https://github.com/nf-core/tools/issues/1139)
* Added support for a `bump-versions` configuration file [[#1142](https://github.com/nf-core/tools/issues/1142)]
* Fixed `nf-core modules create-test-yml` so it doesn't break when the output directory is supplied [[#1148](https://github.com/nf-core/tools/issues/1148)]
* Updated `nf-core modules lint` to work with new directory structure [[#1159](https://github.com/nf-core/tools/issues/1159)]
* Updated `nf-core modules install` and `modules.json` to work with new directory structure ([#1159](https://github.com/nf-core/tools/issues/1159))
* Updated `nf-core modules remove` to work with new directory structure [[#1159](https://github.com/nf-core/tools/issues/1159)]
* Restructured code and removed old table style in `nf-core modules list`
* Fixed bug causing `modules.json` creation to loop indefinitly
* Added `--all` flag to `nf-core modules install`
* Added `remote` and `local` subcommands to `nf-core modules list`
* Fix bug due to restructuring in modules template
* Added checks for verifying that the remote repository is well formed
* Added checks to `ModulesCommand` for verifying validity of remote repositories
* Misc. changes to `modules install`: check that module exist in remote, `--all` is has `--latest` by default.

#### Sync

* Don't set the default value to `"null"` when a parameter is initialised as `null` in the config [[#1074](https://github.com/nf-core/tools/pull/1074)]

#### Tests

* Added a test for the `version_consistency` lint check
* Refactored modules tests into separate files, and removed direct comparisons with number of tests in `lint` tests ([#1158](https://github.com/nf-core/tools/issues/1158))

## [v1.14 - Brass Chicken :chicken:](https://github.com/nf-core/tools/releases/tag/1.14) - [2021-05-11]

### Template

* Add the implicit workflow declaration to `main.nf` DSL2 template [[#1056](https://github.com/nf-core/tools/issues/1056)]
* Fixed an issue regarding explicit disabling of unused container engines [[#972](https://github.com/nf-core/tools/pull/972)]
* Removed trailing slash from `params.igenomes_base` to yield valid s3 paths (previous paths work with Nextflow but not aws cli)
* Added a timestamp to the trace + timetime + report + dag filenames to fix overwrite issue on AWS
* Rewrite the `params_summary_log()` function to properly ignore unset params and have nicer formatting [[#971](https://github.com/nf-core/tools/issues/971)]
* Fix overly strict `--max_time` formatting regex in template schema [[#973](https://github.com/nf-core/tools/issues/973)]
* Convert `d` to `day` in the `cleanParameters` function to make Duration objects like `2d` pass the validation [[#858](https://github.com/nf-core/tools/issues/858)]
* Added nextflow version to quick start section and adjusted `nf-core bump-version` [[#1032](https://github.com/nf-core/tools/issues/1032)]
* Use latest stable Nextflow version `21.04.0` for CI tests instead of the `-edge` release

### Download

* Fix bug in `nf-core download` where image names were getting a hyphen in `nf-core` which was breaking things.
* Extensive new interactive prompts for all command line flags [[#1027](https://github.com/nf-core/tools/issues/1027)]
    * It is now recommended to run `nf-core download` without any cli options and follow prompts (though flags can be used to run non-interactively if you wish)
* New helper code to set `$NXF_SINGULARITY_CACHEDIR` and add to `.bashrc` if desired [[#1027](https://github.com/nf-core/tools/issues/1027)]

### Launch

* Strip values from `nf-core launch` web response which are `False` and have no default in the schema [[#976](https://github.com/nf-core/tools/issues/976)]
* Improve API caching code when polling the website, fixes noisy log message when waiting for a response [[#1029](https://github.com/nf-core/tools/issues/1029)]
* New interactive prompts for pipeline name [[#1027](https://github.com/nf-core/tools/issues/1027)]

### Modules

* Added `tool_name_underscore` to the module template to allow TOOL_SUBTOOL in `main.nf` [[#1011](https://github.com/nf-core/tools/issues/1011)]
* Added `--conda-name` flag to `nf-core modules create` command to allow sidestepping questionary [[#988](https://github.com/nf-core/tools/issues/988)]
* Extended `nf-core modules lint` functionality to check tags in `test.yml` and to look for a entry in the `pytest_software.yml` file
* Update `modules` commands to use new test tag format `tool/subtool`
* New modules lint test comparing the `functions.nf` file to the template version
* Modules installed from alternative sources are put in folders based on the name of the source repository

### Linting

* Fix bug in nf-core lint config skipping for the `nextflow_config` test [[#1019](https://github.com/nf-core/tools/issues/1019)]
* New `-k`/`--key` cli option for `nf-core lint` to allow you to run only named lint tests, for faster local debugging
* Merge markers lint test - ignore binary files, allow config to ignore specific files [[#1040](https://github.com/nf-core/tools/pull/1040)]
* New lint test to check if all defined pipeline parameters are mentioned in `main.nf` [[#1038](https://github.com/nf-core/tools/issues/1038)]
* Added fix to remove warnings about params that get converted from camelCase to camel-case [[#1035](https://github.com/nf-core/tools/issues/1035)]
* Added pipeline schema lint checks for missing parameter description and parameters outside of groups [[#1017](https://github.com/nf-core/tools/issues/1017)]

### General

* Try to fix the fix for the automated sync when we submit too many PRs at once [[#970](https://github.com/nf-core/tools/issues/970)]
* Rewrite how the tools documentation is deployed to the website, to allow multiple versions
* Created new Docker image for the tools cli package - see installation docs for details [[#917](https://github.com/nf-core/tools/issues/917)]
* Ignore permission errors for setting up requests cache directories to allow starting with an invalid or read-only `HOME` directory

## [v1.13.3 - Copper Crocodile Resurrection :crocodile:](https://github.com/nf-core/tools/releases/tag/1.13.2) - [2021-03-24]

* Running tests twice with `nf-core modules create-test-yml` to catch unreproducible md5 sums [[#890](https://github.com/nf-core/tools/issues/890)]
* Fix sync error again where the Nextflow edge release needs to be used for some pipelines
* Fix bug with `nf-core lint --release` (`NameError: name 'os' is not defined`)
* Added linebreak to linting comment so that markdown header renders on PR comment properly
* `nf-core modules create` command - if no bioconda package is found, prompt user for a different bioconda package name
* Updated module template `main.nf` with new test data paths

## [v1.13.2 - Copper Crocodile CPR :crocodile: :face_with_head_bandage:](https://github.com/nf-core/tools/releases/tag/1.13.2) - [2021-03-23]

* Make module template pass the EC linter [[#953](https://github.com/nf-core/tools/pull/953)]
* Added better logging message if a user doesn't specificy the directory correctly with `nf-core modules` commands [[#942](https://github.com/nf-core/tools/pull/942)]
* Fixed parameter validation bug caused by JSONObject [[#937](https://github.com/nf-core/tools/issues/937)]
* Fixed template creation error regarding file permissions [[#932](https://github.com/nf-core/tools/issues/932)]
* Split the `create-lint-wf` tests up into separate steps in GitHub Actions to make the CI results easier to read
* Added automated PR comments to the Markdown, YAML and Python lint CI tests to explain failures (tools and pipeline template)
* Make `nf-core lint` summary table borders coloured according to overall pass / fail status
* Attempted a fix for the automated sync when we submit too many PRs at once [[#911](https://github.com/nf-core/tools/issues/911)]

## [v1.13.1 - Copper Crocodile Patch :crocodile: :pirate_flag:](https://github.com/nf-core/tools/releases/tag/1.13.1) - [2021-03-19]

* Fixed bug in pipeline linting markdown output that gets posted to PR comments [[#914]](https://github.com/nf-core/tools/issues/914)
* Made text for the PR branch CI check less verbose with a TLDR in bold at the top
* A number of minor tweaks to the new `nf-core modules lint` code

## [v1.13 - Copper Crocodile](https://github.com/nf-core/tools/releases/tag/1.13) - [2021-03-18]

### Template

* **Major new feature** - Validation of pipeline parameters [[#426]](https://github.com/nf-core/tools/issues/426)
    * The addition runs as soon as the pipeline launches and checks the pipeline input parameters two main things:
        * No parameters are supplied that share a name with core Nextflow options (eg. `--resume` instead of `-resume`)
        * Supplied parameters validate against the pipeline JSON schema (eg. correct variable types, required values)
    * If either parameter validation fails or the pipeline has errors, a warning is given about any unexpected parameters found which are not described in the pipeline schema.
    * This behaviour can be disabled by using `--validate_params false`
* Added profiles to support the [Charliecloud](https://hpc.github.io/charliecloud/) and [Shifter](https://nersc.gitlab.io/development/shifter/how-to-use/) container engines [[#824](https://github.com/nf-core/tools/issues/824)]
    * Note that Charliecloud requires Nextflow version `v21.03.0-edge` or later.
* Profiles for container engines now explicitly _disable_ all other engines [[#867](https://github.com/nf-core/tools/issues/867)]
* Fixed typo in nf-core-lint CI that prevented the markdown summary from being automatically posted on PRs as a comment.
* Changed default for `--input` from `data/*{1,2}.fastq.gz` to `null`, as this is now validated by the schema as a required value.
* Removed support for `--name` parameter for custom run names.
    * The same functionality for MultiQC still exists with the core Nextflow `-name` option.
* Added to template docs about how to identify process name for resource customisation
* The parameters `--max_memory` and `--max_time` are now validated against a regular expression [[#793](https://github.com/nf-core/tools/issues/793)]
    * Must be written in the format `123.GB` / `456.h` with any of the prefixes listed in the [Nextflow docs](https://www.nextflow.io/docs/latest/process.html#memory)
    * Bare numbers no longer allowed, avoiding people from trying to specify GB and actually specifying bytes.
* Switched from cookiecutter to Jinja2 [[#880]](https://github.com/nf-core/tools/pull/880)
* Finally dropped the wonderful [cookiecutter](https://github.com/cookiecutter/cookiecutter) library that was behind the first pipeline template that led to nf-core [[#880](https://github.com/nf-core/tools/pull/880)]
    * Now rendering templates directly using [Jinja](https://jinja.palletsprojects.com/), which is what cookiecutter was doing anyway

### Modules

Initial addition of a number of new helper commands for working with DSL2 modules:

* `modules list` - List available modules
* `modules install` - Install a module from nf-core/modules
* `modules remove` - Remove a module from a pipeline
* `modules create` - Create a module from the template
* `modules create-test-yml` - Create the `test.yml` file for a module with md5 sums, tags, commands and names added
* `modules lint` - Check a module against nf-core guidelines

You can read more about each of these commands in the main tools documentation (see `README.md` or <https://nf-co.re/tools>)

### Tools helper code

* Fixed some bugs in the command line interface for `nf-core launch` and improved formatting [[#829](https://github.com/nf-core/tools/pull/829)]
* New functionality for `nf-core download` to make it compatible with DSL2 pipelines [[#832](https://github.com/nf-core/tools/pull/832)]
    * Singularity images in module files are now discovered and fetched
    * Direct downloads of Singularity images in python allowed (much faster than running `singularity pull`)
    * Downloads now work with `$NXF_SINGULARITY_CACHEDIR` so that pipelines sharing containers have efficient downloads
* Changed behaviour of `nf-core sync` command [[#787](https://github.com/nf-core/tools/issues/787)]
    * Instead of opening or updating a PR from `TEMPLATE` directly to `dev`, a new branch is now created from `TEMPLATE` and a PR opened from this to `dev`.
    * This is to make it easier to fix merge conflicts without accidentally bringing the entire pipeline history back into the `TEMPLATE` branch (which makes subsequent sync merges much more difficult)

### Linting

* Major refactor and rewrite of pipieline linting code
    * Much better code organisation and maintainability
    * New automatically generated documentation using Sphinx
    * Numerous new tests and functions, removal of some unnecessary tests
* Added lint check for merge markers [[#321]](https://github.com/nf-core/tools/issues/321)
* Added new option `--fix` to automatically correct some problems detected by linting
* Added validation of default params to `nf-core schema lint` [[#823](https://github.com/nf-core/tools/issues/823)]
* Added schema validation of GitHub action workflows to lint function [[#795](https://github.com/nf-core/tools/issues/795)]
* Fixed bug in schema title and description validation
* Added second progress bar for conda dependencies lint check, as it can be slow [[#299](https://github.com/nf-core/tools/issues/299)]
* Added new lint test to check files that should be unchanged from the pipeline.
* Added the possibility to ignore lint tests using a `nf-core-lint.yml` config file [[#809](https://github.com/nf-core/tools/pull/809)]

## [v1.12.1 - Silver Dolphin](https://github.com/nf-core/tools/releases/tag/1.12.1) - [2020-12-03]

### Template

* Finished switch from `$baseDir` to `$projectDir` in `iGenomes.conf` and `main.nf`
    * Main fix is for `smail_fields` which was a bug introduced in the previous release. Sorry about that!
* Ported a number of small content tweaks from nf-core/eager to the template [[#786](https://github.com/nf-core/tools/issues/786)]
    * Better contributing documentation, more placeholders in documentation files, more relaxed markdownlint exceptions for certain HTML tags, more content for the PR and issue templates.

### Tools helper code

* Pipeline schema: make parameters of type `range` to `number`. [[#738](https://github.com/nf-core/tools/issues/738)]
* Respect `$NXF_HOME` when looking for pipelines with `nf-core list` [[#798](https://github.com/nf-core/tools/issues/798)]
* Swapped PyInquirer with questionary for command line questions in `launch.py` [[#726](https://github.com/nf-core/tools/issues/726)]
    * This should fix conda installation issues that some people had been hitting
    * The change also allows other improvements to the UI
* Fix linting crash when a file deleted but not yet staged in git [[#796](https://github.com/nf-core/tools/issues/796)]

## [v1.12 - Mercury Weasel](https://github.com/nf-core/tools/releases/tag/1.12) - [2020-11-19]

### Tools helper code

* Updated `nf_core` documentation generator for building [https://nf-co.re/tools-docs/](https://nf-co.re/tools-docs/)

### Template

* Make CI comments work with PRs from forks [[#765](https://github.com/nf-core/tools/issues/765)]
    * Branch protection and linting results should now show on all PRs
* Updated GitHub issue templates, which had stopped working
* Refactored GitHub Actions so that the AWS full-scale tests are triggered after docker build is finished
    * DockerHub push workflow split into two - one for dev, one for releases
* Updated actions to no longer use `set-env` which is now depreciating [[#739](https://github.com/nf-core/tools/issues/739)]
* Added config import for `test_full` in `nextflow.config`
* Switched depreciated `$baseDir` to `$projectDir`
* Updated minimum Nextflow version to `20.04.10`
* Make Nextflow installation less verbose in GitHub Actions [[#780](https://github.com/nf-core/tools/pull/780)]

### Linting

* Updated code to display colours in GitHub Actions log output
* Allow tests to pass with `dev` version of nf-core/tools (previous failure due to base image version)
* Lint code no longer tries to post GitHub PR comments. This is now done in a GitHub Action only.

## [v1.11 - Iron Tiger](https://github.com/nf-core/tools/releases/tag/1.11) - [2020-10-27]

### Template

* Fix command error in `awstest.yml` GitHub Action workflow.
* Allow manual triggering of AWS test GitHub Action workflows.
* Remove TODO item, which was proposing the usage of additional files beside `usage.md` and `output.md` for documentation.
* Added a Podman profile, which enables Podman as container.
* Updated linting for GitHub actions AWS tests workflows.

### Linting

* Made a base-level `Dockerfile` a warning instead of failure
* Added a lint failure if the old `bin/markdown_to_html.r` script is found
* Update `rich` package dependency and use new markup escaping to change `[[!]]` back to `[!]` again

### Other

* Pipeline sync - fetch full repo when checking out before sync
* Sync - Add GitHub actions manual trigger option

## [v1.10.2 - Copper Camel _(brought back from the dead)_](https://github.com/nf-core/tools/releases/tag/1.10.2) - [2020-07-31]

Second patch release to address some small errors discovered in the pipeline template.
Apologies for the inconvenience.

* Fix syntax error in `/push_dockerhub.yml` GitHub Action workflow
* Change `params.readPaths` -> `params.input_paths` in `test_full.config`
* Check results when posting the lint results as a GitHub comment
    * This feature is unfortunately not possible when making PRs from forks outside of the nf-core organisation for now.
* More major refactoring of the automated pipeline sync
    * New GitHub Actions matrix parallelisation of sync jobs across pipelines [[#673](https://github.com/nf-core/tools/issues/673)]
    * Removed the `--all` behaviour from `nf-core sync` as we no longer need it
    * Sync now uses a new list of pipelines on the website which does not include archived pipelines [[#712](https://github.com/nf-core/tools/issues/712)]
    * When making a PR it checks if a PR already exists - if so it updates it [[#710](https://github.com/nf-core/tools/issues/710)]
    * More tests and code refactoring for more stable code. Hopefully fixes 404 error [[#711](https://github.com/nf-core/tools/issues/711)]

## [v1.10.1 - Copper Camel _(patch)_](https://github.com/nf-core/tools/releases/tag/1.10.1) - [2020-07-30]

Patch release to fix the automatic template synchronisation, which failed in the v1.10 release.

* Improved logging: `nf-core --log-file log.txt` now saves a verbose log to disk.
* nf-core/tools GitHub Actions pipeline sync now uploads verbose log as an artifact.
* Sync - fixed several minor bugs, made logging less verbose.
* Python Rich library updated to `>=4.2.1`
* Hopefully fix git config for pipeline sync so that commit comes from @nf-core-bot
* Fix sync auto-PR text indentation so that it doesn't all show as code
* Added explicit flag `--show-passed` for `nf-core lint` instead of taking logging verbosity

## [v1.10 - Copper Camel](https://github.com/nf-core/tools/releases/tag/1.10) - [2020-07-30]

### Pipeline schema

This release of nf-core/tools introduces a major change / new feature: pipeline schema.
These are [JSON Schema](https://json-schema.org/) files that describe all of the parameters for a given
pipeline with their ID, a description, a longer help text, an optional default value, a variable _type_
(eg. `string` or `boolean`) and more.

The files will be used in a number of places:

* Automatic validation of supplied parameters when running pipelines
    * Pipeline execution can be immediately stopped if a required `param` is missing,
    or does not conform to the patterns / allowed values in the schema.
* Generation of pipeline command-line help
    * Running `nextflow run <pipeline> --help` will use the schema to generate a help text automatically
* Building online documentation on the [nf-core website](https://nf-co.re)
* Integration with 3rd party graphical user interfaces

To support these new schema files, nf-core/tools now comes with a new set of commands: `nf-core schema`.

* Pipeline schema can be generated or updated using `nf-core schema build` - this takes the parameters from
  the pipeline config file and prompts the developer for any mismatch between schema and pipeline.
    * Once a skeleton Schema file has been built, the command makes use of a new nf-core website tool to provide
    a user friendly graphical interface for developers to add content to their schema: [https://nf-co.re/pipeline_schema_builder](https://nf-co.re/pipeline_schema_builder)
* Pipelines will be automatically tested for valid schema that describe all pipeline parameters using the
  `nf-core schema lint` command (also included as part of the main `nf-core lint` command).
* Users can validate their set of pipeline inputs using the `nf-core schema validate` command.

In addition to the new schema commands, the `nf-core launch` command has been completely rewritten from
scratch to make use of the new pipeline schema. This command can use either an interactive command-line
prompt or a rich web interface to help users set parameters for a pipeline run.

The parameter descriptions and help text are fully used and embedded into the launch interfaces to make
this process as user-friendly as possible. We hope that it's particularly well suited to those new to nf-core.

Whilst we appreciate that this new feature will add a little work for pipeline developers, we're excited at
the possibilities that it brings. If you have any feedback or suggestions, please let us know either here on
GitHub or on the nf-core [`#json-schema` Slack channel](https://nfcore.slack.com/channels/json-schema).

### Python code formatting

We have adopted the use of the [Black Python code formatter](https://black.readthedocs.io/en/stable/).
This ensures a harmonised code formatting style throughout the package, from all contributors.
If you are editing any Python code in nf-core/tools you must now pass the files through Black when
making a pull-request. See [`.github/CONTRIBUTING.md`](.github/CONTRIBUTING.md) for details.

### Template

* Add `--publish_dir_mode` parameter [#585](https://github.com/nf-core/tools/issues/585)
* Isolate R library paths to those in container [#541](https://github.com/nf-core/tools/issues/541)
* Added new style of pipeline parameters JSON schema to pipeline template
* Add ability to attach MultiQC reports to completion emails when using `mail`
* Update `output.md` and add in 'Pipeline information' section describing standard NF and pipeline reporting.
* Build Docker image using GitHub Actions, then push to Docker Hub (instead of building on Docker Hub)
* Add Slack channel badge in pipeline README
* Allow multiple container tags in `ci.yml` if performing multiple tests in parallel
* Add AWS CI tests and full tests GitHub Actions workflows
* Update AWS CI tests and full tests secrets names
* Added `macs_gsize` for danRer10, based on [this post](https://biostar.galaxyproject.org/p/18272/)
* Add information about config files used for workflow execution (`workflow.configFiles`) to summary
* Fix `markdown_to_html.py` to work with Python 2 and 3.
* Change `params.reads` -> `params.input`
* Adding TODOs and MultiQC process in DSL2 template
* Change `params.readPaths` -> `params.input_paths`
* Added a `.github/.dockstore.yml` config file for automatic workflow registration with [dockstore.org](https://dockstore.org/)

### Linting

* Refactored PR branch tests to be a little clearer.
* Linting error docs explain how to add an additional branch protecton rule to the `branch.yml` GitHub Actions workflow.
* Adapted linting docs to the new PR branch tests.
* Failure for missing the readme bioconda badge is now a warn, in case this badge is not relevant
* Added test for template `{{ cookiecutter.var }}` placeholders
* Fix failure when providing version along with build id for Conda packages
* New `--json` and `--markdown` options to print lint results to JSON / markdown files
* Linting code now automatically posts warning / failing results to GitHub PRs as a comment if it can
* Added AWS GitHub Actions workflows linting
* Fail if `params.input` isn't defined.
* Beautiful new progress bar to look at whilst linting is running and awesome new formatted output on the command line :heart_eyes:
    * All made using the excellent [`rich` python library](https://github.com/willmcgugan/rich) - check it out!
* Tests looking for `TODO` strings should now ignore editor backup files. [#477](https://github.com/nf-core/tools/issues/477)

### nf-core/tools Continuous Integration

* Added CI test to check for PRs against `master` in tools repo
* CI PR branch tests fixed & now automatically add a comment on the PR if failing, explaining what is wrong
* Move some of the issue and PR templates into HTML `<!-- comments -->` so that they don't show in issues / PRs

### Other

* Describe alternative installation method via conda with `conda env create`
* nf-core/tools version number now printed underneath header artwork
* Bumped Conda version shipped with nfcore/base to 4.8.2
* Added log message when creating new pipelines that people should talk to the community about their plans
* Fixed 'on completion' emails sent using the `mail` command not containing body text.
* Improved command-line help text for nf-core/tools
* `nf-core list` now hides archived pipelines unless `--show_archived` flag is set
* Command line tools now checks if there is a new version of nf-core/tools available
    * Disable this by setting the environment variable `NFCORE_NO_VERSION_CHECK`, eg. `export NFCORE_NO_VERSION_CHECK=1`
* Better command-line output formatting of nearly all `nf-core` commands using [`rich`](https://github.com/willmcgugan/rich)

## [v1.9 - Platinum Pigeon](https://github.com/nf-core/tools/releases/tag/1.9) - [2020-02-20]

### Continuous integration

* Travis CI tests are now deprecated in favor of GitHub Actions within the pipeline template.
    * `nf-core bump-version` support has been removed for `.travis.yml`
    * `nf-core lint` now fails if a `.travis.yml` file is found
* Ported nf-core/tools Travis CI automation to GitHub Actions.
* Fixed the build for the nf-core/tools API documentation on the website

### Template

* Rewrote the documentation markdown > HTML conversion in Python instead of R
* Fixed rendering of images in output documentation [#391](https://github.com/nf-core/tools/issues/391)
* Removed the requirement for R in the conda environment
* Make `params.multiqc_config` give an _additional_ MultiQC config file instead of replacing the one that ships with the pipeline
* Ignore only `tests/` and `testing/` directories in `.gitignore` to avoid ignoring `test.config` configuration file
* Rephrase docs to promote usage of containers over Conda to ensure reproducibility
* Stage the workflow summary YAML file within MultiQC work directory

### Linting

* Removed linting for CircleCI
* Allow any one of `params.reads` or `params.input` or `params.design` before warning
* Added whitespace padding to lint error URLs
* Improved documentation for lint errors
* Allow either `>=` or `!>=` in nextflow version checks (the latter exits with an error instead of just warning) [#506](https://github.com/nf-core/tools/issues/506)
* Check that `manifest.version` ends in `dev` and throw a warning if not
    * If running with `--release` check the opposite and fail if not
* Tidied up error messages and syntax for linting GitHub actions branch tests
* Add YAML validator
* Don't print test results if we have a critical error

### Other

* Fix automatic synchronisation of the template after releases of nf-core/tools
* Improve documentation for installing `nf-core/tools`
* Replace preprint by the new nf-core publication in Nature Biotechnology :champagne:
* Use `stderr` instead of `stdout` for header artwork
* Tolerate unexpected output from `nextflow config` command
* Add social preview image
* Added a [release checklist](.github/RELEASE_CHECKLIST.md) for the tools repo

## [v1.8 - Black Sheep](https://github.com/nf-core/tools/releases/tag/1.8) - [2020-01-27]

### Continuous integration

* GitHub Actions CI workflows are now included in the template pipeline
    * Please update these files to match the existing tests that you have in `.travis.yml`
* Travis CI tests will be deprecated from the next `tools` release
* Linting will generate a warning if GitHub Actions workflows do not exist and if applicable to remove Travis CI workflow file i.e. `.travis.yml`.

### Tools helper code

* Refactored the template synchronisation code to be part of the main nf-core tool
* `nf-core bump-version` now also bumps the version string of the exported conda environment in the Dockerfile
* Updated Blacklist of synced pipelines
* Ignore pre-releases in `nf-core list`
* Updated documentation for `nf-core download`
* Fixed typo in `nf-core launch` final command
* Handle missing pipeline descriptions in `nf-core list`
* Migrate tools package CI to GitHub Actions

### Linting

* Adjusted linting to enable `patch` branches from being tested
* Warn if GitHub Actions workflows do not exist, warn if `.travis.yml` and circleCI are there
* Lint for `Singularity` file and raise error if found [#458](https://github.com/nf-core/tools/issues/458)
* Added linting of GitHub Actions workflows `linting.yml`, `ci.yml` and `branch.yml`
* Warn if pipeline name contains upper case letters or non alphabetical characters [#85](https://github.com/nf-core/tools/issues/85)
* Make CI tests of lint code pass for releases

### Template pipeline

* Fixed incorrect paths in iGenomes config as described in issue [#418](https://github.com/nf-core/tools/issues/418)
* Fixed incorrect usage of non-existent parameter in the template [#446](https://github.com/nf-core/tools/issues/446)
* Add UCSC genomes to `igenomes.config` and add paths to all genome indices
* Change `maxMultiqcEmailFileSize` parameter to `max_multiqc_email_size`
* Export conda environment in Docker file [#349](https://github.com/nf-core/tools/issues/349)
* Change remaining parameters from `camelCase` to `snake_case` [#39](https://github.com/nf-core/hic/issues/39)
    * `--singleEnd` to `--single_end`
    * `--igenomesIgnore` to `--igenomes_ignore`
    * Having the old camelCase versions of these will now throw an error
* Add `autoMounts=true` to default singularity profile
* Add in `markdownlint` checks that were being ignored by default
* Disable ansi logging in the travis CI tests
* Move `params`section from `base.config` to `nextflow.config`
* Use `env` scope to export `PYTHONNOUSERSITE` in `nextflow.config` to prevent conflicts with host Python environment
* Bump minimum Nextflow version to `19.10.0` - required to properly use `env` scope in `nextflow.config`
* Added support for nf-tower in the travis tests, using public mailbox nf-core@mailinator.com
* Add link to [Keep a Changelog](http://keepachangelog.com/en/1.0.0/) and [Semantic Versioning](http://semver.org/spec/v2.0.0.html) to CHANGELOG
* Adjusted `.travis.yml` checks to allow for `patch` branches to be tested
* Add Python 3.7 dependency to the `environment.yml` file
* Remove `awsbatch` profile cf [nf-core/configs#71](https://github.com/nf-core/configs/pull/71)
* Make `scrape_software_versions.py` compatible with Python3 to enable miniconda3 in    [base image PR](https://github.com/nf-core/tools/pull/462)
* Add GitHub Actions workflows and respective linting
* Add `NXF_ANSI_LOG` as global environment variable to template GitHub Actions CI workflow
* Fixed global environment variable in GitHub Actions CI workflow
* Add `--awscli` parameter
* Add `README.txt` path for genomes in `igenomes.config` [nf-core/atacseq#75](https://github.com/nf-core/atacseq/issues/75)
* Fix buggy ANSI codes in pipeline summary log messages
* Add a `TODO` line in the new GitHub Actions CI test files

### Base Docker image

* Use miniconda3 instead of miniconda for a Python 3k base environment
    * If you still need Python 2 for your pipeline, add `conda-forge::python=2.7.4` to the dependencies in your `environment.yml`
* Update conda version to 4.7.12

### Other

* Updated Base Dockerfile to Conda 4.7.10
* Entirely switched from Travis-Ci.org to Travis-Ci.com for template and tools
* Improved core documentation (`-profile`)

## [v1.7 - Titanium Kangaroo](https://github.com/nf-core/tools/releases/tag/1.7) - [2019-10-07]

### Tools helper code

* The tools `create` command now sets up a `TEMPLATE` and a `dev` branch for syncing
* Fixed issue [379](https://github.com/nf-core/tools/issues/379)
* nf-core launch now uses stable parameter schema version 0.1.0
* Check that PR from patch or dev branch is acceptable by linting
* Made code compatible with Python 3.7
* The `download` command now also fetches institutional configs from nf-core/configs
* When listing pipelines, a nicer message is given for the rare case of a detached `HEAD` ref in a locally pulled pipeline. [#297](https://github.com/nf-core/tools/issues/297)
* The `download` command can now compress files into a single archive.
* `nf-core create` now fetches a logo for the pipeline from the nf-core website
* The readme should now be rendered properly on PyPI.

### Syncing

* Can now sync a targeted pipeline via command-line
* Updated Blacklist of synced pipelines
* Removed `chipseq` from Blacklist of synced pipelines
* Fixed issue [#314](https://github.com/nf-core/tools/issues/314)

### Linting

* If the container slug does not contain the nf-core organisation (for example during development on a fork), linting will raise a warning, and an error with release mode on

### Template pipeline

* Add new code for Travis CI to allow PRs from patch branches too
* Fix small typo in central readme of tools for future releases
* Small code polishing + typo fix in the template main.nf file
* Header ANSI codes no longer print `[2m` to console when using `-with-ansi`
* Switched to yaml.safe_load() to fix PyYAML warning that was thrown because of a possible [exploit](https://github.com/yaml/pyyaml/wiki/PyYAML-yaml.load(input)-Deprecation)
* Add `nf-core` citation
* Add proper `nf-core` logo for tools
* Add `Quick Start` section to main README of template
* Fix [Docker RunOptions](https://github.com/nf-core/tools/pull/351) to get UID and GID set in the template
* `Dockerfile` now specifically uses the proper release tag of the nfcore/base image
* Use [`file`](https://github.com/nf-core/tools/pull/354) instead of `new File`
  to avoid weird behavior such as making an `s3:/` directory locally when using
  an AWS S3 bucket as the `--outdir`.
* Fix workflow.onComplete() message when finishing pipeline
* Update URL for joining the nf-core slack to [https://nf-co.re/join/slack](https://nf-co.re/join/slack)
* Add GitHub Action for CI and Linting
* [Increased default time limit](https://github.com/nf-core/tools/issues/370) to 4h
* Add direct link to the pipeline slack channel in the contribution guidelines
* Add contributions and support heading with links to contribution guidelines and link to the pipeline slack channel in the main README
* Fix Parameters JSON due to new versionized structure
* Added conda-forge::r-markdown=1.1 and conda-forge::r-base=3.6.1 to environment
* Plain-text email template now has nf-core ASCII artwork
* Template configured to use logo fetched from website
* New option `--email_on_fail` which only sends emails if the workflow is not successful
* Add file existence check when checking software versions
* Fixed issue [#165](https://github.com/nf-core/tools/issues/165) - Use `checkIfExists`
* Consistent spacing for `if` statements
* Add sensible resource labels to `base.config`

### Other

* Bump `conda` to 4.6.14 in base nf-core Dockerfile
* Added a Code of Conduct to nf-core/tools, as only the template had this before
* TravisCI tests will now also start for PRs from `patch` branches, [to allow fixing critical issues](https://github.com/nf-core/tools/pull/392) without making a new major release

## [v1.6 - Brass Walrus](https://github.com/nf-core/tools/releases/tag/1.6) - [2020-04-09]

### Syncing

* Code refactoring to make the script more readable
* No travis build failure anymore on sync errors
* More verbose logging

### Template pipeline

* awsbatch `work-dir` checking moved to nextflow itself. Removed unsatisfiable check in main.nf template.
* Fixed markdown linting
* Tools CI testing now runs markdown lint on compiled template pipeline
* Migrated large portions of documentation to the [nf-core website](https://github.com/nf-core/nf-co.re/pull/93)
* Removed Gitter references in `.github/` directories for `tools/` and pipeline template.
* Changed `scrape_software_versions.py` to output `.csv` file
* Added `export_plots` parameter to multiqc config
* Corrected some typos as listed [here](https://github.com/nf-core/tools/issues/348) to Guidelines

### Tools helper code

* Drop [nf-core/rnaseq](https://github.com/nf-core/rnaseq]) from `blacklist.json` to make template sync available
* Updated main help command to sort the subcommands in a more logical order
* Updated readme to describe the new `nf-core launch` command
* Fix bugs in `nf-core download`
    * The _latest_ release is now fetched by default if not specified
    * Downloaded pipeline files are now properly executable.
* Fixed bugs in `nf-core list`
    * Sorting now works again
    * Output is partially coloured (better highlighting out of date pipelines)
    * Improved documentation
* Fixed bugs in `nf-core lint`
    * The order of conda channels is now correct, avoiding occasional erroneous errors that packages weren't found ([#207](https://github.com/nf-core/tools/issues/207))
    * Allow edge versions in nf-core pipelines
* Add reporting of ignored errored process
    * As a solution for [#103](https://github.com/nf-core/tools/issues/103))
* Add Bowtie2 and BWA in iGenome config file template

## [v1.5 - Iron Shark](https://github.com/nf-core/tools/releases/tag/1.5) - [2019-03-13]

### Template pipeline

* Dropped Singularity file
* Summary now logs details of the cluster profile used if from [nf-core/configs](https://github.com/nf-core/configs)
* Dockerhub is used in favor of Singularity Hub for pulling when using the Singularity profile
* Changed default container tag from latest to dev
* Brought the logo to life
* Change the default filenames for the pipeline trace files
* Remote fetch of nf-core/configs profiles fails gracefully if offline
* Remove `params.container` and just directly define `process.container` now
* Completion email now includes MultiQC report if not too big
* `params.genome` is now checked if set, to ensure that it's a valid iGenomes key
* Together with nf-core/configs, helper function now checks hostname and suggests a valid config profile
* `awsbatch` executor requires the `tracedir` not to be set to an `s3` bucket.

### Tools helper code

* New `nf-core launch` command to interactively launch nf-core pipelines from command-line
    * Works with a `parameters.settings.json` file shipped with each pipeline
    * Discovers additional `params` from the pipeline dynamically
* Drop Python 3.4 support
* `nf-core list` now only shows a value for _"is local latest version"_ column if there is a local copy.
* Lint markdown formatting in automated tests
    * Added `markdownlint-cli` for checking Markdown syntax in pipelines and tools repo
* Syncing now reads from a `blacklist.json` in order to exclude pipelines from being synced if necessary.
* Added nf-core tools API description to assist developers with the classes and functions available.
    * Docs are automatically built by Travis CI and updated on the nf-co.re website.
* Introduced test for filtering remote workflows by keyword.
* Build tools python API docs
    * Use Travis job for api doc generation and publish

* `nf-core bump-version` now stops before making changes if the linting fails
* Code test coverage
    * Introduced test for filtering remote workflows by keyword
* Linting updates
    * Now properly searches for conda packages in default channels
    * Now correctly validates version pinning for packages from PyPI
    * Updates for changes to `process.container` definition

### Other

* Bump `conda` to 4.6.7 in base nf-core Dockerfile

## [v1.4 - Tantalum Butterfly](https://github.com/nf-core/tools/releases/tag/1.4) - [2018-12-12]

### Template pipeline

* Institutional custom config profiles moved to github `nf-core/configs`
    * These will now be maintained centrally as opposed to being shipped with the pipelines in `conf/`
    * Load `base.config` by default for all profiles
    * Removed profiles named `standard` and `none`
    * Added parameter `--igenomesIgnore` so `igenomes.config` is not loaded if parameter clashes are observed
    * Added parameter `--custom_config_version` for custom config version control. Can use this parameter to provide commit id for reproducibility. Defaults to `master`
    * Deleted custom configs from template in `conf/` directory i.e. `uzh.config`, `binac.config` and `cfc.config`
* `multiqc_config` and `output_md` are now put into channels instead of using the files directly (see issue [#222](https://github.com/nf-core/tools/issues/222))
* Added `local.md` to cookiecutter template in `docs/configuration/`. This was referenced in `README.md` but not present.
* Major overhaul of docs to add/remove parameters, unify linking of files and added description for providing custom configs where necessary
* Travis: Pull the `dev` tagged docker image for testing
* Removed UPPMAX-specific documentation from the template.

### Tools helper code

* Make Travis CI tests fail on pull requests if the `CHANGELOG.md` file hasn't been updated
* Minor bugfixing in Python code (eg. removing unused import statements)
* Made the web requests caching work on multi-user installations
* Handle exception if nextflow isn't installed
* Linting: Update for Travis: Pull the `dev` tagged docker image for testing

## [v1.3 - Citreous Swordfish](https://github.com/nf-core/tools/releases/tag/1.3) - [2018-11-21]

* `nf-core create` command line interface updated
    * Interactive prompts for required arguments if not given
    * New flag for workflow author
* Updated channel order for bioconda/conda-forge channels in environment.yaml
* Increased code coverage for sub command `create` and `licenses`
* Fixed nasty dependency hell issue between `pytest` and `py` package in Python 3.4.x
* Introduced `.coveragerc` for pytest-cov configuration, which excludes the pipeline template now from being reported
* Fix [189](https://github.com/nf-core/tools/issues/189): Check for given conda and PyPi package dependencies, if their versions exist
* Added profiles for `cfc`,`binac`, `uzh` that can be synced across pipelines
    * Ordering alphabetically for profiles now
* Added `pip install --upgrade pip` to `.travis.yml` to update pip in the Travis CI environment

## [v1.2](https://github.com/nf-core/tools/releases/tag/1.2) - [2018-10-01]

* Updated the `nf-core release` command
    * Now called `nf-core bump-versions` instead
    * New flag `--nextflow` to change the required nextflow version instead
* Template updates
    * Simpler installation of the `nf-core` helper tool, now directly from PyPI
    * Bump minimum nextflow version to `0.32.0` - required for built in `manifest.nextflowVersion` check and access to `workflow.manifest` variables from within nextflow scripts
    * New `withName` syntax for configs
    * Travis tests fail if PRs come against the `master` branch, slightly refactored
    * Improved GitHub contributing instructions and pull request / issue templates
* New lint tests
    * `.travis.yml` test for PRs made against the `master` branch
    * Automatic `--release` option not used if the travis repo is `nf-core/tools`
    * Warnings if depreciated variables `params.version` and `params.nf_required_version` are found
* New `nf-core licences` subcommand to show licence for each conda package in a workflow
* `nf-core list` now has options for sorting pipeline nicely
* Latest version of conda used in nf-core base docker image
* Updated PyPI deployment to  correctly parse the markdown readme (hopefully!)
* New GitHub contributing instructions and pull request template

## [v1.1](https://github.com/nf-core/tools/releases/tag/1.1) - [2018-08-14]

Very large release containing lots of work from the first nf-core hackathon, held in SciLifeLab Stockholm.

* The [Cookiecutter template](https://github.com/nf-core/cookiecutter) has been merged into tools
    * The old repo above has been archived
    * New pipelines are now created using the command `nf-core create`
    * The nf-core template and associated linting are now controlled under the same version system
* Large number of template updates and associated linting changes
    * New simplified cookiecutter variable usage
    * Refactored documentation - simplified and reduced duplication
    * Better `manifest` variables instead of `params` for pipeline name and version
    * New integrated nextflow version checking
    * Updated travis docker pull command to use tagging to allow release tests to pass
    * Reverted Docker and Singularity syntax to use `ENV` hack again
* Improved Python readme parsing for PyPI
* Updated Travis tests to check that the correct `dev` branch is being targeted
* New sync tool to automate pipeline updates
    * Once initial merges are complete, a nf-core bot account will create PRs for future template updates

## [v1.0.1](https://github.com/nf-core/tools/releases/tag/1.0.1) - [2018-07-18]

The version 1.0 of nf-core tools cannot be installed from PyPi. This patch fixes it, by getting rid of the requirements.txt plus declaring the dependent modules in the setup.py directly.

## [v1.0](https://github.com/nf-core/tools/releases/tag/1.0) - [2018-06-12]

Initial release of the nf-core helper tools package. Currently includes four subcommands:

* `nf-core list`: List nf-core pipelines with local info
* `nf-core download`: Download a pipeline and singularity container
* `nf-core lint`: Check pipeline against nf-core guidelines
* `nf-core release`: Update nf-core pipeline version number<|MERGE_RESOLUTION|>--- conflicted
+++ resolved
@@ -43,6 +43,7 @@
 * Added `nf-core schema docs` command to output pipline parameter documentation in Markdown format for inclusion in GitHub and other documentation systems ([#741](https://github.com/nf-core/tools/issues/741))
 * Allow conditional process execution from the configuration file ([#1393](https://github.com/nf-core/tools/pull/1393))
 * Add linting for when condition([#1397](https://github.com/nf-core/tools/pull/1397))
+* Added `--conda-package-version` flag for specifying version of conda package in `nf-core modules create`. ([#1238](https://github.com/nf-core/tools/issues/1238))
 
 ## [v2.2 - Lead Liger](https://github.com/nf-core/tools/releases/tag/2.2) - [2021-12-14]
 
@@ -89,9 +90,6 @@
 ### Modules
 
 * Fixed typo in `module_utils.py`.
-<<<<<<< HEAD
-* Added `--conda-package-version` flag for specifying version of conda package in `nf-core modules create`. ([#1238](https://github.com/nf-core/tools/issues/1238))
-=======
 * Fixed failing lint test when process section was missing from module. Also added the local failing tests to the warned section of the output table. ([#1235](https://github.com/nf-core/tools/issues/1235))
 * Added `--diff` flag to `nf-core modules update` which shows the diff between the installed files and the versions
 * Update `nf-core modules create` help texts which were not changed with the introduction of the `--dir` flag
@@ -100,7 +98,6 @@
 * Substitute get process/module name custom functions in module `main.nf` using template replacement ([#1284](https://github.com/nf-core/tools/issues/1284))
 * Check test YML file for md5sums corresponding to empty files ([#1302](https://github.com/nf-core/tools/issues/1302))
 * Exit with an error if empty files are found when generating the test YAML file ([#1302](https://github.com/nf-core/tools/issues/1302))
->>>>>>> ece5cbfc
 
 ## [v2.1 - Zinc Zebra](https://github.com/nf-core/tools/releases/tag/2.1) - [2021-07-27]
 
