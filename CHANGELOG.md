--- conflicted
+++ resolved
@@ -1,18 +1,11 @@
 # nf-core/tools: Changelog
 
-<<<<<<< HEAD
-## v1.13.2
+## v1.13.2dev
 
 * Added better logging message if a user doesn't specificy the directory correctly with `nf-core modules` commands [[#942](https://github.com/nf-core/tools/pull/942)]
 * Fixed parameter validation bug caused by JSONObject [[#937](https://github.com/nf-core/tools/issues/937)]
-=======
-## v1.13.2dev
-
-### Tools code
-
 * Split the `create-lint-wf` tests up into separate steps in GitHub Actions to make the CI results easier to read
 * Added automated PR comments to the Markdownlint and Python Black lint CI tests to explain failures
->>>>>>> c51f8f00
 
 ## [v1.13.1 - Copper Crocodile Patch :crocodile: :pirate_flag:](https://github.com/nf-core/tools/releases/tag/1.13.1) - [2021-03-19]
 
