--- conflicted
+++ resolved
@@ -1,19 +1,14 @@
 # nf-core/tools: Changelog
 
 ## v1.3dev
-<<<<<<< HEAD
-
 * `nf-core create` command line interface updated
     * Interactive prompts for required arguments if not given
     * New flag for workflow author
-* Updated channel order for bioconda/conda-forge channels in environment.yaml
-=======
 * Updated channel order for bioconda/conda-forge channels in environment.yaml
 * Increased code coverage for sub command `create` and `licenses`
 * Fixed nasty dependency hell issue between `pytest` and `py` package in Python 3.4.x
 * Introduced `.coveragerc` for pytest-cov configuration, which excludes the pipeline template now from being reported
 * Fix [189](https://github.com/nf-core/tools/issues/189): Check for given conda and PyPi package dependencies, if their versions exist
->>>>>>> fcafcede
 
 ## [v1.2](https://github.com/nf-core/tools/releases/tag/1.2) - 2018-10-01
 * Updated the `nf-core release` command
