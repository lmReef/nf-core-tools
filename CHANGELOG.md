--- conflicted
+++ resolved
@@ -16,12 +16,9 @@
 - Remove schema validation from `lib` folder and use Nextflow [nf-validation plugin](https://nextflow-io.github.io/nf-validation/) instead ([#1771](https://github.com/nf-core/tools/pull/1771/))
 - Fix parsing of container directive when it is not typical nf-core format ([#2306](https://github.com/nf-core/tools/pull/2306))
 - Add ability to specify custom registry for linting modules, defaults to quay.io ([#2313](https://github.com/nf-core/tools/pull/2313))
-<<<<<<< HEAD
-- Add ability to interpret `docker.registry` from `nextflow.config` file. If not found defaults to quay.io. ([#2318](https://github.com/nf-core/tools/pull/2318))
-=======
 - Add `singularity.registry = 'quay.io'` in pipeline template
 - Bump minimum required NF version in pipeline template from `22.10.1` -> `23.04.0`
->>>>>>> 887e83ef
+- Add ability to interpret `docker.registry` from `nextflow.config` file. If not found defaults to quay.io. ([#2318](https://github.com/nf-core/tools/pull/2318))
 
 ### Download
 
