# nf-core/tools: Changelog

## v2.2dev

### Template

<<<<<<< HEAD
* Deal with authentication with private repositories
=======
* Bump minimun Nextflow version to 21.10.3
* Convert pipeline template to updated Nextflow DSL2 syntax
* Solve circular import when importing `nf_core.modules.lint`
>>>>>>> 50906eb5
* Disable cache in `nf_core.utils.fetch_wf_config` while performing `test_wf_use_local_configs`.
* Modify software version channel handling to support multiple software version emissions (e.g. from mulled containers), and multiple software versions.
* Update `dumpsoftwareversion` module to correctly report versions with trailing zeros.
* Remove `params.hostnames` from the pipeline template ([#1304](https://github.com/nf-core/tools/issues/1304))
* Update `.gitattributes` to mark installed modules and subworkflows as `linguist-generated` ([#1311](https://github.com/nf-core/tools/issues/1311))
* New YAML issue templates for pipeline bug reports and feature requests, with a much richer interface ([#1165](https://github.com/nf-core/tools/pull/1165))
* Update AWS test GitHub Actions to use v2 of [nf-core/tower-action](https://github.com/nf-core/tower-action)

### General

* Bump minimun Nextflow version to 21.10.3
* Changed `questionary` `ask()` to `unsafe_ask()` to not catch `KeyboardInterupts` ([#1237](https://github.com/nf-core/tools/issues/1237))
* Fixed bug in `nf-core launch` due to revisions specified with `-r` not being added to nextflow command. ([#1246](https://github.com/nf-core/tools/issues/1246))
* Update regex in `readme` test of `nf-core lint` to agree with the pipeline template ([#1260](https://github.com/nf-core/tools/issues/1260))
* Update 'fix' message in `nf-core lint` to conform to the current command line options. ([#1259](https://github.com/nf-core/tools/issues/1259))
* Fixed bug in `nf-core list` when `NXF_HOME` is set
* Run CI test used to create and lint/run the pipeline template with minimum and latest edge release of NF ([#1304](https://github.com/nf-core/tools/issues/1304))
* New YAML issue templates for tools bug reports and feature requests, with a much richer interface ([#1165](https://github.com/nf-core/tools/pull/1165))
* Handle synax errors in Nextflow config nicely when running `nf-core schema build` ([#1267](https://github.com/nf-core/tools/pull/1267))

### Modules

* Fixed typo in `module_utils.py`.
* Added `--diff` flag to `nf-core modules update` which shows the diff between the installed files and the versions
* Update `nf-core modules create` help texts which were not changed with the introduction of the `--dir` flag
* Check if README is from modules repo
* Update module template to DSL2 v2.0 (remove `functions.nf` from modules template and updating `main.nf` ([#1289](https://github.com/nf-core/tools/pull/))
* Substitute get process/module name custom functions in module `main.nf` using template replacement ([#1284](https://github.com/nf-core/tools/issues/1284))

## [v2.1 - Zinc Zebra](https://github.com/nf-core/tools/releases/tag/2.1) - [2021-07-27]

### Template

* Correct regex pattern for file names in `nextflow_schema.json`
* Remove `.` from nf-core/tools command examples
* Update Nextflow installation link in pipeline template ([#1201](https://github.com/nf-core/tools/issues/1201))
* Command `hostname` is not portable [[#1212](https://github.com/nf-core/tools/pull/1212)]
* Changed how singularity and docker links are written in template to avoid duplicate links

### General

* Changed names of some flags with `-r` as short options to make the flags more consistent between commands.

### Modules

* Added consistency checks between installed modules and `modules.json` ([#1199](https://github.com/nf-core/tools/issues/1199))
* Added support excluding or specifying version of modules in `.nf-core.yml` when updating with `nf-core modules install --all` ([#1204](https://github.com/nf-core/tools/issues/1204))
* Created `nf-core modules update` and removed updating options from `nf-core modules install`
* Added missing function call to `nf-core lint` ([#1198](https://github.com/nf-core/tools/issues/1198))
* Fix `nf-core lint` not filtering modules test when run with `--key` ([#1203](https://github.com/nf-core/tools/issues/1203))
* Fixed `nf-core modules install` not working when installing from branch with `-b` ([#1218](https://github.com/nf-core/tools/issues/1218))
* Added prompt to choose between updating all modules or named module in  `nf-core modules update`
* Check if modules is installed before trying to update in `nf-core modules update`
* Verify that a commit SHA provided with `--sha` exists for `install/update` commands
* Add new-line to `main.nf` after `bump-versions` command to make ECLint happy

## [v2.0.1 - Palladium Platypus Junior](https://github.com/nf-core/tools/releases/tag/2.0.1) - [2021-07-13]

### Template

* Critical tweak to add `--dir` declaration to `nf-core lint` GitHub Actions `linting.yml` workflow

### General

* Add `--dir` declaration to `nf-core sync` GitHub Actions `sync.yml` workflow

## [v2.0 - Palladium Platypus](https://github.com/nf-core/tools/releases/tag/2.0) - [2021-07-13]

### :warning: Major enhancements & breaking changes

This marks the first Nextflow DSL2-centric release of `tools` which means that some commands won't work in full with DSL1 pipelines anymore. Please use a `v1.x` version of `tools` for such pipelines or better yet join us to improve our DSL2 efforts! Here are the most important changes:

* The pipeline template has been completely re-written in DSL2
* A module template has been added to auto-create best-practice DSL2 modules to speed up development
* A whole suite of commands have been added to streamline the creation, installation, removal, linting and version bumping of DSL2 modules either installed within pipelines or the nf-core/modules repo

### Template

* Move TODO item of `contains:` map in a YAML string [[#1082](https://github.com/nf-core/tools/issues/1082)]
* Trigger AWS tests via Tower API [[#1160](https://github.com/nf-core/tools/pull/1160)]

### General

* Fixed a bug in the Docker image build for tools that failed due to an extra hyphen. [[#1069](https://github.com/nf-core/tools/pull/1069)]
* Regular release sync fix - this time it was to do with JSON serialisation [[#1072](https://github.com/nf-core/tools/pull/1072)]
* Fixed bug in schema validation that ignores upper/lower-case typos in parameters [[#1087](https://github.com/nf-core/tools/issues/1087)]
* Bugfix: Download should use path relative to workflow for configs
* Remove lint checks for files related to conda and docker as not needed anymore for DSL2
* Removed `params_used` lint check because of incompatibility with DSL2
* Added`modules bump-versions` command to `README.md`
* Update docs for v2.0 release

### Modules

* Update comment style of modules `functions.nf` template file [[#1076](https://github.com/nf-core/tools/issues/1076)]
* Changed working directory to temporary directory for `nf-core modules create-test-yml` [[#908](https://github.com/nf-core/tools/issues/908)]
* Use Biocontainers API instead of quayi.io API for `nf-core modules create` [[#875](https://github.com/nf-core/tools/issues/875)]
* Update `nf-core modules install` to handle different versions of modules  [#1116](https://github.com/nf-core/tools/pull/1116)
* Added `nf-core modules bump-versions` command to update all versions in the `nf-core/modules` repository [[#1123](https://github.com/nf-core/tools/issues/1123)]
* Updated `nf-core modules lint` to check whether a `git_sha` exists in the `modules.json` file or whether a new version is available [[#1114](https://github.com/nf-core/tools/issues/1114)]
* Refactored `nf-core modules` command into one file per command [#1124](https://github.com/nf-core/tools/pull/1124)
* Updated `nf-core modules remove` to also remove entry in `modules.json` file ([#1115](https://github.com/nf-core/tools/issues/1115))
* Bugfix: Interactive prompt for `nf-core modules install` was receiving too few arguments
* Added progress bar to creation of 'modules.json'
* Updated `nf-core modules list` to show versions of local modules
* Improved exit behavior by replacing `sys.exit` with exceptions
* Updated `nf-core modules remove` to remove module entry in `modules.json` if module directory is missing
* Create extra tempdir as work directory for `nf-core modules create-test-yml` to avoid adding the temporary files to the `test.yml`
* Refactored passing of command line arguments to `nf-core` commands and subcommands ([#1139](https://github.com/nf-core/tools/issues/1139), [#1140](https://github.com/nf-core/tools/issues/1140))
* Check for `modules.json` for entries of modules that are not actually installed in the pipeline [[#1141](https://github.com/nf-core/tools/issues/1141)]
* Added `<keywords>` argument to `nf-core modules list` for filtering the listed modules. ([#1139](https://github.com/nf-core/tools/issues/1139)
* Added support for a `bump-versions` configuration file [[#1142](https://github.com/nf-core/tools/issues/1142)]
* Fixed `nf-core modules create-test-yml` so it doesn't break when the output directory is supplied [[#1148](https://github.com/nf-core/tools/issues/1148)]
* Updated `nf-core modules lint` to work with new directory structure [[#1159](https://github.com/nf-core/tools/issues/1159)]
* Updated `nf-core modules install` and `modules.json` to work with new directory structure ([#1159](https://github.com/nf-core/tools/issues/1159))
* Updated `nf-core modules remove` to work with new directory structure [[#1159](https://github.com/nf-core/tools/issues/1159)]
* Restructured code and removed old table style in `nf-core modules list`
* Fixed bug causing `modules.json` creation to loop indefinitly
* Added `--all` flag to `nf-core modules install`
* Added `remote` and `local` subcommands to `nf-core modules list`
* Fix bug due to restructuring in modules template
* Added checks for verifying that the remote repository is well formed
* Added checks to `ModulesCommand` for verifying validity of remote repositories
* Misc. changes to `modules install`: check that module exist in remote, `--all` is has `--latest` by default.

#### Sync

* Don't set the default value to `"null"` when a parameter is initialised as `null` in the config [[#1074](https://github.com/nf-core/tools/pull/1074)]

#### Tests

* Added a test for the `version_consistency` lint check
* Refactored modules tests into separate files, and removed direct comparisons with number of tests in `lint` tests ([#1158](https://github.com/nf-core/tools/issues/1158))

## [v1.14 - Brass Chicken :chicken:](https://github.com/nf-core/tools/releases/tag/1.14) - [2021-05-11]

### Template

* Add the implicit workflow declaration to `main.nf` DSL2 template [[#1056](https://github.com/nf-core/tools/issues/1056)]
* Fixed an issue regarding explicit disabling of unused container engines [[#972](https://github.com/nf-core/tools/pull/972)]
* Removed trailing slash from `params.igenomes_base` to yield valid s3 paths (previous paths work with Nextflow but not aws cli)
* Added a timestamp to the trace + timetime + report + dag filenames to fix overwrite issue on AWS
* Rewrite the `params_summary_log()` function to properly ignore unset params and have nicer formatting [[#971](https://github.com/nf-core/tools/issues/971)]
* Fix overly strict `--max_time` formatting regex in template schema [[#973](https://github.com/nf-core/tools/issues/973)]
* Convert `d` to `day` in the `cleanParameters` function to make Duration objects like `2d` pass the validation [[#858](https://github.com/nf-core/tools/issues/858)]
* Added nextflow version to quick start section and adjusted `nf-core bump-version` [[#1032](https://github.com/nf-core/tools/issues/1032)]
* Use latest stable Nextflow version `21.04.0` for CI tests instead of the `-edge` release

### Download

* Fix bug in `nf-core download` where image names were getting a hyphen in `nf-core` which was breaking things.
* Extensive new interactive prompts for all command line flags [[#1027](https://github.com/nf-core/tools/issues/1027)]
    * It is now recommended to run `nf-core download` without any cli options and follow prompts (though flags can be used to run non-interactively if you wish)
* New helper code to set `$NXF_SINGULARITY_CACHEDIR` and add to `.bashrc` if desired [[#1027](https://github.com/nf-core/tools/issues/1027)]

### Launch

* Strip values from `nf-core launch` web response which are `False` and have no default in the schema [[#976](https://github.com/nf-core/tools/issues/976)]
* Improve API caching code when polling the website, fixes noisy log message when waiting for a response [[#1029](https://github.com/nf-core/tools/issues/1029)]
* New interactive prompts for pipeline name [[#1027](https://github.com/nf-core/tools/issues/1027)]

### Modules

* Added `tool_name_underscore` to the module template to allow TOOL_SUBTOOL in `main.nf` [[#1011](https://github.com/nf-core/tools/issues/1011)]
* Added `--conda-name` flag to `nf-core modules create` command to allow sidestepping questionary [[#988](https://github.com/nf-core/tools/issues/988)]
* Extended `nf-core modules lint` functionality to check tags in `test.yml` and to look for a entry in the `pytest_software.yml` file
* Update `modules` commands to use new test tag format `tool/subtool`
* New modules lint test comparing the `functions.nf` file to the template version
* Modules installed from alternative sources are put in folders based on the name of the source repository

### Linting

* Fix bug in nf-core lint config skipping for the `nextflow_config` test [[#1019](https://github.com/nf-core/tools/issues/1019)]
* New `-k`/`--key` cli option for `nf-core lint` to allow you to run only named lint tests, for faster local debugging
* Merge markers lint test - ignore binary files, allow config to ignore specific files [[#1040](https://github.com/nf-core/tools/pull/1040)]
* New lint test to check if all defined pipeline parameters are mentioned in `main.nf` [[#1038](https://github.com/nf-core/tools/issues/1038)]
* Added fix to remove warnings about params that get converted from camelCase to camel-case [[#1035](https://github.com/nf-core/tools/issues/1035)]
* Added pipeline schema lint checks for missing parameter description and parameters outside of groups [[#1017](https://github.com/nf-core/tools/issues/1017)]

### General

* Try to fix the fix for the automated sync when we submit too many PRs at once [[#970](https://github.com/nf-core/tools/issues/970)]
* Rewrite how the tools documentation is deployed to the website, to allow multiple versions
* Created new Docker image for the tools cli package - see installation docs for details [[#917](https://github.com/nf-core/tools/issues/917)]
* Ignore permission errors for setting up requests cache directories to allow starting with an invalid or read-only `HOME` directory

## [v1.13.3 - Copper Crocodile Resurrection :crocodile:](https://github.com/nf-core/tools/releases/tag/1.13.2) - [2021-03-24]

* Running tests twice with `nf-core modules create-test-yml` to catch unreproducible md5 sums [[#890](https://github.com/nf-core/tools/issues/890)]
* Fix sync error again where the Nextflow edge release needs to be used for some pipelines
* Fix bug with `nf-core lint --release` (`NameError: name 'os' is not defined`)
* Added linebreak to linting comment so that markdown header renders on PR comment properly
* `nf-core modules create` command - if no bioconda package is found, prompt user for a different bioconda package name
* Updated module template `main.nf` with new test data paths

## [v1.13.2 - Copper Crocodile CPR :crocodile: :face_with_head_bandage:](https://github.com/nf-core/tools/releases/tag/1.13.2) - [2021-03-23]

* Make module template pass the EC linter [[#953](https://github.com/nf-core/tools/pull/953)]
* Added better logging message if a user doesn't specificy the directory correctly with `nf-core modules` commands [[#942](https://github.com/nf-core/tools/pull/942)]
* Fixed parameter validation bug caused by JSONObject [[#937](https://github.com/nf-core/tools/issues/937)]
* Fixed template creation error regarding file permissions [[#932](https://github.com/nf-core/tools/issues/932)]
* Split the `create-lint-wf` tests up into separate steps in GitHub Actions to make the CI results easier to read
* Added automated PR comments to the Markdown, YAML and Python lint CI tests to explain failures (tools and pipeline template)
* Make `nf-core lint` summary table borders coloured according to overall pass / fail status
* Attempted a fix for the automated sync when we submit too many PRs at once [[#911](https://github.com/nf-core/tools/issues/911)]

## [v1.13.1 - Copper Crocodile Patch :crocodile: :pirate_flag:](https://github.com/nf-core/tools/releases/tag/1.13.1) - [2021-03-19]

* Fixed bug in pipeline linting markdown output that gets posted to PR comments [[#914]](https://github.com/nf-core/tools/issues/914)
* Made text for the PR branch CI check less verbose with a TLDR in bold at the top
* A number of minor tweaks to the new `nf-core modules lint` code

## [v1.13 - Copper Crocodile](https://github.com/nf-core/tools/releases/tag/1.13) - [2021-03-18]

### Template

* **Major new feature** - Validation of pipeline parameters [[#426]](https://github.com/nf-core/tools/issues/426)
    * The addition runs as soon as the pipeline launches and checks the pipeline input parameters two main things:
        * No parameters are supplied that share a name with core Nextflow options (eg. `--resume` instead of `-resume`)
        * Supplied parameters validate against the pipeline JSON schema (eg. correct variable types, required values)
    * If either parameter validation fails or the pipeline has errors, a warning is given about any unexpected parameters found which are not described in the pipeline schema.
    * This behaviour can be disabled by using `--validate_params false`
* Added profiles to support the [Charliecloud](https://hpc.github.io/charliecloud/) and [Shifter](https://nersc.gitlab.io/development/shifter/how-to-use/) container engines [[#824](https://github.com/nf-core/tools/issues/824)]
    * Note that Charliecloud requires Nextflow version `v21.03.0-edge` or later.
* Profiles for container engines now explicitly _disable_ all other engines [[#867](https://github.com/nf-core/tools/issues/867)]
* Fixed typo in nf-core-lint CI that prevented the markdown summary from being automatically posted on PRs as a comment.
* Changed default for `--input` from `data/*{1,2}.fastq.gz` to `null`, as this is now validated by the schema as a required value.
* Removed support for `--name` parameter for custom run names.
    * The same functionality for MultiQC still exists with the core Nextflow `-name` option.
* Added to template docs about how to identify process name for resource customisation
* The parameters `--max_memory` and `--max_time` are now validated against a regular expression [[#793](https://github.com/nf-core/tools/issues/793)]
    * Must be written in the format `123.GB` / `456.h` with any of the prefixes listed in the [Nextflow docs](https://www.nextflow.io/docs/latest/process.html#memory)
    * Bare numbers no longer allowed, avoiding people from trying to specify GB and actually specifying bytes.
* Switched from cookiecutter to Jinja2 [[#880]](https://github.com/nf-core/tools/pull/880)
* Finally dropped the wonderful [cookiecutter](https://github.com/cookiecutter/cookiecutter) library that was behind the first pipeline template that led to nf-core [[#880](https://github.com/nf-core/tools/pull/880)]
    * Now rendering templates directly using [Jinja](https://jinja.palletsprojects.com/), which is what cookiecutter was doing anyway

### Modules

Initial addition of a number of new helper commands for working with DSL2 modules:

* `modules list` - List available modules
* `modules install` - Install a module from nf-core/modules
* `modules remove` - Remove a module from a pipeline
* `modules create` - Create a module from the template
* `modules create-test-yml` - Create the `test.yml` file for a module with md5 sums, tags, commands and names added
* `modules lint` - Check a module against nf-core guidelines

You can read more about each of these commands in the main tools documentation (see `README.md` or <https://nf-co.re/tools>)

### Tools helper code

* Fixed some bugs in the command line interface for `nf-core launch` and improved formatting [[#829](https://github.com/nf-core/tools/pull/829)]
* New functionality for `nf-core download` to make it compatible with DSL2 pipelines [[#832](https://github.com/nf-core/tools/pull/832)]
    * Singularity images in module files are now discovered and fetched
    * Direct downloads of Singularity images in python allowed (much faster than running `singularity pull`)
    * Downloads now work with `$NXF_SINGULARITY_CACHEDIR` so that pipelines sharing containers have efficient downloads
* Changed behaviour of `nf-core sync` command [[#787](https://github.com/nf-core/tools/issues/787)]
    * Instead of opening or updating a PR from `TEMPLATE` directly to `dev`, a new branch is now created from `TEMPLATE` and a PR opened from this to `dev`.
    * This is to make it easier to fix merge conflicts without accidentally bringing the entire pipeline history back into the `TEMPLATE` branch (which makes subsequent sync merges much more difficult)

### Linting

* Major refactor and rewrite of pipieline linting code
    * Much better code organisation and maintainability
    * New automatically generated documentation using Sphinx
    * Numerous new tests and functions, removal of some unnecessary tests
* Added lint check for merge markers [[#321]](https://github.com/nf-core/tools/issues/321)
* Added new option `--fix` to automatically correct some problems detected by linting
* Added validation of default params to `nf-core schema lint` [[#823](https://github.com/nf-core/tools/issues/823)]
* Added schema validation of GitHub action workflows to lint function [[#795](https://github.com/nf-core/tools/issues/795)]
* Fixed bug in schema title and description validation
* Added second progress bar for conda dependencies lint check, as it can be slow [[#299](https://github.com/nf-core/tools/issues/299)]
* Added new lint test to check files that should be unchanged from the pipeline.
* Added the possibility to ignore lint tests using a `nf-core-lint.yml` config file [[#809](https://github.com/nf-core/tools/pull/809)]

## [v1.12.1 - Silver Dolphin](https://github.com/nf-core/tools/releases/tag/1.12.1) - [2020-12-03]

### Template

* Finished switch from `$baseDir` to `$projectDir` in `iGenomes.conf` and `main.nf`
    * Main fix is for `smail_fields` which was a bug introduced in the previous release. Sorry about that!
* Ported a number of small content tweaks from nf-core/eager to the template [[#786](https://github.com/nf-core/tools/issues/786)]
    * Better contributing documentation, more placeholders in documentation files, more relaxed markdownlint exceptions for certain HTML tags, more content for the PR and issue templates.

### Tools helper code

* Pipeline schema: make parameters of type `range` to `number`. [[#738](https://github.com/nf-core/tools/issues/738)]
* Respect `$NXF_HOME` when looking for pipelines with `nf-core list` [[#798](https://github.com/nf-core/tools/issues/798)]
* Swapped PyInquirer with questionary for command line questions in `launch.py` [[#726](https://github.com/nf-core/tools/issues/726)]
    * This should fix conda installation issues that some people had been hitting
    * The change also allows other improvements to the UI
* Fix linting crash when a file deleted but not yet staged in git [[#796](https://github.com/nf-core/tools/issues/796)]

## [v1.12 - Mercury Weasel](https://github.com/nf-core/tools/releases/tag/1.12) - [2020-11-19]

### Tools helper code

* Updated `nf_core` documentation generator for building [https://nf-co.re/tools-docs/](https://nf-co.re/tools-docs/)

### Template

* Make CI comments work with PRs from forks [[#765](https://github.com/nf-core/tools/issues/765)]
    * Branch protection and linting results should now show on all PRs
* Updated GitHub issue templates, which had stopped working
* Refactored GitHub Actions so that the AWS full-scale tests are triggered after docker build is finished
    * DockerHub push workflow split into two - one for dev, one for releases
* Updated actions to no longer use `set-env` which is now depreciating [[#739](https://github.com/nf-core/tools/issues/739)]
* Added config import for `test_full` in `nextflow.config`
* Switched depreciated `$baseDir` to `$projectDir`
* Updated minimum Nextflow version to `20.04.10`
* Make Nextflow installation less verbose in GitHub Actions [[#780](https://github.com/nf-core/tools/pull/780)]

### Linting

* Updated code to display colours in GitHub Actions log output
* Allow tests to pass with `dev` version of nf-core/tools (previous failure due to base image version)
* Lint code no longer tries to post GitHub PR comments. This is now done in a GitHub Action only.

## [v1.11 - Iron Tiger](https://github.com/nf-core/tools/releases/tag/1.11) - [2020-10-27]

### Template

* Fix command error in `awstest.yml` GitHub Action workflow.
* Allow manual triggering of AWS test GitHub Action workflows.
* Remove TODO item, which was proposing the usage of additional files beside `usage.md` and `output.md` for documentation.
* Added a Podman profile, which enables Podman as container.
* Updated linting for GitHub actions AWS tests workflows.

### Linting

* Made a base-level `Dockerfile` a warning instead of failure
* Added a lint failure if the old `bin/markdown_to_html.r` script is found
* Update `rich` package dependency and use new markup escaping to change `[[!]]` back to `[!]` again

### Other

* Pipeline sync - fetch full repo when checking out before sync
* Sync - Add GitHub actions manual trigger option

## [v1.10.2 - Copper Camel _(brought back from the dead)_](https://github.com/nf-core/tools/releases/tag/1.10.2) - [2020-07-31]

Second patch release to address some small errors discovered in the pipeline template.
Apologies for the inconvenience.

* Fix syntax error in `/push_dockerhub.yml` GitHub Action workflow
* Change `params.readPaths` -> `params.input_paths` in `test_full.config`
* Check results when posting the lint results as a GitHub comment
    * This feature is unfortunately not possible when making PRs from forks outside of the nf-core organisation for now.
* More major refactoring of the automated pipeline sync
    * New GitHub Actions matrix parallelisation of sync jobs across pipelines [[#673](https://github.com/nf-core/tools/issues/673)]
    * Removed the `--all` behaviour from `nf-core sync` as we no longer need it
    * Sync now uses a new list of pipelines on the website which does not include archived pipelines [[#712](https://github.com/nf-core/tools/issues/712)]
    * When making a PR it checks if a PR already exists - if so it updates it [[#710](https://github.com/nf-core/tools/issues/710)]
    * More tests and code refactoring for more stable code. Hopefully fixes 404 error [[#711](https://github.com/nf-core/tools/issues/711)]

## [v1.10.1 - Copper Camel _(patch)_](https://github.com/nf-core/tools/releases/tag/1.10.1) - [2020-07-30]

Patch release to fix the automatic template synchronisation, which failed in the v1.10 release.

* Improved logging: `nf-core --log-file log.txt` now saves a verbose log to disk.
* nf-core/tools GitHub Actions pipeline sync now uploads verbose log as an artifact.
* Sync - fixed several minor bugs, made logging less verbose.
* Python Rich library updated to `>=4.2.1`
* Hopefully fix git config for pipeline sync so that commit comes from @nf-core-bot
* Fix sync auto-PR text indentation so that it doesn't all show as code
* Added explicit flag `--show-passed` for `nf-core lint` instead of taking logging verbosity

## [v1.10 - Copper Camel](https://github.com/nf-core/tools/releases/tag/1.10) - [2020-07-30]

### Pipeline schema

This release of nf-core/tools introduces a major change / new feature: pipeline schema.
These are [JSON Schema](https://json-schema.org/) files that describe all of the parameters for a given
pipeline with their ID, a description, a longer help text, an optional default value, a variable _type_
(eg. `string` or `boolean`) and more.

The files will be used in a number of places:

* Automatic validation of supplied parameters when running pipelines
    * Pipeline execution can be immediately stopped if a required `param` is missing,
    or does not conform to the patterns / allowed values in the schema.
* Generation of pipeline command-line help
    * Running `nextflow run <pipeline> --help` will use the schema to generate a help text automatically
* Building online documentation on the [nf-core website](https://nf-co.re)
* Integration with 3rd party graphical user interfaces

To support these new schema files, nf-core/tools now comes with a new set of commands: `nf-core schema`.

* Pipeline schema can be generated or updated using `nf-core schema build` - this takes the parameters from
  the pipeline config file and prompts the developer for any mismatch between schema and pipeline.
    * Once a skeleton Schema file has been built, the command makes use of a new nf-core website tool to provide
    a user friendly graphical interface for developers to add content to their schema: [https://nf-co.re/pipeline_schema_builder](https://nf-co.re/pipeline_schema_builder)
* Pipelines will be automatically tested for valid schema that describe all pipeline parameters using the
  `nf-core schema lint` command (also included as part of the main `nf-core lint` command).
* Users can validate their set of pipeline inputs using the `nf-core schema validate` command.

In addition to the new schema commands, the `nf-core launch` command has been completely rewritten from
scratch to make use of the new pipeline schema. This command can use either an interactive command-line
prompt or a rich web interface to help users set parameters for a pipeline run.

The parameter descriptions and help text are fully used and embedded into the launch interfaces to make
this process as user-friendly as possible. We hope that it's particularly well suited to those new to nf-core.

Whilst we appreciate that this new feature will add a little work for pipeline developers, we're excited at
the possibilities that it brings. If you have any feedback or suggestions, please let us know either here on
GitHub or on the nf-core [`#json-schema` Slack channel](https://nfcore.slack.com/channels/json-schema).

### Python code formatting

We have adopted the use of the [Black Python code formatter](https://black.readthedocs.io/en/stable/).
This ensures a harmonised code formatting style throughout the package, from all contributors.
If you are editing any Python code in nf-core/tools you must now pass the files through Black when
making a pull-request. See [`.github/CONTRIBUTING.md`](.github/CONTRIBUTING.md) for details.

### Template

* Add `--publish_dir_mode` parameter [#585](https://github.com/nf-core/tools/issues/585)
* Isolate R library paths to those in container [#541](https://github.com/nf-core/tools/issues/541)
* Added new style of pipeline parameters JSON schema to pipeline template
* Add ability to attach MultiQC reports to completion emails when using `mail`
* Update `output.md` and add in 'Pipeline information' section describing standard NF and pipeline reporting.
* Build Docker image using GitHub Actions, then push to Docker Hub (instead of building on Docker Hub)
* Add Slack channel badge in pipeline README
* Allow multiple container tags in `ci.yml` if performing multiple tests in parallel
* Add AWS CI tests and full tests GitHub Actions workflows
* Update AWS CI tests and full tests secrets names
* Added `macs_gsize` for danRer10, based on [this post](https://biostar.galaxyproject.org/p/18272/)
* Add information about config files used for workflow execution (`workflow.configFiles`) to summary
* Fix `markdown_to_html.py` to work with Python 2 and 3.
* Change `params.reads` -> `params.input`
* Adding TODOs and MultiQC process in DSL2 template
* Change `params.readPaths` -> `params.input_paths`
* Added a `.github/.dockstore.yml` config file for automatic workflow registration with [dockstore.org](https://dockstore.org/)

### Linting

* Refactored PR branch tests to be a little clearer.
* Linting error docs explain how to add an additional branch protecton rule to the `branch.yml` GitHub Actions workflow.
* Adapted linting docs to the new PR branch tests.
* Failure for missing the readme bioconda badge is now a warn, in case this badge is not relevant
* Added test for template `{{ cookiecutter.var }}` placeholders
* Fix failure when providing version along with build id for Conda packages
* New `--json` and `--markdown` options to print lint results to JSON / markdown files
* Linting code now automatically posts warning / failing results to GitHub PRs as a comment if it can
* Added AWS GitHub Actions workflows linting
* Fail if `params.input` isn't defined.
* Beautiful new progress bar to look at whilst linting is running and awesome new formatted output on the command line :heart_eyes:
    * All made using the excellent [`rich` python library](https://github.com/willmcgugan/rich) - check it out!
* Tests looking for `TODO` strings should now ignore editor backup files. [#477](https://github.com/nf-core/tools/issues/477)

### nf-core/tools Continuous Integration

* Added CI test to check for PRs against `master` in tools repo
* CI PR branch tests fixed & now automatically add a comment on the PR if failing, explaining what is wrong
* Move some of the issue and PR templates into HTML `<!-- comments -->` so that they don't show in issues / PRs

### Other

* Describe alternative installation method via conda with `conda env create`
* nf-core/tools version number now printed underneath header artwork
* Bumped Conda version shipped with nfcore/base to 4.8.2
* Added log message when creating new pipelines that people should talk to the community about their plans
* Fixed 'on completion' emails sent using the `mail` command not containing body text.
* Improved command-line help text for nf-core/tools
* `nf-core list` now hides archived pipelines unless `--show_archived` flag is set
* Command line tools now checks if there is a new version of nf-core/tools available
    * Disable this by setting the environment variable `NFCORE_NO_VERSION_CHECK`, eg. `export NFCORE_NO_VERSION_CHECK=1`
* Better command-line output formatting of nearly all `nf-core` commands using [`rich`](https://github.com/willmcgugan/rich)

## [v1.9 - Platinum Pigeon](https://github.com/nf-core/tools/releases/tag/1.9) - [2020-02-20]

### Continuous integration

* Travis CI tests are now deprecated in favor of GitHub Actions within the pipeline template.
    * `nf-core bump-version` support has been removed for `.travis.yml`
    * `nf-core lint` now fails if a `.travis.yml` file is found
* Ported nf-core/tools Travis CI automation to GitHub Actions.
* Fixed the build for the nf-core/tools API documentation on the website

### Template

* Rewrote the documentation markdown > HTML conversion in Python instead of R
* Fixed rendering of images in output documentation [#391](https://github.com/nf-core/tools/issues/391)
* Removed the requirement for R in the conda environment
* Make `params.multiqc_config` give an _additional_ MultiQC config file instead of replacing the one that ships with the pipeline
* Ignore only `tests/` and `testing/` directories in `.gitignore` to avoid ignoring `test.config` configuration file
* Rephrase docs to promote usage of containers over Conda to ensure reproducibility
* Stage the workflow summary YAML file within MultiQC work directory

### Linting

* Removed linting for CircleCI
* Allow any one of `params.reads` or `params.input` or `params.design` before warning
* Added whitespace padding to lint error URLs
* Improved documentation for lint errors
* Allow either `>=` or `!>=` in nextflow version checks (the latter exits with an error instead of just warning) [#506](https://github.com/nf-core/tools/issues/506)
* Check that `manifest.version` ends in `dev` and throw a warning if not
    * If running with `--release` check the opposite and fail if not
* Tidied up error messages and syntax for linting GitHub actions branch tests
* Add YAML validator
* Don't print test results if we have a critical error

### Other

* Fix automatic synchronisation of the template after releases of nf-core/tools
* Improve documentation for installing `nf-core/tools`
* Replace preprint by the new nf-core publication in Nature Biotechnology :champagne:
* Use `stderr` instead of `stdout` for header artwork
* Tolerate unexpected output from `nextflow config` command
* Add social preview image
* Added a [release checklist](.github/RELEASE_CHECKLIST.md) for the tools repo

## [v1.8 - Black Sheep](https://github.com/nf-core/tools/releases/tag/1.8) - [2020-01-27]

### Continuous integration

* GitHub Actions CI workflows are now included in the template pipeline
    * Please update these files to match the existing tests that you have in `.travis.yml`
* Travis CI tests will be deprecated from the next `tools` release
* Linting will generate a warning if GitHub Actions workflows do not exist and if applicable to remove Travis CI workflow file i.e. `.travis.yml`.

### Tools helper code

* Refactored the template synchronisation code to be part of the main nf-core tool
* `nf-core bump-version` now also bumps the version string of the exported conda environment in the Dockerfile
* Updated Blacklist of synced pipelines
* Ignore pre-releases in `nf-core list`
* Updated documentation for `nf-core download`
* Fixed typo in `nf-core launch` final command
* Handle missing pipeline descriptions in `nf-core list`
* Migrate tools package CI to GitHub Actions

### Linting

* Adjusted linting to enable `patch` branches from being tested
* Warn if GitHub Actions workflows do not exist, warn if `.travis.yml` and circleCI are there
* Lint for `Singularity` file and raise error if found [#458](https://github.com/nf-core/tools/issues/458)
* Added linting of GitHub Actions workflows `linting.yml`, `ci.yml` and `branch.yml`
* Warn if pipeline name contains upper case letters or non alphabetical characters [#85](https://github.com/nf-core/tools/issues/85)
* Make CI tests of lint code pass for releases

### Template pipeline

* Fixed incorrect paths in iGenomes config as described in issue [#418](https://github.com/nf-core/tools/issues/418)
* Fixed incorrect usage of non-existent parameter in the template [#446](https://github.com/nf-core/tools/issues/446)
* Add UCSC genomes to `igenomes.config` and add paths to all genome indices
* Change `maxMultiqcEmailFileSize` parameter to `max_multiqc_email_size`
* Export conda environment in Docker file [#349](https://github.com/nf-core/tools/issues/349)
* Change remaining parameters from `camelCase` to `snake_case` [#39](https://github.com/nf-core/hic/issues/39)
    * `--singleEnd` to `--single_end`
    * `--igenomesIgnore` to `--igenomes_ignore`
    * Having the old camelCase versions of these will now throw an error
* Add `autoMounts=true` to default singularity profile
* Add in `markdownlint` checks that were being ignored by default
* Disable ansi logging in the travis CI tests
* Move `params`section from `base.config` to `nextflow.config`
* Use `env` scope to export `PYTHONNOUSERSITE` in `nextflow.config` to prevent conflicts with host Python environment
* Bump minimum Nextflow version to `19.10.0` - required to properly use `env` scope in `nextflow.config`
* Added support for nf-tower in the travis tests, using public mailbox nf-core@mailinator.com
* Add link to [Keep a Changelog](http://keepachangelog.com/en/1.0.0/) and [Semantic Versioning](http://semver.org/spec/v2.0.0.html) to CHANGELOG
* Adjusted `.travis.yml` checks to allow for `patch` branches to be tested
* Add Python 3.7 dependency to the `environment.yml` file
* Remove `awsbatch` profile cf [nf-core/configs#71](https://github.com/nf-core/configs/pull/71)
* Make `scrape_software_versions.py` compatible with Python3 to enable miniconda3 in    [base image PR](https://github.com/nf-core/tools/pull/462)
* Add GitHub Actions workflows and respective linting
* Add `NXF_ANSI_LOG` as global environment variable to template GitHub Actions CI workflow
* Fixed global environment variable in GitHub Actions CI workflow
* Add `--awscli` parameter
* Add `README.txt` path for genomes in `igenomes.config` [nf-core/atacseq#75](https://github.com/nf-core/atacseq/issues/75)
* Fix buggy ANSI codes in pipeline summary log messages
* Add a `TODO` line in the new GitHub Actions CI test files

### Base Docker image

* Use miniconda3 instead of miniconda for a Python 3k base environment
    * If you still need Python 2 for your pipeline, add `conda-forge::python=2.7.4` to the dependencies in your `environment.yml`
* Update conda version to 4.7.12

### Other

* Updated Base Dockerfile to Conda 4.7.10
* Entirely switched from Travis-Ci.org to Travis-Ci.com for template and tools
* Improved core documentation (`-profile`)

## [v1.7 - Titanium Kangaroo](https://github.com/nf-core/tools/releases/tag/1.7) - [2019-10-07]

### Tools helper code

* The tools `create` command now sets up a `TEMPLATE` and a `dev` branch for syncing
* Fixed issue [379](https://github.com/nf-core/tools/issues/379)
* nf-core launch now uses stable parameter schema version 0.1.0
* Check that PR from patch or dev branch is acceptable by linting
* Made code compatible with Python 3.7
* The `download` command now also fetches institutional configs from nf-core/configs
* When listing pipelines, a nicer message is given for the rare case of a detached `HEAD` ref in a locally pulled pipeline. [#297](https://github.com/nf-core/tools/issues/297)
* The `download` command can now compress files into a single archive.
* `nf-core create` now fetches a logo for the pipeline from the nf-core website
* The readme should now be rendered properly on PyPI.

### Syncing

* Can now sync a targeted pipeline via command-line
* Updated Blacklist of synced pipelines
* Removed `chipseq` from Blacklist of synced pipelines
* Fixed issue [#314](https://github.com/nf-core/tools/issues/314)

### Linting

* If the container slug does not contain the nf-core organisation (for example during development on a fork), linting will raise a warning, and an error with release mode on

### Template pipeline

* Add new code for Travis CI to allow PRs from patch branches too
* Fix small typo in central readme of tools for future releases
* Small code polishing + typo fix in the template main.nf file
* Header ANSI codes no longer print `[2m` to console when using `-with-ansi`
* Switched to yaml.safe_load() to fix PyYAML warning that was thrown because of a possible [exploit](https://github.com/yaml/pyyaml/wiki/PyYAML-yaml.load(input)-Deprecation)
* Add `nf-core` citation
* Add proper `nf-core` logo for tools
* Add `Quick Start` section to main README of template
* Fix [Docker RunOptions](https://github.com/nf-core/tools/pull/351) to get UID and GID set in the template
* `Dockerfile` now specifically uses the proper release tag of the nfcore/base image
* Use [`file`](https://github.com/nf-core/tools/pull/354) instead of `new File`
  to avoid weird behavior such as making an `s3:/` directory locally when using
  an AWS S3 bucket as the `--outdir`.
* Fix workflow.onComplete() message when finishing pipeline
* Update URL for joining the nf-core slack to [https://nf-co.re/join/slack](https://nf-co.re/join/slack)
* Add GitHub Action for CI and Linting
* [Increased default time limit](https://github.com/nf-core/tools/issues/370) to 4h
* Add direct link to the pipeline slack channel in the contribution guidelines
* Add contributions and support heading with links to contribution guidelines and link to the pipeline slack channel in the main README
* Fix Parameters JSON due to new versionized structure
* Added conda-forge::r-markdown=1.1 and conda-forge::r-base=3.6.1 to environment
* Plain-text email template now has nf-core ASCII artwork
* Template configured to use logo fetched from website
* New option `--email_on_fail` which only sends emails if the workflow is not successful
* Add file existence check when checking software versions
* Fixed issue [#165](https://github.com/nf-core/tools/issues/165) - Use `checkIfExists`
* Consistent spacing for `if` statements
* Add sensible resource labels to `base.config`

### Other

* Bump `conda` to 4.6.14 in base nf-core Dockerfile
* Added a Code of Conduct to nf-core/tools, as only the template had this before
* TravisCI tests will now also start for PRs from `patch` branches, [to allow fixing critical issues](https://github.com/nf-core/tools/pull/392) without making a new major release

## [v1.6 - Brass Walrus](https://github.com/nf-core/tools/releases/tag/1.6) - [2020-04-09]

### Syncing

* Code refactoring to make the script more readable
* No travis build failure anymore on sync errors
* More verbose logging

### Template pipeline

* awsbatch `work-dir` checking moved to nextflow itself. Removed unsatisfiable check in main.nf template.
* Fixed markdown linting
* Tools CI testing now runs markdown lint on compiled template pipeline
* Migrated large portions of documentation to the [nf-core website](https://github.com/nf-core/nf-co.re/pull/93)
* Removed Gitter references in `.github/` directories for `tools/` and pipeline template.
* Changed `scrape_software_versions.py` to output `.csv` file
* Added `export_plots` parameter to multiqc config
* Corrected some typos as listed [here](https://github.com/nf-core/tools/issues/348) to Guidelines

### Tools helper code

* Drop [nf-core/rnaseq](https://github.com/nf-core/rnaseq]) from `blacklist.json` to make template sync available
* Updated main help command to sort the subcommands in a more logical order
* Updated readme to describe the new `nf-core launch` command
* Fix bugs in `nf-core download`
    * The _latest_ release is now fetched by default if not specified
    * Downloaded pipeline files are now properly executable.
* Fixed bugs in `nf-core list`
    * Sorting now works again
    * Output is partially coloured (better highlighting out of date pipelines)
    * Improved documentation
* Fixed bugs in `nf-core lint`
    * The order of conda channels is now correct, avoiding occasional erroneous errors that packages weren't found ([#207](https://github.com/nf-core/tools/issues/207))
    * Allow edge versions in nf-core pipelines
* Add reporting of ignored errored process
    * As a solution for [#103](https://github.com/nf-core/tools/issues/103))
* Add Bowtie2 and BWA in iGenome config file template

## [v1.5 - Iron Shark](https://github.com/nf-core/tools/releases/tag/1.5) - [2019-03-13]

### Template pipeline

* Dropped Singularity file
* Summary now logs details of the cluster profile used if from [nf-core/configs](https://github.com/nf-core/configs)
* Dockerhub is used in favor of Singularity Hub for pulling when using the Singularity profile
* Changed default container tag from latest to dev
* Brought the logo to life
* Change the default filenames for the pipeline trace files
* Remote fetch of nf-core/configs profiles fails gracefully if offline
* Remove `params.container` and just directly define `process.container` now
* Completion email now includes MultiQC report if not too big
* `params.genome` is now checked if set, to ensure that it's a valid iGenomes key
* Together with nf-core/configs, helper function now checks hostname and suggests a valid config profile
* `awsbatch` executor requires the `tracedir` not to be set to an `s3` bucket.

### Tools helper code

* New `nf-core launch` command to interactively launch nf-core pipelines from command-line
    * Works with a `parameters.settings.json` file shipped with each pipeline
    * Discovers additional `params` from the pipeline dynamically
* Drop Python 3.4 support
* `nf-core list` now only shows a value for _"is local latest version"_ column if there is a local copy.
* Lint markdown formatting in automated tests
    * Added `markdownlint-cli` for checking Markdown syntax in pipelines and tools repo
* Syncing now reads from a `blacklist.json` in order to exclude pipelines from being synced if necessary.
* Added nf-core tools API description to assist developers with the classes and functions available.
    * Docs are automatically built by Travis CI and updated on the nf-co.re website.
* Introduced test for filtering remote workflows by keyword.
* Build tools python API docs
    * Use Travis job for api doc generation and publish

* `nf-core bump-version` now stops before making changes if the linting fails
* Code test coverage
    * Introduced test for filtering remote workflows by keyword
* Linting updates
    * Now properly searches for conda packages in default channels
    * Now correctly validates version pinning for packages from PyPI
    * Updates for changes to `process.container` definition

### Other

* Bump `conda` to 4.6.7 in base nf-core Dockerfile

## [v1.4 - Tantalum Butterfly](https://github.com/nf-core/tools/releases/tag/1.4) - [2018-12-12]

### Template pipeline

* Institutional custom config profiles moved to github `nf-core/configs`
    * These will now be maintained centrally as opposed to being shipped with the pipelines in `conf/`
    * Load `base.config` by default for all profiles
    * Removed profiles named `standard` and `none`
    * Added parameter `--igenomesIgnore` so `igenomes.config` is not loaded if parameter clashes are observed
    * Added parameter `--custom_config_version` for custom config version control. Can use this parameter to provide commit id for reproducibility. Defaults to `master`
    * Deleted custom configs from template in `conf/` directory i.e. `uzh.config`, `binac.config` and `cfc.config`
* `multiqc_config` and `output_md` are now put into channels instead of using the files directly (see issue [#222](https://github.com/nf-core/tools/issues/222))
* Added `local.md` to cookiecutter template in `docs/configuration/`. This was referenced in `README.md` but not present.
* Major overhaul of docs to add/remove parameters, unify linking of files and added description for providing custom configs where necessary
* Travis: Pull the `dev` tagged docker image for testing
* Removed UPPMAX-specific documentation from the template.

### Tools helper code

* Make Travis CI tests fail on pull requests if the `CHANGELOG.md` file hasn't been updated
* Minor bugfixing in Python code (eg. removing unused import statements)
* Made the web requests caching work on multi-user installations
* Handle exception if nextflow isn't installed
* Linting: Update for Travis: Pull the `dev` tagged docker image for testing

## [v1.3 - Citreous Swordfish](https://github.com/nf-core/tools/releases/tag/1.3) - [2018-11-21]

* `nf-core create` command line interface updated
    * Interactive prompts for required arguments if not given
    * New flag for workflow author
* Updated channel order for bioconda/conda-forge channels in environment.yaml
* Increased code coverage for sub command `create` and `licenses`
* Fixed nasty dependency hell issue between `pytest` and `py` package in Python 3.4.x
* Introduced `.coveragerc` for pytest-cov configuration, which excludes the pipeline template now from being reported
* Fix [189](https://github.com/nf-core/tools/issues/189): Check for given conda and PyPi package dependencies, if their versions exist
* Added profiles for `cfc`,`binac`, `uzh` that can be synced across pipelines
    * Ordering alphabetically for profiles now
* Added `pip install --upgrade pip` to `.travis.yml` to update pip in the Travis CI environment

## [v1.2](https://github.com/nf-core/tools/releases/tag/1.2) - [2018-10-01]

* Updated the `nf-core release` command
    * Now called `nf-core bump-versions` instead
    * New flag `--nextflow` to change the required nextflow version instead
* Template updates
    * Simpler installation of the `nf-core` helper tool, now directly from PyPI
    * Bump minimum nextflow version to `0.32.0` - required for built in `manifest.nextflowVersion` check and access to `workflow.manifest` variables from within nextflow scripts
    * New `withName` syntax for configs
    * Travis tests fail if PRs come against the `master` branch, slightly refactored
    * Improved GitHub contributing instructions and pull request / issue templates
* New lint tests
    * `.travis.yml` test for PRs made against the `master` branch
    * Automatic `--release` option not used if the travis repo is `nf-core/tools`
    * Warnings if depreciated variables `params.version` and `params.nf_required_version` are found
* New `nf-core licences` subcommand to show licence for each conda package in a workflow
* `nf-core list` now has options for sorting pipeline nicely
* Latest version of conda used in nf-core base docker image
* Updated PyPI deployment to  correctly parse the markdown readme (hopefully!)
* New GitHub contributing instructions and pull request template

## [v1.1](https://github.com/nf-core/tools/releases/tag/1.1) - [2018-08-14]

Very large release containing lots of work from the first nf-core hackathon, held in SciLifeLab Stockholm.

* The [Cookiecutter template](https://github.com/nf-core/cookiecutter) has been merged into tools
    * The old repo above has been archived
    * New pipelines are now created using the command `nf-core create`
    * The nf-core template and associated linting are now controlled under the same version system
* Large number of template updates and associated linting changes
    * New simplified cookiecutter variable usage
    * Refactored documentation - simplified and reduced duplication
    * Better `manifest` variables instead of `params` for pipeline name and version
    * New integrated nextflow version checking
    * Updated travis docker pull command to use tagging to allow release tests to pass
    * Reverted Docker and Singularity syntax to use `ENV` hack again
* Improved Python readme parsing for PyPI
* Updated Travis tests to check that the correct `dev` branch is being targeted
* New sync tool to automate pipeline updates
    * Once initial merges are complete, a nf-core bot account will create PRs for future template updates

## [v1.0.1](https://github.com/nf-core/tools/releases/tag/1.0.1) - [2018-07-18]

The version 1.0 of nf-core tools cannot be installed from PyPi. This patch fixes it, by getting rid of the requirements.txt plus declaring the dependent modules in the setup.py directly.

## [v1.0](https://github.com/nf-core/tools/releases/tag/1.0) - [2018-06-12]

Initial release of the nf-core helper tools package. Currently includes four subcommands:

* `nf-core list`: List nf-core pipelines with local info
* `nf-core download`: Download a pipeline and singularity container
* `nf-core lint`: Check pipeline against nf-core guidelines
* `nf-core release`: Update nf-core pipeline version number<|MERGE_RESOLUTION|>--- conflicted
+++ resolved
@@ -4,13 +4,10 @@
 
 ### Template
 
-<<<<<<< HEAD
 * Deal with authentication with private repositories
-=======
 * Bump minimun Nextflow version to 21.10.3
 * Convert pipeline template to updated Nextflow DSL2 syntax
 * Solve circular import when importing `nf_core.modules.lint`
->>>>>>> 50906eb5
 * Disable cache in `nf_core.utils.fetch_wf_config` while performing `test_wf_use_local_configs`.
 * Modify software version channel handling to support multiple software version emissions (e.g. from mulled containers), and multiple software versions.
 * Update `dumpsoftwareversion` module to correctly report versions with trailing zeros.
