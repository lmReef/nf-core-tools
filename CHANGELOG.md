--- conflicted
+++ resolved
@@ -4,11 +4,8 @@
 
 ### Template
 
-<<<<<<< HEAD
+- Keep pipeline name in version.yml file ([#3223](https://github.com/nf-core/tools/pull/3223))
 - Fix Manifest DOI text ([#3224](https://github.com/nf-core/tools/pull/3224))
-=======
-- Keep pipeline name in version.yml file ([#3223](https://github.com/nf-core/tools/pull/3223))
->>>>>>> f2252c5a
 
 ### Download
 
