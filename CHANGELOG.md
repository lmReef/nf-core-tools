# nf-core/tools: Changelog

<<<<<<< HEAD
## [v2.14.1 - Tantalum Toad - Patch](https://github.com/nf-core/tools/releases/tag/2.14.1) - [2024-05-09]
=======
## v2.14.1dev
>>>>>>> 1ef694d2

### Template

- Don't cache pip in `linting.yml` ([#2961](https://github.com/nf-core/tools/pull/2961))

### Linting

### Download

### Components

### General

<<<<<<< HEAD
## [v2.14.0 - Tantalum Toad](https://github.com/nf-core/tools/releases/tag/2.14.0) - [2024-05-08]
=======
## [v2.14.0 - Tantalum Toad](https://github.com/nf-core/tools/releases/tag/2.14) - [2024-05-07]
>>>>>>> 1ef694d2

### Template

- Remove fasta default from nextflow.config ([#2828](https://github.com/nf-core/tools/pull/2828))
- Update templates to use nf-core/setup-nextflow v2 ([#2818](https://github.com/nf-core/tools/pull/2818))
- Link to troubleshooting docs when pipeline fails ([#2845](https://github.com/nf-core/tools/pull/2845))
- Add fallback to `download_pipeline.yml` in case the pipeline does not support stub runs ([#2846](https://github.com/nf-core/tools/pull/2846))
- Set topic variable correctly in the mastodon announcement ([#2848](https://github.com/nf-core/tools/pull/2848))
- Add a cleanup action to `download_pipeline.yml` to fix failures caused by inadequate storage space on the runner ([#2849](https://github.com/nf-core/tools/pull/2849))
- Update python to 3.12 ([#2805](https://github.com/nf-core/tools/pull/2805))
- Remove `pyproject.toml` from template root
- Shorten lines in pipeline template ([#2908](https://github.com/nf-core/tools/pull/2908))
- Add a new hidden `--pipelines_testdata_base_path` parameter to more easily switch locations of test data in test configs (#2931)[https://github.com/nf-core/tools/pull/2931]
- Permanently activated pipeline-specific institutional configs support for all pipelines without need for manual intervention ([#2936](https://github.com/nf-core/tools/pull/2936))
- Template config: `conda.channels`, not `channels` ([#2950](https://github.com/nf-core/tools/pull/2950))
- Handles multiple DOIs + doi.org resolver from manifest.doi ([#2946](https://github.com/nf-core/tools/pull/2946))
- Update included components ([#2949](https://github.com/nf-core/tools/pull/2949))
- Update .editorconfig ([#2953](https://github.com/nf-core/tools/pull/2953))

### Linting

- Only match assignments of params in `main.nf` and not references like `params.aligner == <something>` ([#2833](https://github.com/nf-core/tools/pull/2833))
- Include test for presence of versions in snapshot ([#2888](https://github.com/nf-core/tools/pull/2888))
- Components: set correct sha before running component lint tests ([#2952](https://github.com/nf-core/tools/pull/2952))
- Less strict logo comparison ([#2956](https://github.com/nf-core/tools/pull/2956))
- Handle request errors more gracefully for actions validation ([#2959](https://github.com/nf-core/tools/pull/2959))

### Download

- Replace `--tower` with `--platform`. The former will remain for backwards compatability for now but will be removed in a future release. ([#2853](https://github.com/nf-core/tools/pull/2853))
- Better error message when GITHUB_TOKEN exists but is wrong/outdated
- New `--tag` argument to add custom tags during a pipeline download ([#2938](https://github.com/nf-core/tools/pull/2938))

### Components

- Handle more complete list of possible git URL forms (ssh:// and ftp:// prefixes specifically) ([#2945](https://github.com/nf-core/tools/pull/2945))
- Fix path in component update script ([#2823](https://github.com/nf-core/tools/pull/2823))

### General

- Update CI to use nf-core/setup-nextflow v2 ([#2819](https://github.com/nf-core/tools/pull/2819))
- Changelog bot: handle also patch version before dev suffix ([#2820](https://github.com/nf-core/tools/pull/2820))
- Add `force_pr` flag to sync, to force a PR even though there are no changes committed ([#2822](https://github.com/nf-core/tools/pull/2822))
- Update prettier to 3.2.5 ([#2830](https://github.com/nf-core/tools/pull/2830))
- Update GitHub Actions ([#2827](https://github.com/nf-core/tools/pull/2827)), ([#2902](https://github.com/nf-core/tools/pull/2902)), ([#2927](https://github.com/nf-core/tools/pull/2927)), ([#2939](https://github.com/nf-core/tools/pull/2939))
- Switch to setup-nf-test ([#2834](https://github.com/nf-core/tools/pull/2834))
- Add tests for assignment and referencing of params in main.nf ([#2841](https://github.com/nf-core/tools/pull/2841))
- Optimize layers in dockerfile ([#2842](https://github.com/nf-core/tools/pull/2842))
- Update python:3.11-slim Docker digest to a2eb07f ([#2847](https://github.com/nf-core/tools/pull/2847))
- Strip out mention of "Nextflow Tower" and replace with "Seqera Platform" wherever possible
- Fix issue with config resolution that was causing nested configs to behave unexpectedly ([#2862](https://github.com/nf-core/tools/pull/2862))
- Fix schema docs console output truncating ([#2880](https://github.com/nf-core/tools/pull/2880))
- Ensure path object converted to string before stripping quotes ([#2878](https://github.com/nf-core/tools/pull/2878))
- Fix incorrect assertions for called_with on mocks ([#2891](https://github.com/nf-core/tools/pull/2891))
- Make cli-provided module/subworkflow names case insensitive ([#2869](https://github.com/nf-core/tools/pull/2869))
- Get immediate parent path name for schema creation ([#2886](https://github.com/nf-core/tools/pull/2886))
- Remove old references to CUSTOMDUMPSOFTWAREVERSIONS and add linting checks ([#2897](https://github.com/nf-core/tools/pull/2897))
- Update pre-commit hook pre-commit/mirrors-mypy to v1.10.0 ([#2933](https://github.com/nf-core/tools/pull/2933))
- Update codecov/codecov-action digest to 5ecb98a ([#2948](https://github.com/nf-core/tools/pull/2948))
- Update gitpod/workspace-base Docker digest to 124f2b8 ([#2943](https://github.com/nf-core/tools/pull/2943))
- fix(collectfile): sort true for methods_description_mqc.yaml ([#2947](https://github.com/nf-core/tools/pull/2947))
- chore(deps): update pre-commit hook astral-sh/ruff-pre-commit to v0.4.3 ([#2951](https://github.com/nf-core/tools/pull/2951))
- Restructure CHANGELOG.md ([#2954](https://github.com/nf-core/tools/pull/2954))

## [v2.13.1 - Tin Puppy Patch](https://github.com/nf-core/tools/releases/tag/2.13) - [2024-02-29]

### Template

- Remove obsolete editor settings in `devcontainer.json` and `gitpod.yml` ([#2795](https://github.com/nf-core/tools/pull/2795))
- Add nf-test test instructions to contributing and PR template ([#2807](https://github.com/nf-core/tools/pull/2807))
- Fix topic extraction step for hashtags in toots ([#2810](https://github.com/nf-core/tools/pull/2810))
- Update modules and subworkflows in the template ([#2811](https://github.com/nf-core/tools/pull/2811))
- Unpin setup-nextflow and action-tower-launch ([#2806](https://github.com/nf-core/tools/pull/2806))
- Add nf-core-version to `.nf-core.yml` ([#2874](https://github.com/nf-core/tools/pull/2874))

### Download

- Improved offline container image resolution by introducing symlinks, fixes issues [#2751](https://github.com/nf-core/tools/issues/2751), [#2644](https://github.com/nf-core/tools/issues/2644) and [demultiplex#164](https://github.com/nf-core/demultiplex/issues/164): ([#2768](https://github.com/nf-core/tools/pull/2768))

### Linting

### Components

### General

- chore(deps): update codecov/codecov-action digest to 0cfda1d ([#2794](https://github.com/nf-core/tools/pull/2794))
- chore(deps): update gitpod/workspace-base docker digest to c15ee2f ([#2799](https://github.com/nf-core/tools/pull/2799))

## [v2.13 - Tin Puppy](https://github.com/nf-core/tools/releases/tag/2.13) - [2024-02-20]

### Template

- Add empty line in README.md to fix badges. ([#2729](https://github.com/nf-core/tools/pull/2729))
- Replace automatic branch detection in `nf-core download` CI test with hardcoded `dev` and input. ([#2727](https://github.com/nf-core/tools/pull/2727))
- Add Github Action to automatically cleanup ubuntu-latest runners to fix runner running out of diskspace errors([#2755](https://github.com/nf-core/tools/issues/2755))
- Fix GitHub Actions CI and Linting badges links ([#2757](https://github.com/nf-core/tools/pull/2757))
- Add hashtags to release announcement on mastodon ([#2761](https://github.com/nf-core/tools/pull/2761))
- update fastqc and multiqc in template ([#2776](https://github.com/nf-core/tools/pull/2776))
- template refactoring: remove the `lib` directory and use nf-core subworkflows ([#2736](https://github.com/nf-core/tools/pull/2736))
- use nf-validation to create an input channel from a sample sheet ([#2736](https://github.com/nf-core/tools/pull/2736))

### Linting

- Make creat-lint-wf composable ([#2733](https://github.com/nf-core/tools/pull/2733))
- Add looser comparison when pipeline logos ([#2744](https://github.com/nf-core/tools/pull/2744))
- Handle multiple aliases in module imports correctly during linting ([#2762](https://github.com/nf-core/tools/pull/2762))
- Switch to markdown based API and error docs ([#2758](https://github.com/nf-core/tools/pull/2758))

### Modules

- Handle dirty local module repos by force checkout of commits and branches if needed ([#2734](https://github.com/nf-core/tools/pull/2734))
- Patch: handle file not found when it is an added file to a module ([#2771](https://github.com/nf-core/tools/pull/2771))
- Handle symlinks when migrating pytest ([#2770](https://github.com/nf-core/tools/pull/2770))
- Add `--profile` parameter to nf-test command ([#2767](https://github.com/nf-core/tools/pull/2767))
- Reduce the sha length in the `nf-core modules list local` and add links to the specific commit ([#2870](https://github.com/nf-core/tools/pull/2870))
- Add links the nf-core module page and to open the local file in VSCode for module lint results ([#2870](https://github.com/nf-core/tools/pull/2870))

### General

- fix ignoring changes in partially templated files (e.g. `.gitignore`) ([#2722](https://github.com/nf-core/tools/pull/2722))
- update ruff to 0.2.0 and add it to pre-commit step ([#2725](https://github.com/nf-core/tools/pull/2725))
- Update codecov/codecov-action digest to e0b68c6 ([#2728](https://github.com/nf-core/tools/pull/2728))
- Update pre-commit hook astral-sh/ruff-pre-commit to v0.2.1 ([#2730](https://github.com/nf-core/tools/pull/2730))
- Update python:3.11-slim Docker digest to 2a746e2 ([#2743](https://github.com/nf-core/tools/pull/2743))
- Update actions/setup-python action to v5 ([#2739](https://github.com/nf-core/tools/pull/2739))
- Update gitpod/workspace-base Docker digest to 45e7617 ([#2747](https://github.com/nf-core/tools/pull/2747))
- chore(deps): pin jlumbroso/free-disk-space action to 54081f1 ([#2756](https://github.com/nf-core/tools/pull/2756))
- chore(deps): update actions/github-script action to v7 ([#2766](https://github.com/nf-core/tools/pull/2766))
- chore(deps): update pre-commit hook astral-sh/ruff-pre-commit to v0.2.2 ([#2769](https://github.com/nf-core/tools/pull/2769))
- Update gitpod/workspace-base Docker digest to 728e1fa ([#2780](https://github.com/nf-core/tools/pull/2780))

## [v2.12.1 - Aluminium Wolf - Patch](https://github.com/nf-core/tools/releases/tag/2.12.1) - [2024-02-01]

### Linting

- Handle default values of type number from nextflow schema ([#2703](https://github.com/nf-core/tools/pull/2703))
- fix ignoring files_unchanged ([#2707](https://github.com/nf-core/tools/pull/2707))

### General

- Update pre-commit hook astral-sh/ruff-pre-commit to v0.1.15 ([#2705](https://github.com/nf-core/tools/pull/2705))
- use types for default value comparison ([#2712](https://github.com/nf-core/tools/pull/2712))
- fix changelog titles ([#2708](https://github.com/nf-core/tools/pull/2708))
- Print relative path not absolute path in logo cmd log output ([#2709](https://github.com/nf-core/tools/pull/2709))
- Update codecov/codecov-action action to v4 ([#2713](https://github.com/nf-core/tools/pull/2713))
- Ignore nf-core-bot in renovate PRs ([#2716](https://github.com/nf-core/tools/pull/2716))

## [v2.12 - Aluminium Wolf](https://github.com/nf-core/tools/releases/tag/2.12) - [2024-01-29]

### Template

- Add a Github Action Workflow to the pipeline template that tests a successful download with `nf-core download` ([#2618](https://github.com/nf-core/tools/pull/2618))
- Use `pre-commit` to lint files in GitHub CI ([#2635](https://github.com/nf-core/tools/pull/2635))
- Use pdiff also on gitpod for nf-test ([#2640](https://github.com/nf-core/tools/pull/2640))
- switch to new image syntax in readme ([#2645](https://github.com/nf-core/tools/pull/2645))
- Add conda channel order to nextflow.config ([#2094](https://github.com/nf-core/tools/pull/2094))
- Fix tyop in pipeline nextflow.config ([#2664](https://github.com/nf-core/tools/pull/2664))
- Remove `nfcore_external_java_deps.jar` from lib directory in pipeline template ([#2675](https://github.com/nf-core/tools/pull/2675))
- Add function to check `-profile` is well formatted ([#2678](https://github.com/nf-core/tools/pull/2678))
- Add new pipeline error message pointing to docs when 'requirement exceeds available memory' error message ([#2680](https://github.com/nf-core/tools/pull/2680))
- add 👀👍🏻🎉😕 reactions to fix-linting-bot action ([#2692](https://github.com/nf-core/tools/pull/2692))

### Linting

- Fix linting of a pipeline with patched custom module ([#2669](https://github.com/nf-core/tools/pull/2669))
- linting a pipeline also lints the installed subworkflows ([#2677](https://github.com/nf-core/tools/pull/2677))
- environment.yml name must be lowercase ([#2676](https://github.com/nf-core/tools/pull/2676))
- allow ignoring specific files when template_strings ([#2686](https://github.com/nf-core/tools/pull/2686))
- lint `nextflow.config` default values match the ones specified in `nextflow_schema.json` ([#2684](https://github.com/nf-core/tools/pull/2684))

### Modules

- Fix empty json output for `nf-core list local` ([#2668](https://github.com/nf-core/tools/pull/2668))

### General

- Run CI-pytests for nf-core tools on self-hosted runners ([#2550](https://github.com/nf-core/tools/pull/2550))
- Add Ruff linter and formatter replacing Black, isort and pyupgrade ([#2620](https://github.com/nf-core/tools/pull/2620))
- Set pdiff as nf-test differ in Docker image for Gitpod ([#2642](https://github.com/nf-core/tools/pull/2642))
- Fix Renovate Dockerfile updating issues ([#2648](https://github.com/nf-core/tools/pull/2648) and [#2651](https://github.com/nf-core/tools/pull/2651))
- Add new subcommand `nf-core tui`, which launches a TUI (terminal user interface) to intuitively explore the command line flags, built using [Trogon](https://github.com/Textualize/trogon) ([#2655](https://github.com/nf-core/tools/pull/2655))
- Add new subcommand: `nf-core logo-create` to output an nf-core logo for a pipeline (instead of going through the website) ([#2662](https://github.com/nf-core/tools/pull/2662))
- Handle api redirects from the old site ([#2672](https://github.com/nf-core/tools/pull/2672))
- Remove redundanct v in pipeline version for emails ([#2667](https://github.com/nf-core/tools/pull/2667))
- add function to check `-profile` is well formatted ([#2678](https://github.com/nf-core/tools/pull/2678))
- Update pre-commit hook astral-sh/ruff-pre-commit to v0.1.14 ([#2674](https://github.com/nf-core/tools/pull/2674))
- Update pre-commit hook pre-commit/mirrors-mypy to v1.8.0 ([#2630](https://github.com/nf-core/tools/pull/2630))
- Update mshick/add-pr-comment action to v2 ([#2632](https://github.com/nf-core/tools/pull/2632))
- update python image version in docker file ([#2636](https://github.com/nf-core/tools/pull/2636))
- Update actions/cache action to v4 ([#2666](https://github.com/nf-core/tools/pull/2666))
- Update peter-evans/create-or-update-comment action to v4 ([#2683](https://github.com/nf-core/tools/pull/2683))
- Update peter-evans/create-or-update-comment action to v4 ([#2695](https://github.com/nf-core/tools/pull/2695))

## [v2.11.1 - Magnesium Dragon Patch](https://github.com/nf-core/tools/releases/tag/2.11) - [2023-12-20]

### Template

- Rename `release-announcments.yml` to `release-announcements.yml` ([#2610](https://github.com/nf-core/tools/pull/2610))
- Fix `nextflow.config` `docker.runOptions` ([#2607](https://github.com/nf-core/tools/pull/2607))

### General

- Only dump `modules.json` when it is modified ([#2609](https://github.com/nf-core/tools/pull/2609))

## [v2.11 - Magnesium Dragon](https://github.com/nf-core/tools/releases/tag/2.11) - [2023-12-19]

### Template

- Fix writing files to a remote outdir in the NfcoreTemplate helper functions ([#2465](https://github.com/nf-core/tools/pull/2465))
- Fancier syntax highlighting for example samplesheets in the usage.md template ([#2503](https://github.com/nf-core/tools/pull/2503))
- Use closure for multiqc ext.args ([#2509](https://github.com/nf-core/tools/pull/2509))
- Fix how the modules template references the conda environment file ([#2540](https://github.com/nf-core/tools/pull/2540))
- Unset env variable JAVA_TOOL_OPTIONS in gitpod ([#2569](https://github.com/nf-core/tools/pull/2569))
- Pin the version of nf-validation ([#2579](https://github.com/nf-core/tools/pull/2579))
- Disable process selector warnings by default ([#2161](https://github.com/nf-core/tools/issues/2161))
- Remove `docker.userEmulation` from nextflow.config in pipeline template ([#2580](https://github.com/nf-core/tools/pull/2580))

### Download

- Add `docker://` prefix for absolute container URIs as well ([#2576](https://github.com/nf-core/tools/pull/2576)).
- Bugfix for AttributeError: `ContainerError` object has no attribute `absoluteURI` ([#2543](https://github.com/nf-core/tools/pull/2543)).

### Linting

- Fix incorrectly failing linting if 'modules' was not found in meta.yml ([#2447](https://github.com/nf-core/tools/pull/2447))
- Correctly pass subworkflow linting test if `COMPONENT.out.versions` is used in the script ([#2448](https://github.com/nf-core/tools/pull/2448))
- Add pyupgrade to pre-commit config and dev requirements as mentioned in [#2200](https://github.com/nf-core/tools/issues/2200)
- Check for spaces in modules container URLs ([#2452](https://github.com/nf-core/tools/issues/2452))
- Correctly ignore `timeline.enabled`, `report.enabled`, `trace.enabled`, `dag.enabled` variables when linting a pipeline. ([#2507](https://github.com/nf-core/tools/pull/2507))
- Lint nf-test main.nf.test tags include all used components in chained tests ([#2572](https://github.com/nf-core/tools/pull/2572))
- Don't fail linting if md5sum for empty files are found in a stub test ([#2571](https://github.com/nf-core/tools/pull/2571))
- Check for existence of test profile ([#2478](https://github.com/nf-core/tools/pull/2478))

### Modules

- Added stub test creation to `create_test_yml` ([#2476](https://github.com/nf-core/tools/pull/2476))
- Replace ModulePatch by ComponentPatch ([#2482](https://github.com/nf-core/tools/pull/2482))
- Fixed `nf-core modules lint` to work with new module structure for nf-test ([#2494](https://github.com/nf-core/tools/pull/2494))
- Add option `--migrate-pytest` to create a module with nf-test taking into account an existing module ([#2549](https://github.com/nf-core/tools/pull/2549))
- When installing modules and subworkflows, automatically create the `./modules` directory if it doesn't exist ([#2563](https://github.com/nf-core/tools/issues/2563))
- When `.nf-core.yml` is not found create it in the current directory instead of the root filesystem ([#2237](https://github.com/nf-core/tools/issues/2237))
- Modules `--migrate-pytest` copies template scripts ([#2568](https://github.com/nf-core/tools/pull/2568))

### Subworkflows

- Added stub test creation to `create_test_yml` ([#2476](https://github.com/nf-core/tools/pull/2476))
- Fixed `nf-core subworkflows lint` to work with new module structure for nf-test ([#2494](https://github.com/nf-core/tools/pull/2494))
- Add option `--migrate-pytest` to create a subworkflow with nf-test taking into account an existing subworkflow ([#2549](https://github.com/nf-core/tools/pull/2549))

### General

- Update `schema build` functionality to automatically update defaults which have changed in the `nextflow.config`([#2479](https://github.com/nf-core/tools/pull/2479))
- Change testing framework for modules and subworkflows from pytest to nf-test ([#2490](https://github.com/nf-core/tools/pull/2490))
- `bump_version` keeps now the indentation level of the updated version entries ([#2514](https://github.com/nf-core/tools/pull/2514))
- Add mypy to pre-commit config for the tools repo ([#2545](https://github.com/nf-core/tools/pull/2545))
- Use Path objects for ComponentCreate and update the structure of components templates ([#2551](https://github.com/nf-core/tools/pull/2551)).
- GitPod base image: swap tool installation back to `conda` from `mamba` ([#2566](https://github.com/nf-core/tools/pull/2566)).
- Sort the `installed_by` list in `modules.json` ([#2570](https://github.com/nf-core/tools/pull/2570)).
- Unset env variable JAVA_TOOL_OPTIONS in gitpod ([#2569](https://github.com/nf-core/tools/pull/2569))

## [v2.10 - Nickel Ostrich](https://github.com/nf-core/tools/releases/tag/2.10) + [2023-09-25]

### Template

- Fix links in `multiqc_config.yml` ([#2372](https://github.com/nf-core/tools/pull/2372) and [#2412](https://github.com/nf-core/tools/pull/2412))
- Remove default false from nextflow_schema.json ([#2376](https://github.com/nf-core/tools/pull/2376))
- Add module MULTIQC to modules.config ([#2377](https://github.com/nf-core/tools/pull/2377))
- Add GitHub workflow for automated release announcements ([#2382](https://github.com/nf-core/tools/pull/2382))
- Update the Code of Conduct ([#2381](https://github.com/nf-core/tools/pull/2381))
- Save template information to `.nf-core.yml` and deprecate argument `--template-yaml` for `nf-core sync` ([#2388](https://github.com/nf-core/tools/pull/2388) and [#2389](https://github.com/nf-core/tools/pull/2389))
- ([#2397](https://github.com/nf-core/tools/pull/2397)) Remove fixed Ubuntu test and added to standard testing matrix
- ([#2396](https://github.com/nf-core/tools/pull/2396)) Reduce container finding error to warning since the registries are not consistent.
- ([#2415](https://github.com/nf-core/tools/pull/2415#issuecomment-1709847086)) Add autoMounts for apptainer.
- Remove `igenomes_base` from the schema, so that nf-validation doesn't create a file path and throw errors offline for s3 objects.
- Modified devcontainer permissions so that singularity can be run in Codespaces/VS Code devcontainers ([Commit a103f44](https://github.com/CarsonJM/tools/commit/a103f4484eca8c6d668e4653a4ed8d20faf1b41d))
- Update Gitpod profile resources to reflect base environment settings.
- ([#747](https://github.com/nf-core/tools/issues/747)) Add to the template the code to dump the selected pipeline parameters into a json file.

### Download

- Improved container image resolution and prioritization of http downloads over Docker URIs ([#2364](https://github.com/nf-core/tools/pull/2364)).
- Registries provided with `-l`/`--container-library` will be ignored for modules with explicit container registry specifications ([#2403](https://github.com/nf-core/tools/pull/2403)).
- Fix unintentional downloading of containers in test for the Tower download functionality. Bug reported by @adamrtalbot and @awgymer ([#2434](https://github.com/nf-core/tools/pull/2434)).

### Linting

- Add new command `nf-core subworkflows lint` ([#2379](https://github.com/nf-core/tools/pull/2379))

### Modules

### Subworkflows

- Fix bug: missing subworkflow name when using `nf-core subworkflows create` ([#2435](https://github.com/nf-core/tools/pull/2435))

### General

- Initialise `docker_image_name` to fix `UnboundLocalError` error ([#2374](https://github.com/nf-core/tools/pull/2374))
- Fix prompt pipeline revision during launch ([#2375](https://github.com/nf-core/tools/pull/2375))
- Add a `create-params-file` command to create a YAML parameter file for a pipeline containing parameter documentation and defaults. ([#2362](https://github.com/nf-core/tools/pull/2362))
- Update the Code of Conduct ([#2381](https://github.com/nf-core/tools/pull/2381))
- Remove `--no-git` option from `nf-core create` ([#2394](https://github.com/nf-core/tools/pull/2394))
- Throw warning when custom workflow name contains special characters ([#2401](https://github.com/nf-core/tools/pull/2401))
- Bump version of nf-test snapshot files with `nf-core bump-version` ([#2410](https://github.com/nf-core/tools/pull/2410))

## [v2.9 - Chromium Falcon](https://github.com/nf-core/tools/releases/tag/2.9) + [2023-06-29]

### Template

- `params.max_multiqc_email_size` is no longer required ([#2273](https://github.com/nf-core/tools/pull/2273))
- Remove `cleanup = true` from `test_full.config` in pipeline template ([#2279](https://github.com/nf-core/tools/pull/2279))
- Fix usage docs for specifying `params.yaml` ([#2279](https://github.com/nf-core/tools/pull/2279))
- Added stub in modules template ([#2277](https://github.com/nf-core/tools/pull/2277)) [Contributed by @nvnieuwk]
- Move registry definitions out of profile scope ([#2286])(https://github.com/nf-core/tools/pull/2286)
- Remove `aws_tower` profile ([#2287])(https://github.com/nf-core/tools/pull/2287)
- Fixed the Slack report to include the pipeline name ([#2291](https://github.com/nf-core/tools/pull/2291))
- Fix link in the MultiQC report to point to exact version of output docs ([#2298](https://github.com/nf-core/tools/pull/2298))
- Updates seqeralabs/action-tower-launch to v2.0.0 ([#2301](https://github.com/nf-core/tools/pull/2301))
- Remove schema validation from `lib` folder and use Nextflow [nf-validation plugin](https://nextflow-io.github.io/nf-validation/) instead ([#1771](https://github.com/nf-core/tools/pull/1771/))
- Fix parsing of container directive when it is not typical nf-core format ([#2306](https://github.com/nf-core/tools/pull/2306))
- Add ability to specify custom registry for linting modules, defaults to quay.io ([#2313](https://github.com/nf-core/tools/pull/2313))
- Add `singularity.registry = 'quay.io'` in pipeline template ([#2305](https://github.com/nf-core/tools/pull/2305))
- Add `apptainer.registry = 'quay.io'` in pipeline template ([#2352](https://github.com/nf-core/tools/pull/2352))
- Bump minimum required NF version in pipeline template from `22.10.1` -> `23.04.0` ([#2305](https://github.com/nf-core/tools/pull/2305))
- Add ability to interpret `docker.registry` from `nextflow.config` file. If not found defaults to quay.io. ([#2318](https://github.com/nf-core/tools/pull/2318))
- Add functions to dynamically include pipeline tool citations in MultiQC methods description section for better reporting. ([#2326](https://github.com/nf-core/tools/pull/2326))
- Remove `--tracedir` parameter ([#2290](https://github.com/nf-core/tools/pull/2290))
- Incorrect config parameter warnings when customising pipeline template ([#2333](https://github.com/nf-core/tools/pull/2333))
- Use markdown syntax in the description for the meta map channels ([#2358](https://github.com/nf-core/tools/pull/2358))

### Download

- Introduce a `--tower` flag for `nf-core download` to obtain pipelines in an offline format suited for [seqeralabs® Nextflow Tower](https://cloud.tower.nf/) ([#2247](https://github.com/nf-core/tools/pull/2247)).
- Refactored the CLI for `--singularity-cache` in `nf-core download` from a flag to an argument. The prior options were renamed to `amend` (container images are only saved in the `$NXF_SINGULARITY_CACHEDIR`) and `copy` (a copy of the image is saved with the download). `remote` was newly introduced and allows to provide a table of contents of a remote cache via an additional argument `--singularity-cache-index` ([#2247](https://github.com/nf-core/tools/pull/2247)).
- Refactored the CLI parameters related to container images. Although downloading other images than those of the Singularity/Apptainer container system is not supported for the time being, a generic name for the parameters seemed preferable. So the new parameter `--singularity-cache-index` introduced in [#2247](https://github.com/nf-core/tools/pull/2247) has been renamed to `--container-cache-index` prior to release ([#2336](https://github.com/nf-core/tools/pull/2336)).
- To address issue [#2311](https://github.com/nf-core/tools/issues/2311), a new parameter `--container-library` was created allowing to specify the container library (registry) from which container images in OCI format (Docker) should be pulled ([#2336](https://github.com/nf-core/tools/pull/2336)).
- Container detection in configs was improved. This allows for DSL2-like container definitions inside the container parameter value provided to process scopes [#2346](https://github.com/nf-core/tools/pull/2346).
- Add apptainer to the list of false positve container strings ([#2353](https://github.com/nf-core/tools/pull/2353)).

#### Updated CLI parameters

| Old parameter         | New parameter                                  |
| --------------------- | ---------------------------------------------- |
| new parameter         | `-d` / `--download-configuration`              |
| new parameter         | `-t` / `--tower`                               |
| `-c`/ `--container`   | `-s` / `--container-system <VALUE>`            |
| new parameter         | `-l` / `--container-library <VALUE>`           |
| `--singularity-cache` | `-u` / `--container-cache-utilisation <VALUE>` |
| new parameter         | `-i` / `--container-cache-index <VALUE>`       |

_In addition, `-r` / `--revision` has been changed to a parameter that can be provided multiple times so several revisions can be downloaded at once._

### Linting

- Warn if container access is denied ([#2270](https://github.com/nf-core/tools/pull/2270))
- Error if module container specification has quay.io as prefix when it shouldn't have ([#2278](https://github.com/nf-core/tools/pull/2278/files)
- Detect if container is 'simple name' and try to contact quay.io server by default ([#2281](https://github.com/nf-core/tools/pull/2281))
- Warn about null/None/empty default values in `nextflow_schema.json` ([#3328](https://github.com/nf-core/tools/pull/2328))
- Fix linting when creating a pipeline skipping some parts of the template and add CI test ([#2330](https://github.com/nf-core/tools/pull/2330))

### Modules

- Don't update `modules_json` object if a module is not updated ([#2323](https://github.com/nf-core/tools/pull/2323))

### Subworkflows

### General

- GitPod base image: Always self-update to the latest version of Nextflow. Add [pre-commit](https://pre-commit.com/) dependency.
- GitPod configs: Update Nextflow as an init task, init pre-commit in pipeline config.
- Refgenie: Create `nxf_home/nf-core/refgenie_genomes.config` path if it doesn't exist ([#2312](https://github.com/nf-core/tools/pull/2312))
- Add CI tests to test running a pipeline whe it's created from a template skipping different areas

## [v2.8 - Ruthenium Monkey](https://github.com/nf-core/tools/releases/tag/2.8) - [2023-04-27]

### Template

- Explicitly disable `conda` when a container profile ([#2140](https://github.com/nf-core/tools/pull/2140))
- Turn on automatic clean up of intermediate files in `work/` on successful pipeline completion in full-test config ([#2163](https://github.com/nf-core/tools/pull/2163)) [Contributed by @jfy133]
- Add documentation to `usage.md` on how to use `params.yml` files, based on nf-core/ampliseq text ([#2173](https://github.com/nf-core/tools/pull/2173/)) [Contributed by @jfy133, @d4straub]
- Make jobs automatically resubmit for a much wider range of exit codes (now `104` and `130..145`) ([#2170](https://github.com/nf-core/tools/pull/2170))
- Add a clean-up GHA which closes issues and PRs with specific labels ([#2183](https://github.com/nf-core/tools/pull/2183))
- Remove problematic sniffer code in samplesheet_check.py that could give false positive 'missing header' errors ([https://github.com/nf-core/tools/pull/2194]) [Contributed by @Midnighter, @jfy133]
- Consistent syntax for branch checks in PRs ([#2202](https://github.com/nf-core/tools/issues/2202))
- Fixed minor Jinja2 templating bug that caused the PR template to miss a newline
- Updated AWS tests to use newly moved `seqeralabs/action-tower-launch` instead of `nf-core/tower-action`
- Remove `.cff` files from `.editorconfig` ([#2145](https://github.com/nf-core/tools/pull/2145))
- Simplify pipeline README ([#2186](https://github.com/nf-core/tools/issues/2186))
- Added support for the apptainer container engine via `-profile apptainer`. ([#2244](https://github.com/nf-core/tools/issues/2244)) [Contributed by @jfy133]
- Added config `docker.registry` to pipeline template for a configurable default container registry when using Docker containers. Defaults to `quay.io` ([#2133](https://github.com/nf-core/tools/pull/2133))
- Add tower.yml file to the pipeline template ([#2251](https://github.com/nf-core/tools/pull/2251))
- Add mastodon badge to README ([#2253](https://github.com/nf-core/tools/pull/2253))
- Removed `quay.io` from all module Docker container references as this is now supplied at pipeline level. ([#2249](https://github.com/nf-core/tools/pull/2249))
- Remove `CITATION.cff` file from pipeline template, to avoid that pipeline Zenodo entries reference the nf-core publication instead of the pipeline ([#2059](https://github.com/nf-core/tools/pull/2059)).

### Linting

- Update modules lint test to fail if enable_conda is found ([#2213](https://github.com/nf-core/tools/pull/2213))
- Read module lint configuration from `.nf-core.yml`, not `.nf-core-lint.yml` ([#2221](https://github.com/nf-core/tools/pull/2221))
- `nf-core schema lint` now defaults to linting `nextflow_schema.json` if no filename is provided ([#2225](https://github.com/nf-core/tools/pull/2225))
- Warn if `/zenodo.XXXXXX` is present in the Readme ([#2254](https://github.com/nf-core/tools/pull/2254))
- Lint all labels in a module ([#2227](https://github.com/nf-core/tools/pull/2227))

### Modules

- Add an `--empty-template` option to create a module without TODO statements or examples ([#2175](https://github.com/nf-core/tools/pull/2175) & [#2177](https://github.com/nf-core/tools/pull/2177))
- Removed the `nf-core modules mulled` command and all its code dependencies ([2199](https://github.com/nf-core/tools/pull/2199)).
- Take into accout the provided `--git_remote` URL when linting all modules ([2243](https://github.com/nf-core/tools/pull/2243)).

### Subworkflows

- Fixing problem when a module included in a subworkflow had a name change from TOOL to TOOL/SUBTOOL ([#2177](https://github.com/nf-core/tools/pull/2177))
- Fix `nf-core subworkflows test` not running subworkflow tests ([#2181](https://github.com/nf-core/tools/pull/2181))
- Add tests for `nf-core subworkflows create-test-yml` ([#2219](https://github.com/nf-core/tools/pull/2219))

### General

- Deprecate Python 3.7 support because it reaches EOL ([#2210](https://github.com/nf-core/tools/pull/2210))
- `nf-core modules/subworkflows info` now prints the include statement for the module/subworkflow ([#2182](https://github.com/nf-core/tools/pull/2182)).
- Add a clean-up GHA which closes issues and PRs with specific labels ([#2183](https://github.com/nf-core/tools/pull/2183))
- update minimum version of rich to 13.3.1 ([#2185](https://github.com/nf-core/tools/pull/2185))
- Add the Nextflow version to Gitpod container matching the minimal Nextflow version for nf-core (according to `nextflow.config`) ([#2196](https://github.com/nf-core/tools/pull/2196))
- Use `nfcore/gitpod:dev` container in the dev branch ([#2196](https://github.com/nf-core/tools/pull/2196))
- Replace requests_mock with responses in test mocks ([#2165](https://github.com/nf-core/tools/pull/2165)).
- Add warning when installing a module from an `org_path` that exists in multiple remotes in `modules.json` ([#2228](https://github.com/nf-core/tools/pull/2228) [#2239](https://github.com/nf-core/tools/pull/2239)).
- Add the possibility to translate refgenie asset aliases to the ones used in a pipeline with an alias_translations.yaml file ([#2242](https://github.com/nf-core/tools/pull/2242)).
- Add initial CHM13 support ([1988](https://github.com/nf-core/tools/issues/1988))

## [v2.7.2 - Mercury Eagle Patch](https://github.com/nf-core/tools/releases/tag/2.7.2) - [2022-12-19]

### Template

- Fix the syntax of github_output in GitHub actions ([#2114](https://github.com/nf-core/tools/pull/2114))
- Fix a bug introduced in 2.7 that made pipelines hang ([#2132](https://github.com/nf-core/tools/issues/2132))

### Linting

- Allow specifying containers in less than three lines ([#2121](https://github.com/nf-core/tools/pull/2121))
- Run prettier after dumping a json schema file ([#2124](https://github.com/nf-core/tools/pull/2124))

### General

- Only check that a pipeline name doesn't contain dashes if the name is provided by prompt of `--name`. Don't check if a template file is used. ([#2123](https://github.com/nf-core/tools/pull/2123))
- Deprecate `--enable_conda` parameter. Use `conda.enable` instead ([#2131](https://github.com/nf-core/tools/pull/2131))
- Handle `json.load()` exceptions ([#2134](https://github.com/nf-core/tools/pull/2134))

## [v2.7.1 - Mercury Eagle Patch](https://github.com/nf-core/tools/releases/tag/2.7.1) - [2022-12-08]

- Patch release to fix pipeline sync ([#2110](https://github.com/nf-core/tools/pull/2110))

## [v2.7 - Mercury Eagle](https://github.com/nf-core/tools/releases/tag/2.7) - [2022-12-07]

Another big release with lots of new features and bug fixes. Thanks to all contributors!

**Highlights**

- New `nf-core subworkflows` subcommand for creating, removing, testing, updating and finding subworkflows, see the [documentation](https://nf-co.re/tools/#subworkflows) for more information.
- Every pipeline has now it's own GitHub codespace template, which can be used to develop the pipeline directly in the browser.
- Improved handling of modules and subworkflows from other repos than nf-core/modules.
- Pre-commit is now installed as a dependency, which allows us, besides other things, to run prettier on the fly even if it is not manually installed.
- Shell completion for nf-core commands, more information [here](https://nf-co.re/tools#shell-completion).

### Template

#### Features

- Ignore files in `bin/` directory when running prettier ([#2080](https://github.com/nf-core/tools/pull/1957)).
- Add GitHub codespaces template ([#1957](https://github.com/nf-core/tools/pull/1957))
- `nextflow run <pipeline> --version` will now print the workflow version from the manifest and exit ([#1951](https://github.com/nf-core/tools/pull/1951)).
- Add profile for running `docker` with the ARM chips (including Apple silicon) ([#1942](https://github.com/nf-core/tools/pull/1942) and [#2034](https://github.com/nf-core/tools/pull/2034)).
- Flip execution order of parameter summary printing and parameter validation to prevent 'hiding' of parameter errors ([#2033](https://github.com/nf-core/tools/pull/2033)).
- Change colour of 'pipeline completed successfully, but some processes failed' from red to yellow ([#2096](https://github.com/nf-core/tools/pull/2096)).

#### Bug fixes

- Fix lint warnings for `samplesheet_check.nf` module ([#1875](https://github.com/nf-core/tools/pull/1875)).
- Check that the workflow name provided with a template doesn't contain dashes ([#1822](https://github.com/nf-core/tools/pull/1822))

### Linting

#### Features

- Add `--sort-by` option to linting which allows ordering module lint warnings/errors by either test name or module name ([#2077](https://github.com/nf-core/tools/pull/2077)).

#### Bug fixes

- Don't lint pipeline name if `manifest.name` in `.nf-core.yml` ([#2035](https://github.com/nf-core/tools/pull/2035))
- Don't check for `docker pull` commands in `actions_ci` lint test (leftover from DSL1) ([#2055](https://github.com/nf-core/tools/pull/2055)).

### General

#### Features

- Use pre-commit run prettier if prettier is not available ([#1983](https://github.com/nf-core/tools/pull/1983)) and initialize pre-commit in gitpod and codespaces ([#1957](https://github.com/nf-core/tools/pull/1957)).
- Refactor CLI flag `--hide-progress` to be at the top-level group, like `--verbose` ([#2016](https://github.com/nf-core/tools/pull/2016))
- `nf-core sync` now supports the template YAML file using `-t/--template-yaml` ([#1880](https://github.com/nf-core/tools/pull/1880)).
- The default branch can now be specified when creating a new pipeline repo [#1959](https://github.com/nf-core/tools/pull/1959).
- Only warn when checking that the pipeline directory contains a `main.nf` and a `nextflow.config` file if the pipeline is not an nf-core pipeline [#1964](https://github.com/nf-core/tools/pull/1964)
- Bump promoted Python version from 3.7 to 3.8 ([#1971](https://github.com/nf-core/tools/pull/1971)).
- Extended the chat notifications to Slack ([#1829](https://github.com/nf-core/tools/pull/1829)).
- Don't print source file + line number on logging messages (except when verbose) ([#2015](https://github.com/nf-core/tools/pull/2015))
- Automatically format `test.yml` content with Prettier ([#2078](https://github.com/nf-core/tools/pull/2078))
- Automatically format `modules.json` content with Prettier ([#2074](https://github.com/nf-core/tools/pull/2074))
- Add shell completion for nf-core tools commands([#2070](https://github.com/nf-core/tools/pull/2070))

#### Bug fixes, maintenance and tests

- Fix error in tagging GitPod docker images during releases ([#1874](https://github.com/nf-core/tools/pull/1874)).
- Fix bug when updating modules from old version in old folder structure ([#1908](https://github.com/nf-core/tools/pull/1908)).
- Don't remove local copy of modules repo, only update it with fetch ([#1881](https://github.com/nf-core/tools/pull/1881)).
- Improve test coverage of `sync.py` and `__main__.py` ([#1936](https://github.com/nf-core/tools/pull/1936), [#1965](https://github.com/nf-core/tools/pull/1965)).
- Add file `versions.yml` when generating `test.yml` with `nf-core modules create-test-yml` but don't check for md5sum [#1963](https://github.com/nf-core/tools/pull/1963).
- Mock biocontainers and anaconda api calls in modules and subworkflows tests [#1967](https://github.com/nf-core/tools/pull/1967)
- Run tests with Python 3.11 ([#1970](https://github.com/nf-core/tools/pull/1970)).
- Run test with a realistic version of git ([#2043](https://github.com/nf-core/tools/pull/2043)).
- Fix incorrect file deletion in `nf-core launch` when `--params_in` has the same name as `--params_out` ([#1986](https://github.com/nf-core/tools/pull/1986)).
- Updated GitHub actions ([#1998](https://github.com/nf-core/tools/pull/1998), [#2001](https://github.com/nf-core/tools/pull/2001))
- Code maintenance ([#1818](https://github.com/nf-core/tools/pull/1818), [#2032](https://github.com/nf-core/tools/pull/2032), [#2073](https://github.com/nf-core/tools/pull/2073)).
- Track from where modules and subworkflows are installed ([#1999](https://github.com/nf-core/tools/pull/1999)).
- Substitute ModulesCommand and SubworkflowsCommand by ComponentsCommand ([#2000](https://github.com/nf-core/tools/pull/2000)).
- Prevent installation with unsupported Python versions ([#2075](https://github.com/nf-core/tools/pull/2075)).
- Allow other remote URLs not starting with `http` ([#2061](https://github.com/nf-core/tools/pull/2061))

### Modules

- Update patch file paths if the modules directory has the old structure ([#1878](https://github.com/nf-core/tools/pull/1878)).
- Don't write to `modules.json` file when applying a patch file during `nf-core modules update` ([#2017](https://github.com/nf-core/tools/pull/2017)).

### Subworkflows

- Add subworkflow commands `create-test-yml`, `create` and `install` ([#1897](https://github.com/nf-core/tools/pull/1897)).
- Update subworkflows install so it installs also imported modules and subworkflows ([#1904](https://github.com/nf-core/tools/pull/1904)).
- `check_up_to_date()` function from `modules_json.py` also checks for subworkflows ([#1934](https://github.com/nf-core/tools/pull/1934)).
- Add tests for `nf-core subworkflows install` command ([#1996](https://github.com/nf-core/tools/pull/1996)).
- Function `create()` from `modules_json.py` adds also subworkflows to `modules.json` file ([#2005](https://github.com/nf-core/tools/pull/2005)).
- Add `nf-core subworkflows update` command ([#2019](https://github.com/nf-core/tools/pull/2019)).

## [v2.6 - Tin Octopus](https://github.com/nf-core/tools/releases/tag/2.6) - [2022-10-04]

### Template

- Add template for subworkflows
- Add `actions/upload-artifact` step to the awstest workflows, to expose the debug log file
- Add `prettier` as a requirement to Gitpod Dockerimage
- Bioconda incompatible conda channel setups now result in more informative error messages ([#1812](https://github.com/nf-core/tools/pull/1812))
- Improve template customisation documentation ([#1821](https://github.com/nf-core/tools/pull/1821))
- Update MultiQC module, update supplying MultiQC default and custom config and logo files to module
- Add a 'recommend' methods description text to MultiQC to help pipeline users report pipeline usage in publications ([#1749](https://github.com/nf-core/tools/pull/1749))
- Fix template spacing modified by JINJA ([#1830](https://github.com/nf-core/tools/pull/1830))
- Fix MultiQC execution on template ([#1855](https://github.com/nf-core/tools/pull/1855))
- Don't skip including `base.config` when skipping nf-core/configs

### Linting

- Pipelines: Check that the old renamed `lib` files are not still present:
  - `Checks.groovy` -> `Utils.groovy`
  - `Completion.groovy` -> `NfcoreTemplate.groovy`
  - `Workflow.groovy` -> `WorkflowMain.groovy`

### General

- Add function to enable chat notifications on MS Teams, accompanied by `hook_url` param to enable it.
- Schema: Remove `allOf` if no definition groups are left.
- Use contextlib to temporarily change working directories ([#1819](https://github.com/nf-core/tools/pull/1819))
- More helpful error messages if `nf-core download` can't parse a singularity image download
- Add `nf-core subworkflows create` command

### Modules

- If something is wrong with the local repo cache, offer to delete it and try again ([#1850](https://github.com/nf-core/tools/issues/1850))
- Restructure code to work with the directory restructuring in [modules](https://github.com/nf-core/modules/pull/2141) ([#1859](https://github.com/nf-core/tools/pull/1859))
- Make `label: process_single` default when creating a new module

## [v2.5.1 - Gold Otter Patch](https://github.com/nf-core/tools/releases/tag/2.5.1) - [2022-08-31]

- Patch release to fix black linting in pipelines ([#1789](https://github.com/nf-core/tools/pull/1789))
- Add isort options to pyproject.toml ([#1792](https://github.com/nf-core/tools/pull/1792))
- Lint pyproject.toml file exists and content ([#1795](https://github.com/nf-core/tools/pull/1795))
- Update GitHub PyPI package release action to v1 ([#1785](https://github.com/nf-core/tools/pull/1785))

### Template

- Update GitHub actions to use nodejs16 ([#1944](https://github.com/nf-core/tools/pull/1944))

## [v2.5 - Gold Otter](https://github.com/nf-core/tools/releases/tag/2.5) - [2022-08-30]

### Template

- Bumped Python version to 3.7 in the GitHub linting in the workflow template ([#1680](https://github.com/nf-core/tools/pull/1680))
- Fix bug in pipeline readme logo URL ([#1590](https://github.com/nf-core/tools/pull/1590))
- Switch CI to use [setup-nextflow](https://github.com/nf-core/setup-nextflow) action to install Nextflow ([#1650](https://github.com/nf-core/tools/pull/1650))
- Add `CITATION.cff` [#361](https://github.com/nf-core/tools/issues/361)
- Add Gitpod and Mamba profiles to the pipeline template ([#1673](https://github.com/nf-core/tools/pull/1673))
- Remove call to `getGenomeAttribute` in `main.nf` when running `nf-core create` without iGenomes ([#1670](https://github.com/nf-core/tools/issues/1670))
- Make `nf-core create` fail if Git default branch name is dev or TEMPLATE ([#1705](https://github.com/nf-core/tools/pull/1705))
- Convert `console` snippets to `bash` snippets in the template where applicable ([#1729](https://github.com/nf-core/tools/pull/1729))
- Add `branch` field to module entries in `modules.json` to record what branch a module was installed from ([#1728](https://github.com/nf-core/tools/issues/1728))
- Add customisation option to remove all GitHub support with `nf-core create` ([#1766](https://github.com/nf-core/tools/pull/1766))

### Linting

- Check that the `.prettierignore` file exists and that starts with the same content.
- Update `readme.py` nf version badge validation regexp to accept any signs before version number ([#1613](https://github.com/nf-core/tools/issues/1613))
- Add isort configuration and GitHub workflow ([#1538](https://github.com/nf-core/tools/pull/1538))
- Use black also to format python files in workflows ([#1563](https://github.com/nf-core/tools/pull/1563))
- Add check for mimetype in the `input` parameter. ([#1647](https://github.com/nf-core/tools/issues/1647))
- Check that the singularity and docker tags are parsable. Add `--fail-warned` flag to `nf-core modules lint` ([#1654](https://github.com/nf-core/tools/issues/1654))
- Handle exception in `nf-core modules lint` when process name doesn't start with process ([#1733](https://github.com/nf-core/tools/issues/1733))

### General

- Remove support for Python 3.6 ([#1680](https://github.com/nf-core/tools/pull/1680))
- Add support for Python 3.9 and 3.10 ([#1680](https://github.com/nf-core/tools/pull/1680))
- Invoking Python with optimizations no longer affects the program control flow ([#1685](https://github.com/nf-core/tools/pull/1685))
- Update `readme` to drop `--key` option from `nf-core modules list` and add the new pattern syntax
- Add `--fail-warned` flag to `nf-core lint` to make warnings fail ([#1593](https://github.com/nf-core/tools/pull/1593))
- Add `--fail-warned` flag to pipeline linting workflow ([#1593](https://github.com/nf-core/tools/pull/1593))
- Updated the nf-core package requirements ([#1620](https://github.com/nf-core/tools/pull/1620), [#1757](https://github.com/nf-core/tools/pull/1757), [#1756](https://github.com/nf-core/tools/pull/1756))
- Remove dependency of the mock package and use unittest.mock instead ([#1696](https://github.com/nf-core/tools/pull/1696))
- Fix and improve broken test for Singularity container download ([#1622](https://github.com/nf-core/tools/pull/1622))
- Use [`$XDG_CACHE_HOME`](https://specifications.freedesktop.org/basedir-spec/basedir-spec-latest.html) or `~/.cache` instead of `$XDG_CONFIG_HOME` or `~/config/` as base directory for API cache
- Switch CI to use [setup-nextflow](https://github.com/nf-core/setup-nextflow) action to install Nextflow ([#1650](https://github.com/nf-core/tools/pull/1650))
- Add tests for `nf-core modules update` and `ModulesJson`.
- Add CI for GitLab remote [#1646](https://github.com/nf-core/tools/issues/1646)
- Add `CITATION.cff` [#361](https://github.com/nf-core/tools/issues/361)
- Allow customization of the `nf-core` pipeline template when using `nf-core create` ([#1548](https://github.com/nf-core/tools/issues/1548))
- Add Refgenie integration: updating of nextflow config files with a refgenie database ([#1090](https://github.com/nf-core/tools/pull/1090))
- Fix `--key` option in `nf-core lint` when supplying a module lint test name ([#1681](https://github.com/nf-core/tools/issues/1681))
- Add `no_git=True` when creating a new pipeline and initialising a git repository is not needed in `nf-core lint` and `nf-core bump-version` ([#1709](https://github.com/nf-core/tools/pull/1709))
- Move `strip_ansi_code` function in lint to `utils.py`
- Simplify control flow and don't use equality comparison for `None` and booleans
- Replace use of the deprecated `distutils` Version object with that from `packaging` ([#1735](https://github.com/nf-core/tools/pull/1735))
- Add code to cancel CI run if a new run starts ([#1760](https://github.com/nf-core/tools/pull/1760))
- CI for the API docs generation now uses the ubuntu-latest base image ([#1762](https://github.com/nf-core/tools/pull/1762))
- Add option to hide progress bars in `nf-core lint` and `nf-core modules lint` with `--hide-progress`.

### Modules

- Add `--fix-version` flag to `nf-core modules lint` command to update modules to the latest version ([#1588](https://github.com/nf-core/tools/pull/1588))
- Fix a bug in the regex extracting the version from biocontainers URLs ([#1598](https://github.com/nf-core/tools/pull/1598))
- Update how we interface with git remotes. ([#1626](https://github.com/nf-core/tools/issues/1626))
- Add prompt for module name to `nf-core modules info` ([#1644](https://github.com/nf-core/tools/issues/1644))
- Update docs with example of custom git remote ([#1645](https://github.com/nf-core/tools/issues/1645))
- Command `nf-core modules test` obtains module name suggestions from installed modules ([#1624](https://github.com/nf-core/tools/pull/1624))
- Add `--base-path` flag to `nf-core modules` to specify the base path for the modules in a remote. Also refactored `modules.json` code. ([#1643](https://github.com/nf-core/tools/issues/1643)) Removed after ([#1754](https://github.com/nf-core/tools/pull/1754))
- Rename methods in `ModulesJson` to remove explicit reference to `modules.json`
- Fix inconsistencies in the `--save-diff` flag `nf-core modules update`. Refactor `nf-core modules update` ([#1536](https://github.com/nf-core/tools/pull/1536))
- Fix bug in `ModulesJson.check_up_to_date` causing it to ask for the remote of local modules
- Handle errors when updating module version with `nf-core modules update --fix-version` ([#1671](https://github.com/nf-core/tools/pull/1671))
- Make `nf-core modules update --save-diff` work when files were created or removed ([#1694](https://github.com/nf-core/tools/issues/1694))
- Get the latest common build for Docker and Singularity containers of a module ([#1702](https://github.com/nf-core/tools/pull/1702))
- Add short option for `--no-pull` option in `nf-core modules`
- Add `nf-core modules patch` command ([#1312](https://github.com/nf-core/tools/issues/1312))
- Add support for patch in `nf-core modules update` command ([#1312](https://github.com/nf-core/tools/issues/1312))
- Add support for patch in `nf-core modules lint` command ([#1312](https://github.com/nf-core/tools/issues/1312))
- Add support for custom remotes in `nf-core modules lint` ([#1715](https://github.com/nf-core/tools/issues/1715))
- Make `nf-core modules` commands work with arbitrary git remotes ([#1721](https://github.com/nf-core/tools/issues/1721))
- Add links in `README.md` for `info` and `patch` commands ([#1722](https://github.com/nf-core/tools/issues/1722)])
- Fix misc. issues with `--branch` and `--base-path` ([#1726](https://github.com/nf-core/tools/issues/1726))
- Add `branch` field to module entries in `modules.json` to record what branch a module was installed from ([#1728](https://github.com/nf-core/tools/issues/1728))
- Fix broken link in `nf-core modules info`([#1745](https://github.com/nf-core/tools/pull/1745))
- Fix unbound variable issues and minor refactoring [#1742](https://github.com/nf-core/tools/pull/1742/)
- Recreate modules.json file instead of complaining about incorrectly formatted file. ([#1741](https://github.com/nf-core/tools/pull/1741)
- Add support for patch when creating `modules.json` file ([#1752](https://github.com/nf-core/tools/pull/1752))

## [v2.4.1 - Cobolt Koala Patch](https://github.com/nf-core/tools/releases/tag/2.4) - [2022-05-16]

- Patch release to try to fix the template sync ([#1585](https://github.com/nf-core/tools/pull/1585))
- Avoid persistent temp files from pytests ([#1566](https://github.com/nf-core/tools/pull/1566))
- Add option to trigger sync manually on just nf-core/testpipeline

## [v2.4 - Cobolt Koala](https://github.com/nf-core/tools/releases/tag/2.4) - [2022-05-16]

### Template

- Read entire lines when sniffing the samplesheet format (fix [#1561](https://github.com/nf-core/tools/issues/1561))
- Add actions workflow to respond to `@nf-core-bot fix linting` comments on pipeline PRs
- Fix Prettier formatting bug in completion email HTML template ([#1509](https://github.com/nf-core/tools/issues/1509))
- Fix bug in pipeline readme logo URL
- Set the default DAG graphic output to HTML to have a default that does not depend on Graphviz being installed on the host system ([#1512](https://github.com/nf-core/tools/pull/1512)).
- Removed retry strategy for AWS tests CI, as Nextflow now handles spot instance retries itself
- Add `.prettierignore` file to stop Prettier linting tests from running over test files
- Made module template test command match the default used in `nf-core modules create-test-yml` ([#1562](https://github.com/nf-core/tools/issues/1562))
- Removed black background from Readme badges now that GitHub has a dark mode, added Tower launch badge.
- Don't save md5sum for `versions.yml` when running `nf-core modules create-test-yml` ([#1511](https://github.com/nf-core/tools/pull/1511))

### General

- Add actions workflow to respond to `@nf-core-bot fix linting` comments on nf-core/tools PRs
- Use [`$XDG_CONFIG_HOME`](https://specifications.freedesktop.org/basedir-spec/basedir-spec-latest.html) or `~/.config/nf-core` instead of `~/.nfcore` for API cache (the latter can be safely deleted)
- Consolidate GitHub API calls into a shared function that uses authentication from the [`gh` GitHub cli tool](https://cli.github.com/) or `GITHUB_AUTH_TOKEN` to avoid rate limiting ([#1499](https://github.com/nf-core/tools/pull/1499))
- Add an empty line to `modules.json`, `params.json` and `nextflow-schema.json` when dumping them to avoid prettier errors.
- Remove empty JSON schema definition groups to avoid usage errors ([#1419](https://github.com/nf-core/tools/issues/1419))
- Bumped the minimum version of `rich` from `v10` to `v10.7.0`

### Modules

- Add a new command `nf-core modules mulled` which can generate the name for a multi-tool container image.
- Add a new command `nf-core modules test` which runs pytests locally.
- Print include statement to terminal when `modules install` ([#1520](https://github.com/nf-core/tools/pull/1520))
- Allow follow links when generating `test.yml` file with `nf-core modules create-test-yml` ([1570](https://github.com/nf-core/tools/pull/1570))
- Escaped test run output before logging it, to avoid a rich `MarkupError`

### Linting

- Don't allow a `.nf-core.yaml` file, should be `.yml` ([#1515](https://github.com/nf-core/tools/pull/1515)).
- `shell` blocks now recognised to avoid error `when: condition has too many lines` ([#1557](https://github.com/nf-core/tools/issues/1557))
- Fixed error when using comments after `input` tuple lines ([#1542](https://github.com/nf-core/tools/issues/1542))
- Don't lint the `shell` block when `script` is used ([1558](https://github.com/nf-core/tools/pull/1558))
- Check that `template` is used in `script` blocks
- Tweaks to CLI output display of lint results

## [v2.3.2 - Mercury Vulture Fixed Formatting](https://github.com/nf-core/tools/releases/tag/2.3.2) - [2022-03-24]

Very minor patch release to fix the full size AWS tests and re-run the template sync, which partially failed due to GitHub pull-requests being down at the time of release.

### Template

- Updated the AWS GitHub actions to let nf-core/tower-action use it's defaults for pipeline and git sha ([#1488](https://github.com/nf-core/tools/pull/1488))
- Add prettier editor extension to `gitpod.yml` in template ([#1485](https://github.com/nf-core/tools/pull/1485))
- Remove traces of markdownlint in the template ([#1486](https://github.com/nf-core/tools/pull/1486)
- Remove accidentally added line in `CHANGELOG.md` in the template ([#1487](https://github.com/nf-core/tools/pull/1487))
- Update linting to check that `.editorconfig` is there and `.yamllint.yml` isn't.

## [v2.3.1 - Mercury Vulture Formatting](https://github.com/nf-core/tools/releases/tag/2.3.1) - [2022-03-23]

This patch release is primarily to address problems that we had in the v2.3 release with code linting.
Instead of resolving those specific issues, we chose to replace the linting tools (`markdownlint`, `yamllint`) with a new tool: [_Prettier_](https://prettier.io)

This is a fairly major change and affects a lot of files. However, it will hopefully simplify future usage.
Prettier can auto-format many different file formats (for pipelines the most relevant are markdown and YAML) and is extensible with plugins ([Nextflow](https://github.com/nf-core/prettier-plugin-nextflow), anyone?).
It tends to be a bit less strict than `markdownlint` and `yamllint` and importantly _can fix files for you_ rather than just complaining.

The sync PR may be a little big because of many major changes (whitespace, quotation mark styles etc).
To help with the merge, _**we highly recommend running Prettier on your pipeline's codebase before attempting the template merge**_.
If you take this approach, please copy `.editorconfig` and `.prettierrc.yml` from the template to your pipeline root first,
as they configure the behaviour of Prettier.

To run Prettier, go to the base of the repository where `.editorconfig` and `.prettierrc.yml` are located.
Make sure your `git status` is clean so that the changes don't affect anything you're working on and run:

```bash
prettier --write .
```

This runs Prettier and tells it to fix any issues it finds in place.

Please note that there are many excellent integrations for Prettier available, for example VSCode can be set up to automatically format files on save.

### Template

- Replace `markdownlint` and `yamllint` with [_Prettier_](https://prettier.io) for linting formatting / whitespace ([#1470](https://github.com/nf-core/tools/pull/1470))
- Add CI test using `editorconfig-checker` for other file types to look for standardised indentation and formatting ([#1476](https://github.com/nf-core/tools/pull/1476))
- Add md5sum check of `versions.yml` to `test.yml` on the modules template.
- Update bundled module wrappers to latest versions ([#1462](https://github.com/nf-core/tools/pull/1462))
- Renamed `assets/multiqc_config.yaml` to `assets/multiqc_config.yml` (`yml` not `yaml`) ([#1471](https://github.com/nf-core/tools/pull/1471))

### General

- Convert nf-core/tools API / lint test documentation to MyST ([#1245](https://github.com/nf-core/tools/pull/1245))
- Build documentation for the `nf-core modules lint` tests ([#1250](https://github.com/nf-core/tools/pull/1250))
- Fix some colours in the nf-core/tools API docs ([#1467](https://github.com/nf-core/tools/pull/1467))
- Install tools inside GitPod Docker using the repo itself and not from Conda.
- Rewrite GitHub Actions workflow for publishing the GitPod Docker image.
- Improve config for PyTest so that you can run `pytest` instead of `pytest tests/` ([#1461](https://github.com/nf-core/tools/pull/1461))
- New pipeline lint test `multiqc_config` that checks YAML structure instead of basic file contents ([#1461](https://github.com/nf-core/tools/pull/1461))
- Updates to the GitPod docker image to install the latest version of nf-core/tools

## [v2.3 - Mercury Vulture](https://github.com/nf-core/tools/releases/tag/2.3) - [2022-03-15]

### Template

- Removed mention of `--singularity_pull_docker_container` in pipeline `README.md`
- Replaced equals with ~ in nf-core headers, to stop false positive unresolved conflict errors when committing with VSCode.
- Add retry strategy for AWS megatests after releasing [nf-core/tower-action v2.2](https://github.com/nf-core/tower-action/releases/tag/v2.2)
- Added `.nf-core.yml` file with `repository_type: pipeline` for modules commands
- Update igenomes path to the `BWAIndex` to fetch the whole `version0.6.0` folder instead of only the `genome.fa` file
- Remove pinned Node version in the GitHub Actions workflows, to fix errors with `markdownlint`
- Bumped `nf-core/tower-action` to `v3` and removed `pipeline` and `revision` from the AWS workflows, which were not needed
- Add yamllint GitHub Action.
- Add `.yamllint.yml` to avoid line length and document start errors ([#1407](https://github.com/nf-core/tools/issues/1407))
- Add `--publish_dir_mode` back into the pipeline template ([nf-core/rnaseq#752](https://github.com/nf-core/rnaseq/issues/752#issuecomment-1039451607))
- Add optional loading of of pipeline-specific institutional configs to `nextflow.config`
- Make `--outdir` a mandatory parameter ([nf-core/tools#1415](https://github.com/nf-core/tools/issues/1415))
- Add pipeline description and authors between triple quotes to avoid errors with apostrophes ([#2066](https://github.com/nf-core/tools/pull/2066), [#2104](https://github.com/nf-core/tools/pull/2104))

### General

- Updated `nf-core download` to work with latest DSL2 syntax for containers ([#1379](https://github.com/nf-core/tools/issues/1379))
- Made `nf-core modules create` detect repository type with explicit `.nf-core.yml` instead of random readme stuff ([#1391](https://github.com/nf-core/tools/pull/1391))
- Added a Gitpod environment and Dockerfile ([#1384](https://github.com/nf-core/tools/pull/1384))
  - Adds conda, Nextflow, nf-core, pytest-workflow, mamba, and pip to base Gitpod Docker image.
  - Adds GH action to build and push Gitpod Docker image.
  - Adds Gitpod environment to template.
  - Adds Gitpod environment to tools with auto build of nf-core tool.
- Shiny new command-line help formatting ([#1403](https://github.com/nf-core/tools/pull/1403))
- Call the command line help with `-h` as well as `--help` (was formerly just the latter) ([#1404](https://github.com/nf-core/tools/pull/1404))
- Add `.yamllint.yml` config file to avoid line length and document start errors in the tools repo itself.
- Switch to `yamllint-github-action`to be able to configure yaml lint exceptions ([#1404](https://github.com/nf-core/tools/issues/1413))
- Prevent module linting KeyError edge case ([#1321](https://github.com/nf-core/tools/issues/1321))
- Bump-versions: Don't trim the trailing newline on files, causes editorconfig linting to fail ([#1265](https://github.com/nf-core/tools/issues/1265))
- Handle exception in `nf-core list` when a broken git repo is found ([#1273](https://github.com/nf-core/tools/issues/1273))
- Updated URL for pipeline lint test docs ([#1348](https://github.com/nf-core/tools/issues/1348))
- Updated `nf-core create` to tolerate failures and retry when fetching pipeline logos from the website ([#1369](https://github.com/nf-core/tools/issues/1369))
- Modified the CSS overriding `sphinx_rtd_theme` default colors to fix some glitches in the API documentation ([#1294](https://github.com/nf-core/tools/issues/1294))

### Modules

- New command `nf-core modules info` that prints nice documentation about a module to the terminal :sparkles: ([#1427](https://github.com/nf-core/tools/issues/1427))
- Linting a pipeline now fails instead of warning if a local copy of a module does not match the remote ([#1313](https://github.com/nf-core/tools/issues/1313))
- Fixed linting bugs where warning was incorrectly generated for:
  - `Module does not emit software version`
  - `Container versions do not match`
  - `input:` / `output:` not being specified in module
  - Allow for containers from other biocontainers resource as defined [here](https://github.com/nf-core/modules/blob/cde237e7cec07798e5754b72aeca44efe89fc6db/modules/cat/fastq/main.nf#L7-L8)
- Fixed traceback when using `stageAs` syntax as defined [here](https://github.com/nf-core/modules/blob/cde237e7cec07798e5754b72aeca44efe89fc6db/modules/cat/fastq/main.nf#L11)
- Added `nf-core schema docs` command to output pipline parameter documentation in Markdown format for inclusion in GitHub and other documentation systems ([#741](https://github.com/nf-core/tools/issues/741))
- Allow conditional process execution from the configuration file ([#1393](https://github.com/nf-core/tools/pull/1393))
- Add linting for when condition([#1397](https://github.com/nf-core/tools/pull/1397))
- Added modules ignored table to `nf-core modules bump-versions`. ([#1234](https://github.com/nf-core/tools/issues/1234))
- Added `--conda-package-version` flag for specifying version of conda package in `nf-core modules create`. ([#1238](https://github.com/nf-core/tools/issues/1238))
- Add option of writing diffs to file in `nf-core modules update` using either interactive prompts or the new `--diff-file` flag.
- Fixed edge case where module names that were substrings of other modules caused both to be installed ([#1380](https://github.com/nf-core/tools/issues/1380))
- Tweak handling of empty files when generating the test YAML ([#1376](https://github.com/nf-core/tools/issues/1376))
  - Fail linting if a md5sum for an empty file is found (instead of a warning)
  - Don't skip the md5 when generating a test file if an empty file is found (so that linting fails and can be manually checked)
- Linting checks test files for `TODO` statements as well as the main module code ([#1271](https://github.com/nf-core/tools/issues/1271))
- Handle error if `manifest` isn't set in `nextflow.config` ([#1418](https://github.com/nf-core/tools/issues/1418))

## [v2.2 - Lead Liger](https://github.com/nf-core/tools/releases/tag/2.2) - [2021-12-14]

### Template

- Update repo logos to utilize [GitHub's `#gh-light/dark-mode-only`](https://docs.github.com/en/github/writing-on-github/getting-started-with-writing-and-formatting-on-github/basic-writing-and-formatting-syntax#specifying-the-theme-an-image-is-shown-to), to switch between logos optimized for light or dark themes. The old repo logos have to be removed (in `docs/images` and `assets/`).
- Deal with authentication with private repositories
- Bump minimun Nextflow version to 21.10.3
- Convert pipeline template to updated Nextflow DSL2 syntax
- Solve circular import when importing `nf_core.modules.lint`
- Disable cache in `nf_core.utils.fetch_wf_config` while performing `test_wf_use_local_configs`.
- Modify software version channel handling to support multiple software version emissions (e.g. from mulled containers), and multiple software versions.
- Update `dumpsoftwareversion` module to correctly report versions with trailing zeros.
- Remove `params.hostnames` from the pipeline template ([#1304](https://github.com/nf-core/tools/issues/1304))
- Update `.gitattributes` to mark installed modules and subworkflows as `linguist-generated` ([#1311](https://github.com/nf-core/tools/issues/1311))
- Adding support for [Julia](https://julialang.org) package environments to `nextflow.config`([#1317](https://github.com/nf-core/tools/pull/1317))
- New YAML issue templates for pipeline bug reports and feature requests, with a much richer interface ([#1165](https://github.com/nf-core/tools/pull/1165))
- Update AWS test GitHub Actions to use v2 of [nf-core/tower-action](https://github.com/nf-core/tower-action)
- Post linting comment even when `linting.yml` fails
- Update `CONTRIBUTION.md` bullets to remove points related to `scrape_software_versions.py`
- Update AWS test to set Nextflow version to 21.10.3

### General

- Made lint check for parameters defaults stricter [[#992](https://github.com/nf-core/tools/issues/992)]
  - Default values in `nextflow.config` must match the defaults given in the schema (anything with `{` in, or in `main.nf` is ignored)
  - Defaults in `nextflow.config` must now match the variable _type_ specified in the schema
  - If you want the parameter to not have a default value, use `null`
  - Strings set to `false` or an empty string in `nextflow.config` will now fail linting
- Bump minimun Nextflow version to 21.10.3
- Changed `questionary` `ask()` to `unsafe_ask()` to not catch `KeyboardInterupts` ([#1237](https://github.com/nf-core/tools/issues/1237))
- Fixed bug in `nf-core launch` due to revisions specified with `-r` not being added to nextflow command. ([#1246](https://github.com/nf-core/tools/issues/1246))
- Update regex in `readme` test of `nf-core lint` to agree with the pipeline template ([#1260](https://github.com/nf-core/tools/issues/1260))
- Update 'fix' message in `nf-core lint` to conform to the current command line options. ([#1259](https://github.com/nf-core/tools/issues/1259))
- Fixed bug in `nf-core list` when `NXF_HOME` is set
- Run CI test used to create and lint/run the pipeline template with minimum and latest edge release of NF ([#1304](https://github.com/nf-core/tools/issues/1304))
- New YAML issue templates for tools bug reports and feature requests, with a much richer interface ([#1165](https://github.com/nf-core/tools/pull/1165))
- Handle synax errors in Nextflow config nicely when running `nf-core schema build` ([#1267](https://github.com/nf-core/tools/pull/1267))
- Erase temporary files and folders while performing Python tests (pytest)
- Remove base `Dockerfile` used for DSL1 pipeline container builds
- Run tests with Python 3.10
- [#1363](https://github.com/nf-core/tools/pull/1363) Fix tools CI workflow nextflow versions.

### Modules

- Fixed typo in `modules_utils.py`.
- Fixed failing lint test when process section was missing from module. Also added the local failing tests to the warned section of the output table. ([#1235](https://github.com/nf-core/tools/issues/1235))
- Added `--diff` flag to `nf-core modules update` which shows the diff between the installed files and the versions
- Update `nf-core modules create` help texts which were not changed with the introduction of the `--dir` flag
- Check if README is from modules repo
- Update module template to DSL2 v2.0 (remove `functions.nf` from modules template and updating `main.nf` ([#1289](https://github.com/nf-core/tools/pull/))
- Substitute get process/module name custom functions in module `main.nf` using template replacement ([#1284](https://github.com/nf-core/tools/issues/1284))
- Check test YML file for md5sums corresponding to empty files ([#1302](https://github.com/nf-core/tools/issues/1302))
- Exit with an error if empty files are found when generating the test YAML file ([#1302](https://github.com/nf-core/tools/issues/1302))

## [v2.1 - Zinc Zebra](https://github.com/nf-core/tools/releases/tag/2.1) - [2021-07-27]

### Template

- Correct regex pattern for file names in `nextflow_schema.json`
- Remove `.` from nf-core/tools command examples
- Update Nextflow installation link in pipeline template ([#1201](https://github.com/nf-core/tools/issues/1201))
- Command `hostname` is not portable [[#1212](https://github.com/nf-core/tools/pull/1212)]
- Changed how singularity and docker links are written in template to avoid duplicate links

### General

- Changed names of some flags with `-r` as short options to make the flags more consistent between commands.

### Modules

- Added consistency checks between installed modules and `modules.json` ([#1199](https://github.com/nf-core/tools/issues/1199))
- Added support excluding or specifying version of modules in `.nf-core.yml` when updating with `nf-core modules install --all` ([#1204](https://github.com/nf-core/tools/issues/1204))
- Created `nf-core modules update` and removed updating options from `nf-core modules install`
- Added missing function call to `nf-core lint` ([#1198](https://github.com/nf-core/tools/issues/1198))
- Fix `nf-core lint` not filtering modules test when run with `--key` ([#1203](https://github.com/nf-core/tools/issues/1203))
- Fixed `nf-core modules install` not working when installing from branch with `-b` ([#1218](https://github.com/nf-core/tools/issues/1218))
- Added prompt to choose between updating all modules or named module in `nf-core modules update`
- Check if modules is installed before trying to update in `nf-core modules update`
- Verify that a commit SHA provided with `--sha` exists for `install/update` commands
- Add new-line to `main.nf` after `bump-versions` command to make ECLint happy

## [v2.0.1 - Palladium Platypus Junior](https://github.com/nf-core/tools/releases/tag/2.0.1) - [2021-07-13]

### Template

- Critical tweak to add `--dir` declaration to `nf-core lint` GitHub Actions `linting.yml` workflow

### General

- Add `--dir` declaration to `nf-core sync` GitHub Actions `sync.yml` workflow

## [v2.0 - Palladium Platypus](https://github.com/nf-core/tools/releases/tag/2.0) - [2021-07-13]

### :warning: Major enhancements & breaking changes

This marks the first Nextflow DSL2-centric release of `tools` which means that some commands won't work in full with DSL1 pipelines anymore. Please use a `v1.x` version of `tools` for such pipelines or better yet join us to improve our DSL2 efforts! Here are the most important changes:

- The pipeline template has been completely re-written in DSL2
- A module template has been added to auto-create best-practice DSL2 modules to speed up development
- A whole suite of commands have been added to streamline the creation, installation, removal, linting and version bumping of DSL2 modules either installed within pipelines or the nf-core/modules repo

### Template

- Move TODO item of `contains:` map in a YAML string [[#1082](https://github.com/nf-core/tools/issues/1082)]
- Trigger AWS tests via Tower API [[#1160](https://github.com/nf-core/tools/pull/1160)]

### General

- Fixed a bug in the Docker image build for tools that failed due to an extra hyphen. [[#1069](https://github.com/nf-core/tools/pull/1069)]
- Regular release sync fix - this time it was to do with JSON serialisation [[#1072](https://github.com/nf-core/tools/pull/1072)]
- Fixed bug in schema validation that ignores upper/lower-case typos in parameters [[#1087](https://github.com/nf-core/tools/issues/1087)]
- Bugfix: Download should use path relative to workflow for configs
- Remove lint checks for files related to conda and docker as not needed anymore for DSL2
- Removed `params_used` lint check because of incompatibility with DSL2
- Added`modules bump-versions` command to `README.md`
- Update docs for v2.0 release

### Modules

- Update comment style of modules `functions.nf` template file [[#1076](https://github.com/nf-core/tools/issues/1076)]
- Changed working directory to temporary directory for `nf-core modules create-test-yml` [[#908](https://github.com/nf-core/tools/issues/908)]
- Use Biocontainers API instead of quayi.io API for `nf-core modules create` [[#875](https://github.com/nf-core/tools/issues/875)]
- Update `nf-core modules install` to handle different versions of modules [#1116](https://github.com/nf-core/tools/pull/1116)
- Added `nf-core modules bump-versions` command to update all versions in the `nf-core/modules` repository [[#1123](https://github.com/nf-core/tools/issues/1123)]
- Updated `nf-core modules lint` to check whether a `git_sha` exists in the `modules.json` file or whether a new version is available [[#1114](https://github.com/nf-core/tools/issues/1114)]
- Refactored `nf-core modules` command into one file per command [#1124](https://github.com/nf-core/tools/pull/1124)
- Updated `nf-core modules remove` to also remove entry in `modules.json` file ([#1115](https://github.com/nf-core/tools/issues/1115))
- Bugfix: Interactive prompt for `nf-core modules install` was receiving too few arguments
- Added progress bar to creation of 'modules.json'
- Updated `nf-core modules list` to show versions of local modules
- Improved exit behavior by replacing `sys.exit` with exceptions
- Updated `nf-core modules remove` to remove module entry in `modules.json` if module directory is missing
- Create extra tempdir as work directory for `nf-core modules create-test-yml` to avoid adding the temporary files to the `test.yml`
- Refactored passing of command line arguments to `nf-core` commands and subcommands ([#1139](https://github.com/nf-core/tools/issues/1139), [#1140](https://github.com/nf-core/tools/issues/1140))
- Check for `modules.json` for entries of modules that are not actually installed in the pipeline [[#1141](https://github.com/nf-core/tools/issues/1141)]
- Added `<keywords>` argument to `nf-core modules list` for filtering the listed modules. ([#1139](https://github.com/nf-core/tools/issues/1139)
- Added support for a `bump-versions` configuration file [[#1142](https://github.com/nf-core/tools/issues/1142)]
- Fixed `nf-core modules create-test-yml` so it doesn't break when the output directory is supplied [[#1148](https://github.com/nf-core/tools/issues/1148)]
- Updated `nf-core modules lint` to work with new directory structure [[#1159](https://github.com/nf-core/tools/issues/1159)]
- Updated `nf-core modules install` and `modules.json` to work with new directory structure ([#1159](https://github.com/nf-core/tools/issues/1159))
- Updated `nf-core modules remove` to work with new directory structure [[#1159](https://github.com/nf-core/tools/issues/1159)]
- Restructured code and removed old table style in `nf-core modules list`
- Fixed bug causing `modules.json` creation to loop indefinitly
- Added `--all` flag to `nf-core modules install`
- Added `remote` and `local` subcommands to `nf-core modules list`
- Fix bug due to restructuring in modules template
- Added checks for verifying that the remote repository is well formed
- Added checks to `ModulesCommand` for verifying validity of remote repositories
- Misc. changes to `modules install`: check that module exist in remote, `--all` is has `--latest` by default.

#### Sync

- Don't set the default value to `"null"` when a parameter is initialised as `null` in the config [[#1074](https://github.com/nf-core/tools/pull/1074)]

#### Tests

- Added a test for the `version_consistency` lint check
- Refactored modules tests into separate files, and removed direct comparisons with number of tests in `lint` tests ([#1158](https://github.com/nf-core/tools/issues/1158))

## [v1.14 - Brass Chicken :chicken:](https://github.com/nf-core/tools/releases/tag/1.14) - [2021-05-11]

### Template

- Add the implicit workflow declaration to `main.nf` DSL2 template [[#1056](https://github.com/nf-core/tools/issues/1056)]
- Fixed an issue regarding explicit disabling of unused container engines [[#972](https://github.com/nf-core/tools/pull/972)]
- Removed trailing slash from `params.igenomes_base` to yield valid s3 paths (previous paths work with Nextflow but not aws cli)
- Added a timestamp to the trace + timetime + report + dag filenames to fix overwrite issue on AWS
- Rewrite the `params_summary_log()` function to properly ignore unset params and have nicer formatting [[#971](https://github.com/nf-core/tools/issues/971)]
- Fix overly strict `--max_time` formatting regex in template schema [[#973](https://github.com/nf-core/tools/issues/973)]
- Convert `d` to `day` in the `cleanParameters` function to make Duration objects like `2d` pass the validation [[#858](https://github.com/nf-core/tools/issues/858)]
- Added nextflow version to quick start section and adjusted `nf-core bump-version` [[#1032](https://github.com/nf-core/tools/issues/1032)]
- Use latest stable Nextflow version `21.04.0` for CI tests instead of the `-edge` release

### Download

- Fix bug in `nf-core download` where image names were getting a hyphen in `nf-core` which was breaking things.
- Extensive new interactive prompts for all command line flags [[#1027](https://github.com/nf-core/tools/issues/1027)]
  - It is now recommended to run `nf-core download` without any cli options and follow prompts (though flags can be used to run non-interactively if you wish)
- New helper code to set `$NXF_SINGULARITY_CACHEDIR` and add to `.bashrc` if desired [[#1027](https://github.com/nf-core/tools/issues/1027)]

### Launch

- Strip values from `nf-core launch` web response which are `False` and have no default in the schema [[#976](https://github.com/nf-core/tools/issues/976)]
- Improve API caching code when polling the website, fixes noisy log message when waiting for a response [[#1029](https://github.com/nf-core/tools/issues/1029)]
- New interactive prompts for pipeline name [[#1027](https://github.com/nf-core/tools/issues/1027)]

### Modules

- Added `tool_name_underscore` to the module template to allow TOOL_SUBTOOL in `main.nf` [[#1011](https://github.com/nf-core/tools/issues/1011)]
- Added `--conda-name` flag to `nf-core modules create` command to allow sidestepping questionary [[#988](https://github.com/nf-core/tools/issues/988)]
- Extended `nf-core modules lint` functionality to check tags in `test.yml` and to look for a entry in the `pytest_software.yml` file
- Update `modules` commands to use new test tag format `tool/subtool`
- New modules lint test comparing the `functions.nf` file to the template version
- Modules installed from alternative sources are put in folders based on the name of the source repository

### Linting

- Fix bug in nf-core lint config skipping for the `nextflow_config` test [[#1019](https://github.com/nf-core/tools/issues/1019)]
- New `-k`/`--key` cli option for `nf-core lint` to allow you to run only named lint tests, for faster local debugging
- Merge markers lint test - ignore binary files, allow config to ignore specific files [[#1040](https://github.com/nf-core/tools/pull/1040)]
- New lint test to check if all defined pipeline parameters are mentioned in `main.nf` [[#1038](https://github.com/nf-core/tools/issues/1038)]
- Added fix to remove warnings about params that get converted from camelCase to camel-case [[#1035](https://github.com/nf-core/tools/issues/1035)]
- Added pipeline schema lint checks for missing parameter description and parameters outside of groups [[#1017](https://github.com/nf-core/tools/issues/1017)]

### General

- Try to fix the fix for the automated sync when we submit too many PRs at once [[#970](https://github.com/nf-core/tools/issues/970)]
- Rewrite how the tools documentation is deployed to the website, to allow multiple versions
- Created new Docker image for the tools cli package - see installation docs for details [[#917](https://github.com/nf-core/tools/issues/917)]
- Ignore permission errors for setting up requests cache directories to allow starting with an invalid or read-only `HOME` directory

## [v1.13.3 - Copper Crocodile Resurrection :crocodile:](https://github.com/nf-core/tools/releases/tag/1.13.2) - [2021-03-24]

- Running tests twice with `nf-core modules create-test-yml` to catch unreproducible md5 sums [[#890](https://github.com/nf-core/tools/issues/890)]
- Fix sync error again where the Nextflow edge release needs to be used for some pipelines
- Fix bug with `nf-core lint --release` (`NameError: name 'os' is not defined`)
- Added linebreak to linting comment so that markdown header renders on PR comment properly
- `nf-core modules create` command - if no bioconda package is found, prompt user for a different bioconda package name
- Updated module template `main.nf` with new test data paths

## [v1.13.2 - Copper Crocodile CPR :crocodile: :face_with_head_bandage:](https://github.com/nf-core/tools/releases/tag/1.13.2) - [2021-03-23]

- Make module template pass the EC linter [[#953](https://github.com/nf-core/tools/pull/953)]
- Added better logging message if a user doesn't specificy the directory correctly with `nf-core modules` commands [[#942](https://github.com/nf-core/tools/pull/942)]
- Fixed parameter validation bug caused by JSONObject [[#937](https://github.com/nf-core/tools/issues/937)]
- Fixed template creation error regarding file permissions [[#932](https://github.com/nf-core/tools/issues/932)]
- Split the `create-lint-wf` tests up into separate steps in GitHub Actions to make the CI results easier to read
- Added automated PR comments to the Markdown, YAML and Python lint CI tests to explain failures (tools and pipeline template)
- Make `nf-core lint` summary table borders coloured according to overall pass / fail status
- Attempted a fix for the automated sync when we submit too many PRs at once [[#911](https://github.com/nf-core/tools/issues/911)]

## [v1.13.1 - Copper Crocodile Patch :crocodile: :pirate_flag:](https://github.com/nf-core/tools/releases/tag/1.13.1) - [2021-03-19]

- Fixed bug in pipeline linting markdown output that gets posted to PR comments [[#914]](https://github.com/nf-core/tools/issues/914)
- Made text for the PR branch CI check less verbose with a TLDR in bold at the top
- A number of minor tweaks to the new `nf-core modules lint` code

## [v1.13 - Copper Crocodile](https://github.com/nf-core/tools/releases/tag/1.13) - [2021-03-18]

### Template

- **Major new feature** - Validation of pipeline parameters [[#426]](https://github.com/nf-core/tools/issues/426)
  - The addition runs as soon as the pipeline launches and checks the pipeline input parameters two main things:
    - No parameters are supplied that share a name with core Nextflow options (eg. `--resume` instead of `-resume`)
    - Supplied parameters validate against the pipeline JSON schema (eg. correct variable types, required values)
  - If either parameter validation fails or the pipeline has errors, a warning is given about any unexpected parameters found which are not described in the pipeline schema.
  - This behaviour can be disabled by using `--validate_params false`
- Added profiles to support the [Charliecloud](https://hpc.github.io/charliecloud/) and [Shifter](https://nersc.gitlab.io/development/shifter/how-to-use/) container engines [[#824](https://github.com/nf-core/tools/issues/824)]
  - Note that Charliecloud requires Nextflow version `v21.03.0-edge` or later.
- Profiles for container engines now explicitly _disable_ all other engines [[#867](https://github.com/nf-core/tools/issues/867)]
- Fixed typo in nf-core-lint CI that prevented the markdown summary from being automatically posted on PRs as a comment.
- Changed default for `--input` from `data/*{1,2}.fastq.gz` to `null`, as this is now validated by the schema as a required value.
- Removed support for `--name` parameter for custom run names.
  - The same functionality for MultiQC still exists with the core Nextflow `-name` option.
- Added to template docs about how to identify process name for resource customisation
- The parameters `--max_memory` and `--max_time` are now validated against a regular expression [[#793](https://github.com/nf-core/tools/issues/793)]
  - Must be written in the format `123.GB` / `456.h` with any of the prefixes listed in the [Nextflow docs](https://www.nextflow.io/docs/latest/process.html#memory)
  - Bare numbers no longer allowed, avoiding people from trying to specify GB and actually specifying bytes.
- Switched from cookiecutter to Jinja2 [[#880]](https://github.com/nf-core/tools/pull/880)
- Finally dropped the wonderful [cookiecutter](https://github.com/cookiecutter/cookiecutter) library that was behind the first pipeline template that led to nf-core [[#880](https://github.com/nf-core/tools/pull/880)]
  - Now rendering templates directly using [Jinja](https://jinja.palletsprojects.com/), which is what cookiecutter was doing anyway

### Modules

Initial addition of a number of new helper commands for working with DSL2 modules:

- `modules list` - List available modules
- `modules install` - Install a module from nf-core/modules
- `modules remove` - Remove a module from a pipeline
- `modules create` - Create a module from the template
- `modules create-test-yml` - Create the `test.yml` file for a module with md5 sums, tags, commands and names added
- `modules lint` - Check a module against nf-core guidelines

You can read more about each of these commands in the main tools documentation (see `README.md` or <https://nf-co.re/tools>)

### Tools helper code

- Fixed some bugs in the command line interface for `nf-core launch` and improved formatting [[#829](https://github.com/nf-core/tools/pull/829)]
- New functionality for `nf-core download` to make it compatible with DSL2 pipelines [[#832](https://github.com/nf-core/tools/pull/832)]
  - Singularity images in module files are now discovered and fetched
  - Direct downloads of Singularity images in python allowed (much faster than running `singularity pull`)
  - Downloads now work with `$NXF_SINGULARITY_CACHEDIR` so that pipelines sharing containers have efficient downloads
- Changed behaviour of `nf-core sync` command [[#787](https://github.com/nf-core/tools/issues/787)]
  - Instead of opening or updating a PR from `TEMPLATE` directly to `dev`, a new branch is now created from `TEMPLATE` and a PR opened from this to `dev`.
  - This is to make it easier to fix merge conflicts without accidentally bringing the entire pipeline history back into the `TEMPLATE` branch (which makes subsequent sync merges much more difficult)

### Linting

- Major refactor and rewrite of pipieline linting code
  - Much better code organisation and maintainability
  - New automatically generated documentation using Sphinx
  - Numerous new tests and functions, removal of some unnecessary tests
- Added lint check for merge markers [[#321]](https://github.com/nf-core/tools/issues/321)
- Added new option `--fix` to automatically correct some problems detected by linting
- Added validation of default params to `nf-core schema lint` [[#823](https://github.com/nf-core/tools/issues/823)]
- Added schema validation of GitHub action workflows to lint function [[#795](https://github.com/nf-core/tools/issues/795)]
- Fixed bug in schema title and description validation
- Added second progress bar for conda dependencies lint check, as it can be slow [[#299](https://github.com/nf-core/tools/issues/299)]
- Added new lint test to check files that should be unchanged from the pipeline.
- Added the possibility to ignore lint tests using a `nf-core-lint.yml` config file [[#809](https://github.com/nf-core/tools/pull/809)]

## [v1.12.1 - Silver Dolphin](https://github.com/nf-core/tools/releases/tag/1.12.1) - [2020-12-03]

### Template

- Finished switch from `$baseDir` to `$projectDir` in `iGenomes.conf` and `main.nf`
  - Main fix is for `smail_fields` which was a bug introduced in the previous release. Sorry about that!
- Ported a number of small content tweaks from nf-core/eager to the template [[#786](https://github.com/nf-core/tools/issues/786)]
  - Better contributing documentation, more placeholders in documentation files, more relaxed markdownlint exceptions for certain HTML tags, more content for the PR and issue templates.

### Tools helper code

- Pipeline schema: make parameters of type `range` to `number`. [[#738](https://github.com/nf-core/tools/issues/738)]
- Respect `$NXF_HOME` when looking for pipelines with `nf-core list` [[#798](https://github.com/nf-core/tools/issues/798)]
- Swapped PyInquirer with questionary for command line questions in `launch.py` [[#726](https://github.com/nf-core/tools/issues/726)]
  - This should fix conda installation issues that some people had been hitting
  - The change also allows other improvements to the UI
- Fix linting crash when a file deleted but not yet staged in git [[#796](https://github.com/nf-core/tools/issues/796)]

## [v1.12 - Mercury Weasel](https://github.com/nf-core/tools/releases/tag/1.12) - [2020-11-19]

### Tools helper code

- Updated `nf_core` documentation generator for building [https://nf-co.re/tools-docs/](https://nf-co.re/tools-docs/)

### Template

- Make CI comments work with PRs from forks [[#765](https://github.com/nf-core/tools/issues/765)]
  - Branch protection and linting results should now show on all PRs
- Updated GitHub issue templates, which had stopped working
- Refactored GitHub Actions so that the AWS full-scale tests are triggered after docker build is finished
  - DockerHub push workflow split into two - one for dev, one for releases
- Updated actions to no longer use `set-env` which is now depreciating [[#739](https://github.com/nf-core/tools/issues/739)]
- Added config import for `test_full` in `nextflow.config`
- Switched depreciated `$baseDir` to `$projectDir`
- Updated minimum Nextflow version to `20.04.10`
- Make Nextflow installation less verbose in GitHub Actions [[#780](https://github.com/nf-core/tools/pull/780)]

### Linting

- Updated code to display colours in GitHub Actions log output
- Allow tests to pass with `dev` version of nf-core/tools (previous failure due to base image version)
- Lint code no longer tries to post GitHub PR comments. This is now done in a GitHub Action only.

## [v1.11 - Iron Tiger](https://github.com/nf-core/tools/releases/tag/1.11) - [2020-10-27]

### Template

- Fix command error in `awstest.yml` GitHub Action workflow.
- Allow manual triggering of AWS test GitHub Action workflows.
- Remove TODO item, which was proposing the usage of additional files beside `usage.md` and `output.md` for documentation.
- Added a Podman profile, which enables Podman as container.
- Updated linting for GitHub actions AWS tests workflows.

### Linting

- Made a base-level `Dockerfile` a warning instead of failure
- Added a lint failure if the old `bin/markdown_to_html.r` script is found
- Update `rich` package dependency and use new markup escaping to change `[[!]]` back to `[!]` again

### Other

- Pipeline sync - fetch full repo when checking out before sync
- Sync - Add GitHub actions manual trigger option

## [v1.10.2 - Copper Camel _(brought back from the dead)_](https://github.com/nf-core/tools/releases/tag/1.10.2) - [2020-07-31]

Second patch release to address some small errors discovered in the pipeline template.
Apologies for the inconvenience.

- Fix syntax error in `/push_dockerhub.yml` GitHub Action workflow
- Change `params.readPaths` -> `params.input_paths` in `test_full.config`
- Check results when posting the lint results as a GitHub comment
  - This feature is unfortunately not possible when making PRs from forks outside of the nf-core organisation for now.
- More major refactoring of the automated pipeline sync
  - New GitHub Actions matrix parallelisation of sync jobs across pipelines [[#673](https://github.com/nf-core/tools/issues/673)]
  - Removed the `--all` behaviour from `nf-core sync` as we no longer need it
  - Sync now uses a new list of pipelines on the website which does not include archived pipelines [[#712](https://github.com/nf-core/tools/issues/712)]
  - When making a PR it checks if a PR already exists - if so it updates it [[#710](https://github.com/nf-core/tools/issues/710)]
  - More tests and code refactoring for more stable code. Hopefully fixes 404 error [[#711](https://github.com/nf-core/tools/issues/711)]

## [v1.10.1 - Copper Camel _(patch)_](https://github.com/nf-core/tools/releases/tag/1.10.1) - [2020-07-30]

Patch release to fix the automatic template synchronisation, which failed in the v1.10 release.

- Improved logging: `nf-core --log-file log.txt` now saves a verbose log to disk.
- nf-core/tools GitHub Actions pipeline sync now uploads verbose log as an artifact.
- Sync - fixed several minor bugs, made logging less verbose.
- Python Rich library updated to `>=4.2.1`
- Hopefully fix git config for pipeline sync so that commit comes from @nf-core-bot
- Fix sync auto-PR text indentation so that it doesn't all show as code
- Added explicit flag `--show-passed` for `nf-core lint` instead of taking logging verbosity

## [v1.10 - Copper Camel](https://github.com/nf-core/tools/releases/tag/1.10) - [2020-07-30]

### Pipeline schema

This release of nf-core/tools introduces a major change / new feature: pipeline schema.
These are [JSON Schema](https://json-schema.org/) files that describe all of the parameters for a given
pipeline with their ID, a description, a longer help text, an optional default value, a variable _type_
(eg. `string` or `boolean`) and more.

The files will be used in a number of places:

- Automatic validation of supplied parameters when running pipelines
  - Pipeline execution can be immediately stopped if a required `param` is missing,
    or does not conform to the patterns / allowed values in the schema.
- Generation of pipeline command-line help
  - Running `nextflow run <pipeline> --help` will use the schema to generate a help text automatically
- Building online documentation on the [nf-core website](https://nf-co.re)
- Integration with 3rd party graphical user interfaces

To support these new schema files, nf-core/tools now comes with a new set of commands: `nf-core schema`.

- Pipeline schema can be generated or updated using `nf-core schema build` - this takes the parameters from
  the pipeline config file and prompts the developer for any mismatch between schema and pipeline.
  - Once a skeleton Schema file has been built, the command makes use of a new nf-core website tool to provide
    a user friendly graphical interface for developers to add content to their schema: [https://nf-co.re/pipeline_schema_builder](https://nf-co.re/pipeline_schema_builder)
- Pipelines will be automatically tested for valid schema that describe all pipeline parameters using the
  `nf-core schema lint` command (also included as part of the main `nf-core lint` command).
- Users can validate their set of pipeline inputs using the `nf-core schema validate` command.

In addition to the new schema commands, the `nf-core launch` command has been completely rewritten from
scratch to make use of the new pipeline schema. This command can use either an interactive command-line
prompt or a rich web interface to help users set parameters for a pipeline run.

The parameter descriptions and help text are fully used and embedded into the launch interfaces to make
this process as user-friendly as possible. We hope that it's particularly well suited to those new to nf-core.

Whilst we appreciate that this new feature will add a little work for pipeline developers, we're excited at
the possibilities that it brings. If you have any feedback or suggestions, please let us know either here on
GitHub or on the nf-core [`#json-schema` Slack channel](https://nfcore.slack.com/channels/json-schema).

### Python code formatting

We have adopted the use of the [Black Python code formatter](https://black.readthedocs.io/en/stable/).
This ensures a harmonised code formatting style throughout the package, from all contributors.
If you are editing any Python code in nf-core/tools you must now pass the files through Black when
making a pull-request. See [`.github/CONTRIBUTING.md`](.github/CONTRIBUTING.md) for details.

### Template

- Add `--publish_dir_mode` parameter [#585](https://github.com/nf-core/tools/issues/585)
- Isolate R library paths to those in container [#541](https://github.com/nf-core/tools/issues/541)
- Added new style of pipeline parameters JSON schema to pipeline template
- Add ability to attach MultiQC reports to completion emails when using `mail`
- Update `output.md` and add in 'Pipeline information' section describing standard NF and pipeline reporting.
- Build Docker image using GitHub Actions, then push to Docker Hub (instead of building on Docker Hub)
- Add Slack channel badge in pipeline README
- Allow multiple container tags in `ci.yml` if performing multiple tests in parallel
- Add AWS CI tests and full tests GitHub Actions workflows
- Update AWS CI tests and full tests secrets names
- Added `macs_gsize` for danRer10, based on [this post](https://biostar.galaxyproject.org/p/18272/)
- Add information about config files used for workflow execution (`workflow.configFiles`) to summary
- Fix `markdown_to_html.py` to work with Python 2 and 3.
- Change `params.reads` -> `params.input`
- Adding TODOs and MultiQC process in DSL2 template
- Change `params.readPaths` -> `params.input_paths`
- Added a `.github/.dockstore.yml` config file for automatic workflow registration with [dockstore.org](https://dockstore.org/)

### Linting

- Refactored PR branch tests to be a little clearer.
- Linting error docs explain how to add an additional branch protecton rule to the `branch.yml` GitHub Actions workflow.
- Adapted linting docs to the new PR branch tests.
- Failure for missing the readme bioconda badge is now a warn, in case this badge is not relevant
- Added test for template `{{ cookiecutter.var }}` placeholders
- Fix failure when providing version along with build id for Conda packages
- New `--json` and `--markdown` options to print lint results to JSON / markdown files
- Linting code now automatically posts warning / failing results to GitHub PRs as a comment if it can
- Added AWS GitHub Actions workflows linting
- Fail if `params.input` isn't defined.
- Beautiful new progress bar to look at whilst linting is running and awesome new formatted output on the command line :heart_eyes:
  - All made using the excellent [`rich` python library](https://github.com/willmcgugan/rich) - check it out!
- Tests looking for `TODO` strings should now ignore editor backup files. [#477](https://github.com/nf-core/tools/issues/477)

### nf-core/tools Continuous Integration

- Added CI test to check for PRs against `master` in tools repo
- CI PR branch tests fixed & now automatically add a comment on the PR if failing, explaining what is wrong
- Move some of the issue and PR templates into HTML `<!-- comments -->` so that they don't show in issues / PRs

### Other

- Describe alternative installation method via conda with `conda env create`
- nf-core/tools version number now printed underneath header artwork
- Bumped Conda version shipped with nfcore/base to 4.8.2
- Added log message when creating new pipelines that people should talk to the community about their plans
- Fixed 'on completion' emails sent using the `mail` command not containing body text.
- Improved command-line help text for nf-core/tools
- `nf-core list` now hides archived pipelines unless `--show_archived` flag is set
- Command line tools now checks if there is a new version of nf-core/tools available
  - Disable this by setting the environment variable `NFCORE_NO_VERSION_CHECK`, eg. `export NFCORE_NO_VERSION_CHECK=1`
- Better command-line output formatting of nearly all `nf-core` commands using [`rich`](https://github.com/willmcgugan/rich)

## [v1.9 - Platinum Pigeon](https://github.com/nf-core/tools/releases/tag/1.9) - [2020-02-20]

### Continuous integration

- Travis CI tests are now deprecated in favor of GitHub Actions within the pipeline template.
  - `nf-core bump-version` support has been removed for `.travis.yml`
  - `nf-core lint` now fails if a `.travis.yml` file is found
- Ported nf-core/tools Travis CI automation to GitHub Actions.
- Fixed the build for the nf-core/tools API documentation on the website

### Template

- Rewrote the documentation markdown > HTML conversion in Python instead of R
- Fixed rendering of images in output documentation [#391](https://github.com/nf-core/tools/issues/391)
- Removed the requirement for R in the conda environment
- Make `params.multiqc_config` give an _additional_ MultiQC config file instead of replacing the one that ships with the pipeline
- Ignore only `tests/` and `testing/` directories in `.gitignore` to avoid ignoring `test.config` configuration file
- Rephrase docs to promote usage of containers over Conda to ensure reproducibility
- Stage the workflow summary YAML file within MultiQC work directory

### Linting

- Removed linting for CircleCI
- Allow any one of `params.reads` or `params.input` or `params.design` before warning
- Added whitespace padding to lint error URLs
- Improved documentation for lint errors
- Allow either `>=` or `!>=` in nextflow version checks (the latter exits with an error instead of just warning) [#506](https://github.com/nf-core/tools/issues/506)
- Check that `manifest.version` ends in `dev` and throw a warning if not
  - If running with `--release` check the opposite and fail if not
- Tidied up error messages and syntax for linting GitHub actions branch tests
- Add YAML validator
- Don't print test results if we have a critical error

### Other

- Fix automatic synchronisation of the template after releases of nf-core/tools
- Improve documentation for installing `nf-core/tools`
- Replace preprint by the new nf-core publication in Nature Biotechnology :champagne:
- Use `stderr` instead of `stdout` for header artwork
- Tolerate unexpected output from `nextflow config` command
- Add social preview image
- Added a [release checklist](.github/RELEASE_CHECKLIST.md) for the tools repo

## [v1.8 - Black Sheep](https://github.com/nf-core/tools/releases/tag/1.8) - [2020-01-27]

### Continuous integration

- GitHub Actions CI workflows are now included in the template pipeline
  - Please update these files to match the existing tests that you have in `.travis.yml`
- Travis CI tests will be deprecated from the next `tools` release
- Linting will generate a warning if GitHub Actions workflows do not exist and if applicable to remove Travis CI workflow file i.e. `.travis.yml`.

### Tools helper code

- Refactored the template synchronisation code to be part of the main nf-core tool
- `nf-core bump-version` now also bumps the version string of the exported conda environment in the Dockerfile
- Updated Blacklist of synced pipelines
- Ignore pre-releases in `nf-core list`
- Updated documentation for `nf-core download`
- Fixed typo in `nf-core launch` final command
- Handle missing pipeline descriptions in `nf-core list`
- Migrate tools package CI to GitHub Actions

### Linting

- Adjusted linting to enable `patch` branches from being tested
- Warn if GitHub Actions workflows do not exist, warn if `.travis.yml` and circleCI are there
- Lint for `Singularity` file and raise error if found [#458](https://github.com/nf-core/tools/issues/458)
- Added linting of GitHub Actions workflows `linting.yml`, `ci.yml` and `branch.yml`
- Warn if pipeline name contains upper case letters or non alphabetical characters [#85](https://github.com/nf-core/tools/issues/85)
- Make CI tests of lint code pass for releases

### Template pipeline

- Fixed incorrect paths in iGenomes config as described in issue [#418](https://github.com/nf-core/tools/issues/418)
- Fixed incorrect usage of non-existent parameter in the template [#446](https://github.com/nf-core/tools/issues/446)
- Add UCSC genomes to `igenomes.config` and add paths to all genome indices
- Change `maxMultiqcEmailFileSize` parameter to `max_multiqc_email_size`
- Export conda environment in Docker file [#349](https://github.com/nf-core/tools/issues/349)
- Change remaining parameters from `camelCase` to `snake_case` [#39](https://github.com/nf-core/hic/issues/39)
  - `--singleEnd` to `--single_end`
  - `--igenomesIgnore` to `--igenomes_ignore`
  - Having the old camelCase versions of these will now throw an error
- Add `autoMounts=true` to default singularity profile
- Add in `markdownlint` checks that were being ignored by default
- Disable ansi logging in the travis CI tests
- Move `params`section from `base.config` to `nextflow.config`
- Use `env` scope to export `PYTHONNOUSERSITE` in `nextflow.config` to prevent conflicts with host Python environment
- Bump minimum Nextflow version to `19.10.0` - required to properly use `env` scope in `nextflow.config`
- Added support for nf-tower in the travis tests, using public mailbox <nf-core@mailinator.com>
- Add link to [Keep a Changelog](http://keepachangelog.com/en/1.0.0/) and [Semantic Versioning](http://semver.org/spec/v2.0.0.html) to CHANGELOG
- Adjusted `.travis.yml` checks to allow for `patch` branches to be tested
- Add Python 3.7 dependency to the `environment.yml` file
- Remove `awsbatch` profile cf [nf-core/configs#71](https://github.com/nf-core/configs/pull/71)
- Make `scrape_software_versions.py` compatible with Python3 to enable miniconda3 in [base image PR](https://github.com/nf-core/tools/pull/462)
- Add GitHub Actions workflows and respective linting
- Add `NXF_ANSI_LOG` as global environment variable to template GitHub Actions CI workflow
- Fixed global environment variable in GitHub Actions CI workflow
- Add `--awscli` parameter
- Add `README.txt` path for genomes in `igenomes.config` [nf-core/atacseq#75](https://github.com/nf-core/atacseq/issues/75)
- Fix buggy ANSI codes in pipeline summary log messages
- Add a `TODO` line in the new GitHub Actions CI test files

### Base Docker image

- Use miniconda3 instead of miniconda for a Python 3k base environment
  - If you still need Python 2 for your pipeline, add `conda-forge::python=2.7.4` to the dependencies in your `environment.yml`
- Update conda version to 4.7.12

### Other

- Updated Base Dockerfile to Conda 4.7.10
- Entirely switched from Travis-Ci.org to Travis-Ci.com for template and tools
- Improved core documentation (`-profile`)

## [v1.7 - Titanium Kangaroo](https://github.com/nf-core/tools/releases/tag/1.7) - [2019-10-07]

### Tools helper code

- The tools `create` command now sets up a `TEMPLATE` and a `dev` branch for syncing
- Fixed issue [379](https://github.com/nf-core/tools/issues/379)
- nf-core launch now uses stable parameter schema version 0.1.0
- Check that PR from patch or dev branch is acceptable by linting
- Made code compatible with Python 3.7
- The `download` command now also fetches institutional configs from nf-core/configs
- When listing pipelines, a nicer message is given for the rare case of a detached `HEAD` ref in a locally pulled pipeline. [#297](https://github.com/nf-core/tools/issues/297)
- The `download` command can now compress files into a single archive.
- `nf-core create` now fetches a logo for the pipeline from the nf-core website
- The readme should now be rendered properly on PyPI.

### Syncing

- Can now sync a targeted pipeline via command-line
- Updated Blacklist of synced pipelines
- Removed `chipseq` from Blacklist of synced pipelines
- Fixed issue [#314](https://github.com/nf-core/tools/issues/314)

### Linting

- If the container slug does not contain the nf-core organisation (for example during development on a fork), linting will raise a warning, and an error with release mode on

### Template pipeline

- Add new code for Travis CI to allow PRs from patch branches too
- Fix small typo in central readme of tools for future releases
- Small code polishing + typo fix in the template main.nf file
- Header ANSI codes no longer print `[2m` to console when using `-with-ansi`
- Switched to yaml.safe_load() to fix PyYAML warning that was thrown because of a possible [exploit](<https://github.com/yaml/pyyaml/wiki/PyYAML-yaml.load(input)-Deprecation>)
- Add `nf-core` citation
- Add proper `nf-core` logo for tools
- Add `Quick Start` section to main README of template
- Fix [Docker RunOptions](https://github.com/nf-core/tools/pull/351) to get UID and GID set in the template
- `Dockerfile` now specifically uses the proper release tag of the nfcore/base image
- Use [`file`](https://github.com/nf-core/tools/pull/354) instead of `new File`
  to avoid weird behavior such as making an `s3:/` directory locally when using
  an AWS S3 bucket as the `--outdir`.
- Fix workflow.onComplete() message when finishing pipeline
- Update URL for joining the nf-core slack to [https://nf-co.re/join/slack](https://nf-co.re/join/slack)
- Add GitHub Action for CI and Linting
- [Increased default time limit](https://github.com/nf-core/tools/issues/370) to 4h
- Add direct link to the pipeline slack channel in the contribution guidelines
- Add contributions and support heading with links to contribution guidelines and link to the pipeline slack channel in the main README
- Fix Parameters JSON due to new versionized structure
- Added conda-forge::r-markdown=1.1 and conda-forge::r-base=3.6.1 to environment
- Plain-text email template now has nf-core ASCII artwork
- Template configured to use logo fetched from website
- New option `--email_on_fail` which only sends emails if the workflow is not successful
- Add file existence check when checking software versions
- Fixed issue [#165](https://github.com/nf-core/tools/issues/165) - Use `checkIfExists`
- Consistent spacing for `if` statements
- Add sensible resource labels to `base.config`

### Other

- Bump `conda` to 4.6.14 in base nf-core Dockerfile
- Added a Code of Conduct to nf-core/tools, as only the template had this before
- TravisCI tests will now also start for PRs from `patch` branches, [to allow fixing critical issues](https://github.com/nf-core/tools/pull/392) without making a new major release

## [v1.6 - Brass Walrus](https://github.com/nf-core/tools/releases/tag/1.6) - [2020-04-09]

### Syncing

- Code refactoring to make the script more readable
- No travis build failure anymore on sync errors
- More verbose logging

### Template pipeline

- awsbatch `work-dir` checking moved to nextflow itself. Removed unsatisfiable check in main.nf template.
- Fixed markdown linting
- Tools CI testing now runs markdown lint on compiled template pipeline
- Migrated large portions of documentation to the [nf-core website](https://github.com/nf-core/nf-co.re/pull/93)
- Removed Gitter references in `.github/` directories for `tools/` and pipeline template.
- Changed `scrape_software_versions.py` to output `.csv` file
- Added `export_plots` parameter to multiqc config
- Corrected some typos as listed [here](https://github.com/nf-core/tools/issues/348) to Guidelines

### Tools helper code

- Drop [nf-core/rnaseq](https://github.com/nf-core/rnaseq]) from `blacklist.json` to make template sync available
- Updated main help command to sort the subcommands in a more logical order
- Updated readme to describe the new `nf-core launch` command
- Fix bugs in `nf-core download`
  - The _latest_ release is now fetched by default if not specified
  - Downloaded pipeline files are now properly executable.
- Fixed bugs in `nf-core list`
  - Sorting now works again
  - Output is partially coloured (better highlighting out of date pipelines)
  - Improved documentation
- Fixed bugs in `nf-core lint`
  - The order of conda channels is now correct, avoiding occasional erroneous errors that packages weren't found ([#207](https://github.com/nf-core/tools/issues/207))
  - Allow edge versions in nf-core pipelines
- Add reporting of ignored errored process
  - As a solution for [#103](https://github.com/nf-core/tools/issues/103))
- Add Bowtie2 and BWA in iGenome config file template

## [v1.5 - Iron Shark](https://github.com/nf-core/tools/releases/tag/1.5) - [2019-03-13]

### Template pipeline

- Dropped Singularity file
- Summary now logs details of the cluster profile used if from [nf-core/configs](https://github.com/nf-core/configs)
- Dockerhub is used in favor of Singularity Hub for pulling when using the Singularity profile
- Changed default container tag from latest to dev
- Brought the logo to life
- Change the default filenames for the pipeline trace files
- Remote fetch of nf-core/configs profiles fails gracefully if offline
- Remove `params.container` and just directly define `process.container` now
- Completion email now includes MultiQC report if not too big
- `params.genome` is now checked if set, to ensure that it's a valid iGenomes key
- Together with nf-core/configs, helper function now checks hostname and suggests a valid config profile
- `awsbatch` executor requires the `tracedir` not to be set to an `s3` bucket.

### Tools helper code

- New `nf-core launch` command to interactively launch nf-core pipelines from command-line
  - Works with a `parameters.settings.json` file shipped with each pipeline
  - Discovers additional `params` from the pipeline dynamically
- Drop Python 3.4 support
- `nf-core list` now only shows a value for _"is local latest version"_ column if there is a local copy.
- Lint markdown formatting in automated tests
  - Added `markdownlint-cli` for checking Markdown syntax in pipelines and tools repo
- Syncing now reads from a `blacklist.json` in order to exclude pipelines from being synced if necessary.
- Added nf-core tools API description to assist developers with the classes and functions available.
  - Docs are automatically built by Travis CI and updated on the nf-co.re website.
- Introduced test for filtering remote workflows by keyword.
- Build tools python API docs

  - Use Travis job for api doc generation and publish

- `nf-core bump-version` now stops before making changes if the linting fails
- Code test coverage
  - Introduced test for filtering remote workflows by keyword
- Linting updates
  - Now properly searches for conda packages in default channels
  - Now correctly validates version pinning for packages from PyPI
  - Updates for changes to `process.container` definition

### Other

- Bump `conda` to 4.6.7 in base nf-core Dockerfile

## [v1.4 - Tantalum Butterfly](https://github.com/nf-core/tools/releases/tag/1.4) - [2018-12-12]

### Template pipeline

- Institutional custom config profiles moved to github `nf-core/configs`
  - These will now be maintained centrally as opposed to being shipped with the pipelines in `conf/`
  - Load `base.config` by default for all profiles
  - Removed profiles named `standard` and `none`
  - Added parameter `--igenomesIgnore` so `igenomes.config` is not loaded if parameter clashes are observed
  - Added parameter `--custom_config_version` for custom config version control. Can use this parameter to provide commit id for reproducibility. Defaults to `master`
  - Deleted custom configs from template in `conf/` directory i.e. `uzh.config`, `binac.config` and `cfc.config`
- `multiqc_config` and `output_md` are now put into channels instead of using the files directly (see issue [#222](https://github.com/nf-core/tools/issues/222))
- Added `local.md` to cookiecutter template in `docs/configuration/`. This was referenced in `README.md` but not present.
- Major overhaul of docs to add/remove parameters, unify linking of files and added description for providing custom configs where necessary
- Travis: Pull the `dev` tagged docker image for testing
- Removed UPPMAX-specific documentation from the template.

### Tools helper code

- Make Travis CI tests fail on pull requests if the `CHANGELOG.md` file hasn't been updated
- Minor bugfixing in Python code (eg. removing unused import statements)
- Made the web requests caching work on multi-user installations
- Handle exception if nextflow isn't installed
- Linting: Update for Travis: Pull the `dev` tagged docker image for testing

## [v1.3 - Citreous Swordfish](https://github.com/nf-core/tools/releases/tag/1.3) - [2018-11-21]

- `nf-core create` command line interface updated
  - Interactive prompts for required arguments if not given
  - New flag for workflow author
- Updated channel order for bioconda/conda-forge channels in environment.yaml
- Increased code coverage for sub command `create` and `licenses`
- Fixed nasty dependency hell issue between `pytest` and `py` package in Python 3.4.x
- Introduced `.coveragerc` for pytest-cov configuration, which excludes the pipeline template now from being reported
- Fix [189](https://github.com/nf-core/tools/issues/189): Check for given conda and PyPi package dependencies, if their versions exist
- Added profiles for `cfc`,`binac`, `uzh` that can be synced across pipelines
  - Ordering alphabetically for profiles now
- Added `pip install --upgrade pip` to `.travis.yml` to update pip in the Travis CI environment

## [v1.2](https://github.com/nf-core/tools/releases/tag/1.2) - [2018-10-01]

- Updated the `nf-core release` command
  - Now called `nf-core bump-versions` instead
  - New flag `--nextflow` to change the required nextflow version instead
- Template updates
  - Simpler installation of the `nf-core` helper tool, now directly from PyPI
  - Bump minimum nextflow version to `0.32.0` - required for built in `manifest.nextflowVersion` check and access to `workflow.manifest` variables from within nextflow scripts
  - New `withName` syntax for configs
  - Travis tests fail if PRs come against the `master` branch, slightly refactored
  - Improved GitHub contributing instructions and pull request / issue templates
- New lint tests
  - `.travis.yml` test for PRs made against the `master` branch
  - Automatic `--release` option not used if the travis repo is `nf-core/tools`
  - Warnings if depreciated variables `params.version` and `params.nf_required_version` are found
- New `nf-core licences` subcommand to show licence for each conda package in a workflow
- `nf-core list` now has options for sorting pipeline nicely
- Latest version of conda used in nf-core base docker image
- Updated PyPI deployment to correctly parse the markdown readme (hopefully!)
- New GitHub contributing instructions and pull request template

## [v1.1](https://github.com/nf-core/tools/releases/tag/1.1) - [2018-08-14]

Very large release containing lots of work from the first nf-core hackathon, held in SciLifeLab Stockholm.

- The [Cookiecutter template](https://github.com/nf-core/cookiecutter) has been merged into tools
  - The old repo above has been archived
  - New pipelines are now created using the command `nf-core create`
  - The nf-core template and associated linting are now controlled under the same version system
- Large number of template updates and associated linting changes
  - New simplified cookiecutter variable usage
  - Refactored documentation - simplified and reduced duplication
  - Better `manifest` variables instead of `params` for pipeline name and version
  - New integrated nextflow version checking
  - Updated travis docker pull command to use tagging to allow release tests to pass
  - Reverted Docker and Singularity syntax to use `ENV` hack again
- Improved Python readme parsing for PyPI
- Updated Travis tests to check that the correct `dev` branch is being targeted
- New sync tool to automate pipeline updates
  - Once initial merges are complete, a nf-core bot account will create PRs for future template updates

## [v1.0.1](https://github.com/nf-core/tools/releases/tag/1.0.1) - [2018-07-18]

The version 1.0 of nf-core tools cannot be installed from PyPi. This patch fixes it, by getting rid of the requirements.txt plus declaring the dependent modules in the setup.py directly.

## [v1.0](https://github.com/nf-core/tools/releases/tag/1.0) - [2018-06-12]

Initial release of the nf-core helper tools package. Currently includes four subcommands:

- `nf-core list`: List nf-core pipelines with local info
- `nf-core download`: Download a pipeline and singularity container
- `nf-core lint`: Check pipeline against nf-core guidelines
- `nf-core release`: Update nf-core pipeline version number<|MERGE_RESOLUTION|>--- conflicted
+++ resolved
@@ -1,10 +1,7 @@
 # nf-core/tools: Changelog
 
-<<<<<<< HEAD
+
 ## [v2.14.1 - Tantalum Toad - Patch](https://github.com/nf-core/tools/releases/tag/2.14.1) - [2024-05-09]
-=======
-## v2.14.1dev
->>>>>>> 1ef694d2
 
 ### Template
 
@@ -18,11 +15,7 @@
 
 ### General
 
-<<<<<<< HEAD
 ## [v2.14.0 - Tantalum Toad](https://github.com/nf-core/tools/releases/tag/2.14.0) - [2024-05-08]
-=======
-## [v2.14.0 - Tantalum Toad](https://github.com/nf-core/tools/releases/tag/2.14) - [2024-05-07]
->>>>>>> 1ef694d2
 
 ### Template
 
