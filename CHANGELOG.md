# nf-core/tools: Changelog

# v2.8dev

### Template

- Turn on automatic clean up of intermediate files in `work/` on successful pipeline completion in full-test config ([#2163](https://github.com/nf-core/tools/pull/2163)) [Contributed by @jfy133]
- Add documentation to `usage.md` on how to use `params.yml` files, based on nf-core/ampliseq text ([#2173](https://github.com/nf-core/tools/pull/2173/)) [Contributed by @jfy133, @d4straub]
- Make jobs automatically resubmit for a much wider range of exit codes (now `104` and `130..145`) ([#2170](https://github.com/nf-core/tools/pull/2170))
- Add a stale GHA wich stale + close issues and stale PRs with specific labels ([#2183](https://github.com/nf-core/tools/pull/2183))
- Remove problematic sniffer code in samplesheet_check.py that could give false positive 'missing header' errors ([https://github.com/nf-core/tools/pull/2194]) [Contributed by @Midnighter, @jfy133]
- Consistent syntax for branch checks in PRs ([#2202](https://github.com/nf-core/tools/issues/2202))
- Fixed minor Jinja2 templating bug that caused the PR template to miss a newline
- Updated AWS tests to use newly moved `seqeralabs/action-tower-launch` instead of `nf-core/tower-action`
- Remove `.cff` files from `.editorconfig` [(#2145)[https://github.com/nf-core/tools/pull/2145]]
<<<<<<< HEAD
- Added config `docker.registry` to pipeline template for a configurable default container registry when using Docker containers. Defaults to `quay.io` ([#2133](https://github.com/nf-core/tools/pull/2133))
=======
- Simplify pipeline README ([#2186](https://github.com/nf-core/tools/issues/2186))
- Added support for the apptainer container engine via `-profile apptainer`. ([#2244](https://github.com/nf-core/tools/issues/2244)) [Contributed by @jfy133]
>>>>>>> 6d521806

### Linting

- Update modules lint test to fail if enable_conda is found ([#2213](https://github.com/nf-core/tools/pull/2213))
- Read module lint configuration from `.nf-core.yml`, not `.nf-core-lint.yml` ([#2221](https://github.com/nf-core/tools/pull/2221))
- `nf-core schema lint` now defaults to linting `nextflow_schema.json` if no filename is provided ([#2225](https://github.com/nf-core/tools/pull/2225))

### Modules

- Add an `--empty-template` option to create a module without TODO statements or examples ([#2175](https://github.com/nf-core/tools/pull/2175) & [#2177](https://github.com/nf-core/tools/pull/2177))
- Removed the `nf-core modules mulled` command and all its code dependencies ([2199](https://github.com/nf-core/tools/pull/2199)).
- Take into accout the provided `--git_remote` URL when linting all modules ([2243](https://github.com/nf-core/tools/pull/2243)).

### Subworkflows

- Fixing problem when a module included in a subworkflow had a name change from TOOL to TOOL/SUBTOOL ([#2177](https://github.com/nf-core/tools/pull/2177))
- Fix `nf-core subworkflows test` not running subworkflow tests ([#2181](https://github.com/nf-core/tools/pull/2181))
- Add tests for `nf-core subworkflows create-test-yml` ([#2219](https://github.com/nf-core/tools/pull/2219))

### General

- `nf-core modules/subworkflows info` now prints the include statement for the module/subworkflow ([#2182](https://github.com/nf-core/tools/pull/2182)).
- Add a stale GHA wich stale + close issues and stale PRs with specific labels ([#2183](https://github.com/nf-core/tools/pull/2183))
- update minimum version of rich to 13.3.1 ([#2185](https://github.com/nf-core/tools/pull/2185))
- Add the Nextflow version to Gitpod container matching the minimal Nextflow version for nf-core (according to `nextflow.config`) ([#2196](https://github.com/nf-core/tools/pull/2196))
- Use `nfcore/gitpod:dev` container in the dev branch ([#2196](https://github.com/nf-core/tools/pull/2196))
- Replace requests_mock with responses in test mocks ([#2165](https://github.com/nf-core/tools/pull/2165)).
- Add warning when installing a module from an `org_path` that exists in multiple remotes in `modules.json` ([#2228](https://github.com/nf-core/tools/pull/2228) [#2239](https://github.com/nf-core/tools/pull/2239)).
- Add the possibility to translate refgenie asset aliases to the ones used in a pipeline with an alias_translations.yaml file ([#2242](https://github.com/nf-core/tools/pull/2242)).

## [v2.7.2 - Mercury Eagle Patch](https://github.com/nf-core/tools/releases/tag/2.7.2) - [2022-12-19]

### Template

- Fix the syntax of github_output in GitHub actions ([#2114](https://github.com/nf-core/tools/pull/2114))
- Fix a bug introduced in 2.7 that made pipelines hang ([#2132](https://github.com/nf-core/tools/issues/2132))
- Explicitly disable `conda` when a container profile ([#2140](https://github.com/nf-core/tools/pull/2140))

### Linting

- Allow specifying containers in less than three lines ([#2121](https://github.com/nf-core/tools/pull/2121))
- Run prettier after dumping a json schema file ([#2124](https://github.com/nf-core/tools/pull/2124))

### General

- Only check that a pipeline name doesn't contain dashes if the name is provided by prompt of `--name`. Don't check if a template file is used. ([#2123](https://github.com/nf-core/tools/pull/2123))
- Deprecate `--enable_conda` parameter. Use `conda.enable` instead ([#2131](https://github.com/nf-core/tools/pull/2131))
- Handle `json.load()` exceptions ([#2134](https://github.com/nf-core/tools/pull/2134))
- Deprecate Python 3.7 support because it reaches EOL ([#2210](https://github.com/nf-core/tools/pull/2210))

## [v2.7.1 - Mercury Eagle Patch](https://github.com/nf-core/tools/releases/tag/2.7.1) - [2022-12-08]

- Patch release to fix pipeline sync ([#2110](https://github.com/nf-core/tools/pull/2110))

## [v2.7 - Mercury Eagle](https://github.com/nf-core/tools/releases/tag/2.7) - [2022-12-07]

Another big release with lots of new features and bug fixes. Thanks to all contributors!

**Highlights**

- New `nf-core subworkflows` subcommand for creating, removing, testing, updating and finding subworkflows, see the [documentation](https://nf-co.re/tools/#subworkflows) for more information.
- Every pipeline has now it's own GitHub codespace template, which can be used to develop the pipeline directly in the browser.
- Improved handling of modules and subworkflows from other repos than nf-core/modules.
- Pre-commit is now installed as a dependency, which allows us, besides other things, to run prettier on the fly even if it is not manually installed.
- Shell completion for nf-core commands, more information [here](https://nf-co.re/tools#shell-completion).

### Template

#### Features

- Ignore files in `bin/` directory when running prettier ([#2080](https://github.com/nf-core/tools/pull/1957)).
- Add GitHub codespaces template ([#1957](https://github.com/nf-core/tools/pull/1957))
- `nextflow run <pipeline> --version` will now print the workflow version from the manifest and exit ([#1951](https://github.com/nf-core/tools/pull/1951)).
- Add profile for running `docker` with the ARM chips (including Apple silicon) ([#1942](https://github.com/nf-core/tools/pull/1942) and [#2034](https://github.com/nf-core/tools/pull/2034)).
- Flip execution order of parameter summary printing and parameter validation to prevent 'hiding' of parameter errors ([#2033](https://github.com/nf-core/tools/pull/2033)).
- Change colour of 'pipeline completed successfully, but some processes failed' from red to yellow ([#2096](https://github.com/nf-core/tools/pull/2096)).

#### Bug fixes

- Fix lint warnings for `samplesheet_check.nf` module ([#1875](https://github.com/nf-core/tools/pull/1875)).
- Check that the workflow name provided with a template doesn't contain dashes ([#1822](https://github.com/nf-core/tools/pull/1822))
- Remove `CITATION.cff` file from pipeline template, to avoid that pipeline Zenodo entries reference the nf-core publication instead of the pipeline ([#2059](https://github.com/nf-core/tools/pull/2059)).- Add initial CHM13 support ([1988](https://github.com/nf-core/tools/issues/1988))
- Add initial CHM13 support ([1988](https://github.com/nf-core/tools/issues/1988))

### Linting

#### Features

- Add `--sort-by` option to linting which allows ordering module lint warnings/errors by either test name or module name ([#2077](https://github.com/nf-core/tools/pull/2077)).

#### Bug fixes

- Don't lint pipeline name if `manifest.name` in `.nf-core.yml` ([#2035](https://github.com/nf-core/tools/pull/2035))
- Don't check for `docker pull` commands in `actions_ci` lint test (leftover from DSL1) ([#2055](https://github.com/nf-core/tools/pull/2055)).

### General

#### Features

- Use pre-commit run prettier if prettier is not available ([#1983](https://github.com/nf-core/tools/pull/1983)) and initialize pre-commit in gitpod and codespaces ([#1957](https://github.com/nf-core/tools/pull/1957)).
- Refactor CLI flag `--hide-progress` to be at the top-level group, like `--verbose` ([#2016](https://github.com/nf-core/tools/pull/2016))
- `nf-core sync` now supports the template YAML file using `-t/--template-yaml` ([#1880](https://github.com/nf-core/tools/pull/1880)).
- The default branch can now be specified when creating a new pipeline repo [#1959](https://github.com/nf-core/tools/pull/1959).
- Only warn when checking that the pipeline directory contains a `main.nf` and a `nextflow.config` file if the pipeline is not an nf-core pipeline [#1964](https://github.com/nf-core/tools/pull/1964)
- Bump promoted Python version from 3.7 to 3.8 ([#1971](https://github.com/nf-core/tools/pull/1971)).
- Extended the chat notifications to Slack ([#1829](https://github.com/nf-core/tools/pull/1829)).
- Don't print source file + line number on logging messages (except when verbose) ([#2015](https://github.com/nf-core/tools/pull/2015))
- Automatically format `test.yml` content with Prettier ([#2078](https://github.com/nf-core/tools/pull/2078))
- Automatically format `modules.json` content with Prettier ([#2074](https://github.com/nf-core/tools/pull/2074))
- Add shell completion for nf-core tools commands([#2070](https://github.com/nf-core/tools/pull/2070))

#### Bug fixes, maintenance and tests

- Fix error in tagging GitPod docker images during releases ([#1874](https://github.com/nf-core/tools/pull/1874)).
- Fix bug when updating modules from old version in old folder structure ([#1908](https://github.com/nf-core/tools/pull/1908)).
- Don't remove local copy of modules repo, only update it with fetch ([#1881](https://github.com/nf-core/tools/pull/1881)).
- Improve test coverage of `sync.py` and `__main__.py` ([#1936](https://github.com/nf-core/tools/pull/1936), [#1965](https://github.com/nf-core/tools/pull/1965)).
- Add file `versions.yml` when generating `test.yml` with `nf-core modules create-test-yml` but don't check for md5sum [#1963](https://github.com/nf-core/tools/pull/1963).
- Mock biocontainers and anaconda api calls in modules and subworkflows tests [#1967](https://github.com/nf-core/tools/pull/1967)
- Run tests with Python 3.11 ([#1970](https://github.com/nf-core/tools/pull/1970)).
- Run test with a realistic version of git ([#2043](https://github.com/nf-core/tools/pull/2043)).
- Fix incorrect file deletion in `nf-core launch` when `--params_in` has the same name as `--params_out` ([#1986](https://github.com/nf-core/tools/pull/1986)).
- Updated GitHub actions ([#1998](https://github.com/nf-core/tools/pull/1998), [#2001](https://github.com/nf-core/tools/pull/2001))
- Code maintenance ([#1818](https://github.com/nf-core/tools/pull/1818), [#2032](https://github.com/nf-core/tools/pull/2032), [#2073](https://github.com/nf-core/tools/pull/2073)).
- Track from where modules and subworkflows are installed ([#1999](https://github.com/nf-core/tools/pull/1999)).
- Substitute ModulesCommand and SubworkflowsCommand by ComponentsCommand ([#2000](https://github.com/nf-core/tools/pull/2000)).
- Prevent installation with unsupported Python versions ([#2075](https://github.com/nf-core/tools/pull/2075)).
- Allow other remote URLs not starting with `http` ([#2061](https://github.com/nf-core/tools/pull/2061))

### Modules

- Update patch file paths if the modules directory has the old structure ([#1878](https://github.com/nf-core/tools/pull/1878)).
- Don't write to `modules.json` file when applying a patch file during `nf-core modules update` ([#2017](https://github.com/nf-core/tools/pull/2017)).

### Subworkflows

- Add subworkflow commands `create-test-yml`, `create` and `install` ([#1897](https://github.com/nf-core/tools/pull/1897)).
- Update subworkflows install so it installs also imported modules and subworkflows ([#1904](https://github.com/nf-core/tools/pull/1904)).
- `check_up_to_date()` function from `modules_json.py` also checks for subworkflows ([#1934](https://github.com/nf-core/tools/pull/1934)).
- Add tests for `nf-core subworkflows install` command ([#1996](https://github.com/nf-core/tools/pull/1996)).
- Function `create()` from `modules_json.py` adds also subworkflows to `modules.json` file ([#2005](https://github.com/nf-core/tools/pull/2005)).
- Add `nf-core subworkflows update` command ([#2019](https://github.com/nf-core/tools/pull/2019)).

## [v2.6 - Tin Octopus](https://github.com/nf-core/tools/releases/tag/2.6) - [2022-10-04]

### Template

- Add template for subworkflows
- Add `actions/upload-artifact` step to the awstest workflows, to expose the debug log file
- Add `prettier` as a requirement to Gitpod Dockerimage
- Bioconda incompatible conda channel setups now result in more informative error messages ([#1812](https://github.com/nf-core/tools/pull/1812))
- Improve template customisation documentation ([#1821](https://github.com/nf-core/tools/pull/1821))
- Update MultiQC module, update supplying MultiQC default and custom config and logo files to module
- Add a 'recommend' methods description text to MultiQC to help pipeline users report pipeline usage in publications ([#1749](https://github.com/nf-core/tools/pull/1749))
- Fix template spacing modified by JINJA ([#1830](https://github.com/nf-core/tools/pull/1830))
- Fix MultiQC execution on template ([#1855](https://github.com/nf-core/tools/pull/1855))
- Don't skip including `base.config` when skipping nf-core/configs

### Linting

- Pipelines: Check that the old renamed `lib` files are not still present:
  - `Checks.groovy` -> `Utils.groovy`
  - `Completion.groovy` -> `NfcoreTemplate.groovy`
  - `Workflow.groovy` -> `WorkflowMain.groovy`

### General

- Add function to enable chat notifications on MS Teams, accompanied by `hook_url` param to enable it.
- Schema: Remove `allOf` if no definition groups are left.
- Use contextlib to temporarily change working directories ([#1819](https://github.com/nf-core/tools/pull/1819))
- More helpful error messages if `nf-core download` can't parse a singularity image download
- Add `nf-core subworkflows create` command

### Modules

- If something is wrong with the local repo cache, offer to delete it and try again ([#1850](https://github.com/nf-core/tools/issues/1850))
- Restructure code to work with the directory restructuring in [modules](https://github.com/nf-core/modules/pull/2141) ([#1859](https://github.com/nf-core/tools/pull/1859))
- Make `label: process_single` default when creating a new module

## [v2.5.1 - Gold Otter Patch](https://github.com/nf-core/tools/releases/tag/2.5.1) - [2022-08-31]

- Patch release to fix black linting in pipelines ([#1789](https://github.com/nf-core/tools/pull/1789))
- Add isort options to pyproject.toml ([#1792](https://github.com/nf-core/tools/pull/1792))
- Lint pyproject.toml file exists and content ([#1795](https://github.com/nf-core/tools/pull/1795))
- Update GitHub PyPI package release action to v1 ([#1785](https://github.com/nf-core/tools/pull/1785))

### Template

- Update GitHub actions to use nodejs16 ([#1944](https://github.com/nf-core/tools/pull/1944))

## [v2.5 - Gold Otter](https://github.com/nf-core/tools/releases/tag/2.5) - [2022-08-30]

### Template

- Bumped Python version to 3.7 in the GitHub linting in the workflow template ([#1680](https://github.com/nf-core/tools/pull/1680))
- Fix bug in pipeline readme logo URL ([#1590](https://github.com/nf-core/tools/pull/1590))
- Switch CI to use [setup-nextflow](https://github.com/nf-core/setup-nextflow) action to install Nextflow ([#1650](https://github.com/nf-core/tools/pull/1650))
- Add `CITATION.cff` [#361](https://github.com/nf-core/tools/issues/361)
- Add Gitpod and Mamba profiles to the pipeline template ([#1673](https://github.com/nf-core/tools/pull/1673))
- Remove call to `getGenomeAttribute` in `main.nf` when running `nf-core create` without iGenomes ([#1670](https://github.com/nf-core/tools/issues/1670))
- Make `nf-core create` fail if Git default branch name is dev or TEMPLATE ([#1705](https://github.com/nf-core/tools/pull/1705))
- Convert `console` snippets to `bash` snippets in the template where applicable ([#1729](https://github.com/nf-core/tools/pull/1729))
- Add `branch` field to module entries in `modules.json` to record what branch a module was installed from ([#1728](https://github.com/nf-core/tools/issues/1728))
- Add customisation option to remove all GitHub support with `nf-core create` ([#1766](https://github.com/nf-core/tools/pull/1766))

### Linting

- Check that the `.prettierignore` file exists and that starts with the same content.
- Update `readme.py` nf version badge validation regexp to accept any signs before version number ([#1613](https://github.com/nf-core/tools/issues/1613))
- Add isort configuration and GitHub workflow ([#1538](https://github.com/nf-core/tools/pull/1538))
- Use black also to format python files in workflows ([#1563](https://github.com/nf-core/tools/pull/1563))
- Add check for mimetype in the `input` parameter. ([#1647](https://github.com/nf-core/tools/issues/1647))
- Check that the singularity and docker tags are parsable. Add `--fail-warned` flag to `nf-core modules lint` ([#1654](https://github.com/nf-core/tools/issues/1654))
- Handle exception in `nf-core modules lint` when process name doesn't start with process ([#1733](https://github.com/nf-core/tools/issues/1733))

### General

- Remove support for Python 3.6 ([#1680](https://github.com/nf-core/tools/pull/1680))
- Add support for Python 3.9 and 3.10 ([#1680](https://github.com/nf-core/tools/pull/1680))
- Invoking Python with optimizations no longer affects the program control flow ([#1685](https://github.com/nf-core/tools/pull/1685))
- Update `readme` to drop `--key` option from `nf-core modules list` and add the new pattern syntax
- Add `--fail-warned` flag to `nf-core lint` to make warnings fail ([#1593](https://github.com/nf-core/tools/pull/1593))
- Add `--fail-warned` flag to pipeline linting workflow ([#1593](https://github.com/nf-core/tools/pull/1593))
- Updated the nf-core package requirements ([#1620](https://github.com/nf-core/tools/pull/1620), [#1757](https://github.com/nf-core/tools/pull/1757), [#1756](https://github.com/nf-core/tools/pull/1756))
- Remove dependency of the mock package and use unittest.mock instead ([#1696](https://github.com/nf-core/tools/pull/1696))
- Fix and improve broken test for Singularity container download ([#1622](https://github.com/nf-core/tools/pull/1622))
- Use [`$XDG_CACHE_HOME`](https://specifications.freedesktop.org/basedir-spec/basedir-spec-latest.html) or `~/.cache` instead of `$XDG_CONFIG_HOME` or `~/config/` as base directory for API cache
- Switch CI to use [setup-nextflow](https://github.com/nf-core/setup-nextflow) action to install Nextflow ([#1650](https://github.com/nf-core/tools/pull/1650))
- Add tests for `nf-core modules update` and `ModulesJson`.
- Add CI for GitLab remote [#1646](https://github.com/nf-core/tools/issues/1646)
- Add `CITATION.cff` [#361](https://github.com/nf-core/tools/issues/361)
- Allow customization of the `nf-core` pipeline template when using `nf-core create` ([#1548](https://github.com/nf-core/tools/issues/1548))
- Add Refgenie integration: updating of nextflow config files with a refgenie database ([#1090](https://github.com/nf-core/tools/pull/1090))
- Fix `--key` option in `nf-core lint` when supplying a module lint test name ([#1681](https://github.com/nf-core/tools/issues/1681))
- Add `no_git=True` when creating a new pipeline and initialising a git repository is not needed in `nf-core lint` and `nf-core bump-version` ([#1709](https://github.com/nf-core/tools/pull/1709))
- Move `strip_ansi_code` function in lint to `utils.py`
- Simplify control flow and don't use equality comparison for `None` and booleans
- Replace use of the deprecated `distutils` Version object with that from `packaging` ([#1735](https://github.com/nf-core/tools/pull/1735))
- Add code to cancel CI run if a new run starts ([#1760](https://github.com/nf-core/tools/pull/1760))
- CI for the API docs generation now uses the ubuntu-latest base image ([#1762](https://github.com/nf-core/tools/pull/1762))
- Add option to hide progress bars in `nf-core lint` and `nf-core modules lint` with `--hide-progress`.

### Modules

- Add `--fix-version` flag to `nf-core modules lint` command to update modules to the latest version ([#1588](https://github.com/nf-core/tools/pull/1588))
- Fix a bug in the regex extracting the version from biocontainers URLs ([#1598](https://github.com/nf-core/tools/pull/1598))
- Update how we interface with git remotes. ([#1626](https://github.com/nf-core/tools/issues/1626))
- Add prompt for module name to `nf-core modules info` ([#1644](https://github.com/nf-core/tools/issues/1644))
- Update docs with example of custom git remote ([#1645](https://github.com/nf-core/tools/issues/1645))
- Command `nf-core modules test` obtains module name suggestions from installed modules ([#1624](https://github.com/nf-core/tools/pull/1624))
- Add `--base-path` flag to `nf-core modules` to specify the base path for the modules in a remote. Also refactored `modules.json` code. ([#1643](https://github.com/nf-core/tools/issues/1643)) Removed after ([#1754](https://github.com/nf-core/tools/pull/1754))
- Rename methods in `ModulesJson` to remove explicit reference to `modules.json`
- Fix inconsistencies in the `--save-diff` flag `nf-core modules update`. Refactor `nf-core modules update` ([#1536](https://github.com/nf-core/tools/pull/1536))
- Fix bug in `ModulesJson.check_up_to_date` causing it to ask for the remote of local modules
- Handle errors when updating module version with `nf-core modules update --fix-version` ([#1671](https://github.com/nf-core/tools/pull/1671))
- Make `nf-core modules update --save-diff` work when files were created or removed ([#1694](https://github.com/nf-core/tools/issues/1694))
- Get the latest common build for Docker and Singularity containers of a module ([#1702](https://github.com/nf-core/tools/pull/1702))
- Add short option for `--no-pull` option in `nf-core modules`
- Add `nf-core modules patch` command ([#1312](https://github.com/nf-core/tools/issues/1312))
- Add support for patch in `nf-core modules update` command ([#1312](https://github.com/nf-core/tools/issues/1312))
- Add support for patch in `nf-core modules lint` command ([#1312](https://github.com/nf-core/tools/issues/1312))
- Add support for custom remotes in `nf-core modules lint` ([#1715](https://github.com/nf-core/tools/issues/1715))
- Make `nf-core modules` commands work with arbitrary git remotes ([#1721](https://github.com/nf-core/tools/issues/1721))
- Add links in `README.md` for `info` and `patch` commands ([#1722](https://github.com/nf-core/tools/issues/1722)])
- Fix misc. issues with `--branch` and `--base-path` ([#1726](https://github.com/nf-core/tools/issues/1726))
- Add `branch` field to module entries in `modules.json` to record what branch a module was installed from ([#1728](https://github.com/nf-core/tools/issues/1728))
- Fix broken link in `nf-core modules info`([#1745](https://github.com/nf-core/tools/pull/1745))
- Fix unbound variable issues and minor refactoring [#1742](https://github.com/nf-core/tools/pull/1742/)
- Recreate modules.json file instead of complaining about incorrectly formatted file. ([#1741](https://github.com/nf-core/tools/pull/1741)
- Add support for patch when creating `modules.json` file ([#1752](https://github.com/nf-core/tools/pull/1752))

## [v2.4.1 - Cobolt Koala Patch](https://github.com/nf-core/tools/releases/tag/2.4) - [2022-05-16]

- Patch release to try to fix the template sync ([#1585](https://github.com/nf-core/tools/pull/1585))
- Avoid persistent temp files from pytests ([#1566](https://github.com/nf-core/tools/pull/1566))
- Add option to trigger sync manually on just nf-core/testpipeline

## [v2.4 - Cobolt Koala](https://github.com/nf-core/tools/releases/tag/2.4) - [2022-05-16]

### Template

- Read entire lines when sniffing the samplesheet format (fix [#1561](https://github.com/nf-core/tools/issues/1561))
- Add actions workflow to respond to `@nf-core-bot fix linting` comments on pipeline PRs
- Fix Prettier formatting bug in completion email HTML template ([#1509](https://github.com/nf-core/tools/issues/1509))
- Fix bug in pipeline readme logo URL
- Set the default DAG graphic output to HTML to have a default that does not depend on Graphviz being installed on the host system ([#1512](https://github.com/nf-core/tools/pull/1512)).
- Removed retry strategy for AWS tests CI, as Nextflow now handles spot instance retries itself
- Add `.prettierignore` file to stop Prettier linting tests from running over test files
- Made module template test command match the default used in `nf-core modules create-test-yml` ([#1562](https://github.com/nf-core/tools/issues/1562))
- Removed black background from Readme badges now that GitHub has a dark mode, added Tower launch badge.
- Don't save md5sum for `versions.yml` when running `nf-core modules create-test-yml` ([#1511](https://github.com/nf-core/tools/pull/1511))

### General

- Add actions workflow to respond to `@nf-core-bot fix linting` comments on nf-core/tools PRs
- Use [`$XDG_CONFIG_HOME`](https://specifications.freedesktop.org/basedir-spec/basedir-spec-latest.html) or `~/.config/nf-core` instead of `~/.nfcore` for API cache (the latter can be safely deleted)
- Consolidate GitHub API calls into a shared function that uses authentication from the [`gh` GitHub cli tool](https://cli.github.com/) or `GITHUB_AUTH_TOKEN` to avoid rate limiting ([#1499](https://github.com/nf-core/tools/pull/1499))
- Add an empty line to `modules.json`, `params.json` and `nextflow-schema.json` when dumping them to avoid prettier errors.
- Remove empty JSON schema definition groups to avoid usage errors ([#1419](https://github.com/nf-core/tools/issues/1419))
- Bumped the minimum version of `rich` from `v10` to `v10.7.0`

### Modules

- Add a new command `nf-core modules mulled` which can generate the name for a multi-tool container image.
- Add a new command `nf-core modules test` which runs pytests locally.
- Print include statement to terminal when `modules install` ([#1520](https://github.com/nf-core/tools/pull/1520))
- Allow follow links when generating `test.yml` file with `nf-core modules create-test-yml` ([1570](https://github.com/nf-core/tools/pull/1570))
- Escaped test run output before logging it, to avoid a rich `MarkupError`

### Linting

- Don't allow a `.nf-core.yaml` file, should be `.yml` ([#1515](https://github.com/nf-core/tools/pull/1515)).
- `shell` blocks now recognised to avoid error `when: condition has too many lines` ([#1557](https://github.com/nf-core/tools/issues/1557))
- Fixed error when using comments after `input` tuple lines ([#1542](https://github.com/nf-core/tools/issues/1542))
- Don't lint the `shell` block when `script` is used ([1558](https://github.com/nf-core/tools/pull/1558))
- Check that `template` is used in `script` blocks
- Tweaks to CLI output display of lint results

## [v2.3.2 - Mercury Vulture Fixed Formatting](https://github.com/nf-core/tools/releases/tag/2.3.2) - [2022-03-24]

Very minor patch release to fix the full size AWS tests and re-run the template sync, which partially failed due to GitHub pull-requests being down at the time of release.

### Template

- Updated the AWS GitHub actions to let nf-core/tower-action use it's defaults for pipeline and git sha ([#1488](https://github.com/nf-core/tools/pull/1488))
- Add prettier editor extension to `gitpod.yml` in template ([#1485](https://github.com/nf-core/tools/pull/1485))
- Remove traces of markdownlint in the template ([#1486](https://github.com/nf-core/tools/pull/1486)
- Remove accidentally added line in `CHANGELOG.md` in the template ([#1487](https://github.com/nf-core/tools/pull/1487))
- Update linting to check that `.editorconfig` is there and `.yamllint.yml` isn't.

## [v2.3.1 - Mercury Vulture Formatting](https://github.com/nf-core/tools/releases/tag/2.3.1) - [2022-03-23]

This patch release is primarily to address problems that we had in the v2.3 release with code linting.
Instead of resolving those specific issues, we chose to replace the linting tools (`markdownlint`, `yamllint`) with a new tool: [_Prettier_](https://prettier.io)

This is a fairly major change and affects a lot of files. However, it will hopefully simplify future usage.
Prettier can auto-format many different file formats (for pipelines the most relevant are markdown and YAML) and is extensible with plugins ([Nextflow](https://github.com/nf-core/prettier-plugin-nextflow), anyone?).
It tends to be a bit less strict than `markdownlint` and `yamllint` and importantly _can fix files for you_ rather than just complaining.

The sync PR may be a little big because of many major changes (whitespace, quotation mark styles etc).
To help with the merge, _**we highly recommend running Prettier on your pipeline's codebase before attempting the template merge**_.
If you take this approach, please copy `.editorconfig` and `.prettierrc.yml` from the template to your pipeline root first,
as they configure the behaviour of Prettier.

To run Prettier, go to the base of the repository where `.editorconfig` and `.prettierrc.yml` are located.
Make sure your `git status` is clean so that the changes don't affect anything you're working on and run:

```bash
prettier --write .
```

This runs Prettier and tells it to fix any issues it finds in place.

Please note that there are many excellent integrations for Prettier available, for example VSCode can be set up to automatically format files on save.

### Template

- Replace `markdownlint` and `yamllint` with [_Prettier_](https://prettier.io) for linting formatting / whitespace ([#1470](https://github.com/nf-core/tools/pull/1470))
- Add CI test using `editorconfig-checker` for other file types to look for standardised indentation and formatting ([#1476](https://github.com/nf-core/tools/pull/1476))
- Add md5sum check of `versions.yml` to `test.yml` on the modules template.
- Update bundled module wrappers to latest versions ([#1462](https://github.com/nf-core/tools/pull/1462))
- Renamed `assets/multiqc_config.yaml` to `assets/multiqc_config.yml` (`yml` not `yaml`) ([#1471](https://github.com/nf-core/tools/pull/1471))

### General

- Convert nf-core/tools API / lint test documentation to MyST ([#1245](https://github.com/nf-core/tools/pull/1245))
- Build documentation for the `nf-core modules lint` tests ([#1250](https://github.com/nf-core/tools/pull/1250))
- Fix some colours in the nf-core/tools API docs ([#1467](https://github.com/nf-core/tools/pull/1467))
- Install tools inside GitPod Docker using the repo itself and not from Conda.
- Rewrite GitHub Actions workflow for publishing the GitPod Docker image.
- Improve config for PyTest so that you can run `pytest` instead of `pytest tests/` ([#1461](https://github.com/nf-core/tools/pull/1461))
- New pipeline lint test `multiqc_config` that checks YAML structure instead of basic file contents ([#1461](https://github.com/nf-core/tools/pull/1461))
- Updates to the GitPod docker image to install the latest version of nf-core/tools

## [v2.3 - Mercury Vulture](https://github.com/nf-core/tools/releases/tag/2.3) - [2022-03-15]

### Template

- Removed mention of `--singularity_pull_docker_container` in pipeline `README.md`
- Replaced equals with ~ in nf-core headers, to stop false positive unresolved conflict errors when committing with VSCode.
- Add retry strategy for AWS megatests after releasing [nf-core/tower-action v2.2](https://github.com/nf-core/tower-action/releases/tag/v2.2)
- Added `.nf-core.yml` file with `repository_type: pipeline` for modules commands
- Update igenomes path to the `BWAIndex` to fetch the whole `version0.6.0` folder instead of only the `genome.fa` file
- Remove pinned Node version in the GitHub Actions workflows, to fix errors with `markdownlint`
- Bumped `nf-core/tower-action` to `v3` and removed `pipeline` and `revision` from the AWS workflows, which were not needed
- Add yamllint GitHub Action.
- Add `.yamllint.yml` to avoid line length and document start errors ([#1407](https://github.com/nf-core/tools/issues/1407))
- Add `--publish_dir_mode` back into the pipeline template ([nf-core/rnaseq#752](https://github.com/nf-core/rnaseq/issues/752#issuecomment-1039451607))
- Add optional loading of of pipeline-specific institutional configs to `nextflow.config`
- Make `--outdir` a mandatory parameter ([nf-core/tools#1415](https://github.com/nf-core/tools/issues/1415))
- Add pipeline description and authors between triple quotes to avoid errors with apostrophes ([#2066](https://github.com/nf-core/tools/pull/2066), [#2104](https://github.com/nf-core/tools/pull/2104))

### General

- Updated `nf-core download` to work with latest DSL2 syntax for containers ([#1379](https://github.com/nf-core/tools/issues/1379))
- Made `nf-core modules create` detect repository type with explicit `.nf-core.yml` instead of random readme stuff ([#1391](https://github.com/nf-core/tools/pull/1391))
- Added a Gitpod environment and Dockerfile ([#1384](https://github.com/nf-core/tools/pull/1384))
  - Adds conda, Nextflow, nf-core, pytest-workflow, mamba, and pip to base Gitpod Docker image.
  - Adds GH action to build and push Gitpod Docker image.
  - Adds Gitpod environment to template.
  - Adds Gitpod environment to tools with auto build of nf-core tool.
- Shiny new command-line help formatting ([#1403](https://github.com/nf-core/tools/pull/1403))
- Call the command line help with `-h` as well as `--help` (was formerly just the latter) ([#1404](https://github.com/nf-core/tools/pull/1404))
- Add `.yamllint.yml` config file to avoid line length and document start errors in the tools repo itself.
- Switch to `yamllint-github-action`to be able to configure yaml lint exceptions ([#1404](https://github.com/nf-core/tools/issues/1413))
- Prevent module linting KeyError edge case ([#1321](https://github.com/nf-core/tools/issues/1321))
- Bump-versions: Don't trim the trailing newline on files, causes editorconfig linting to fail ([#1265](https://github.com/nf-core/tools/issues/1265))
- Handle exception in `nf-core list` when a broken git repo is found ([#1273](https://github.com/nf-core/tools/issues/1273))
- Updated URL for pipeline lint test docs ([#1348](https://github.com/nf-core/tools/issues/1348))
- Updated `nf-core create` to tolerate failures and retry when fetching pipeline logos from the website ([#1369](https://github.com/nf-core/tools/issues/1369))
- Modified the CSS overriding `sphinx_rtd_theme` default colors to fix some glitches in the API documentation ([#1294](https://github.com/nf-core/tools/issues/1294))

### Modules

- New command `nf-core modules info` that prints nice documentation about a module to the terminal :sparkles: ([#1427](https://github.com/nf-core/tools/issues/1427))
- Linting a pipeline now fails instead of warning if a local copy of a module does not match the remote ([#1313](https://github.com/nf-core/tools/issues/1313))
- Fixed linting bugs where warning was incorrectly generated for:
  - `Module does not emit software version`
  - `Container versions do not match`
  - `input:` / `output:` not being specified in module
  - Allow for containers from other biocontainers resource as defined [here](https://github.com/nf-core/modules/blob/cde237e7cec07798e5754b72aeca44efe89fc6db/modules/cat/fastq/main.nf#L7-L8)
- Fixed traceback when using `stageAs` syntax as defined [here](https://github.com/nf-core/modules/blob/cde237e7cec07798e5754b72aeca44efe89fc6db/modules/cat/fastq/main.nf#L11)
- Added `nf-core schema docs` command to output pipline parameter documentation in Markdown format for inclusion in GitHub and other documentation systems ([#741](https://github.com/nf-core/tools/issues/741))
- Allow conditional process execution from the configuration file ([#1393](https://github.com/nf-core/tools/pull/1393))
- Add linting for when condition([#1397](https://github.com/nf-core/tools/pull/1397))
- Added modules ignored table to `nf-core modules bump-versions`. ([#1234](https://github.com/nf-core/tools/issues/1234))
- Added `--conda-package-version` flag for specifying version of conda package in `nf-core modules create`. ([#1238](https://github.com/nf-core/tools/issues/1238))
- Add option of writing diffs to file in `nf-core modules update` using either interactive prompts or the new `--diff-file` flag.
- Fixed edge case where module names that were substrings of other modules caused both to be installed ([#1380](https://github.com/nf-core/tools/issues/1380))
- Tweak handling of empty files when generating the test YAML ([#1376](https://github.com/nf-core/tools/issues/1376))
  - Fail linting if a md5sum for an empty file is found (instead of a warning)
  - Don't skip the md5 when generating a test file if an empty file is found (so that linting fails and can be manually checked)
- Linting checks test files for `TODO` statements as well as the main module code ([#1271](https://github.com/nf-core/tools/issues/1271))
- Handle error if `manifest` isn't set in `nextflow.config` ([#1418](https://github.com/nf-core/tools/issues/1418))

## [v2.2 - Lead Liger](https://github.com/nf-core/tools/releases/tag/2.2) - [2021-12-14]

### Template

- Update repo logos to utilize [GitHub's `#gh-light/dark-mode-only`](https://docs.github.com/en/github/writing-on-github/getting-started-with-writing-and-formatting-on-github/basic-writing-and-formatting-syntax#specifying-the-theme-an-image-is-shown-to), to switch between logos optimized for light or dark themes. The old repo logos have to be removed (in `docs/images` and `assets/`).
- Deal with authentication with private repositories
- Bump minimun Nextflow version to 21.10.3
- Convert pipeline template to updated Nextflow DSL2 syntax
- Solve circular import when importing `nf_core.modules.lint`
- Disable cache in `nf_core.utils.fetch_wf_config` while performing `test_wf_use_local_configs`.
- Modify software version channel handling to support multiple software version emissions (e.g. from mulled containers), and multiple software versions.
- Update `dumpsoftwareversion` module to correctly report versions with trailing zeros.
- Remove `params.hostnames` from the pipeline template ([#1304](https://github.com/nf-core/tools/issues/1304))
- Update `.gitattributes` to mark installed modules and subworkflows as `linguist-generated` ([#1311](https://github.com/nf-core/tools/issues/1311))
- Adding support for [Julia](https://julialang.org) package environments to `nextflow.config`([#1317](https://github.com/nf-core/tools/pull/1317))
- New YAML issue templates for pipeline bug reports and feature requests, with a much richer interface ([#1165](https://github.com/nf-core/tools/pull/1165))
- Update AWS test GitHub Actions to use v2 of [nf-core/tower-action](https://github.com/nf-core/tower-action)
- Post linting comment even when `linting.yml` fails
- Update `CONTRIBUTION.md` bullets to remove points related to `scrape_software_versions.py`
- Update AWS test to set Nextflow version to 21.10.3

### General

- Made lint check for parameters defaults stricter [[#992](https://github.com/nf-core/tools/issues/992)]
  - Default values in `nextflow.config` must match the defaults given in the schema (anything with `{` in, or in `main.nf` is ignored)
  - Defaults in `nextflow.config` must now match the variable _type_ specified in the schema
  - If you want the parameter to not have a default value, use `null`
  - Strings set to `false` or an empty string in `nextflow.config` will now fail linting
- Bump minimun Nextflow version to 21.10.3
- Changed `questionary` `ask()` to `unsafe_ask()` to not catch `KeyboardInterupts` ([#1237](https://github.com/nf-core/tools/issues/1237))
- Fixed bug in `nf-core launch` due to revisions specified with `-r` not being added to nextflow command. ([#1246](https://github.com/nf-core/tools/issues/1246))
- Update regex in `readme` test of `nf-core lint` to agree with the pipeline template ([#1260](https://github.com/nf-core/tools/issues/1260))
- Update 'fix' message in `nf-core lint` to conform to the current command line options. ([#1259](https://github.com/nf-core/tools/issues/1259))
- Fixed bug in `nf-core list` when `NXF_HOME` is set
- Run CI test used to create and lint/run the pipeline template with minimum and latest edge release of NF ([#1304](https://github.com/nf-core/tools/issues/1304))
- New YAML issue templates for tools bug reports and feature requests, with a much richer interface ([#1165](https://github.com/nf-core/tools/pull/1165))
- Handle synax errors in Nextflow config nicely when running `nf-core schema build` ([#1267](https://github.com/nf-core/tools/pull/1267))
- Erase temporary files and folders while performing Python tests (pytest)
- Remove base `Dockerfile` used for DSL1 pipeline container builds
- Run tests with Python 3.10
- [#1363](https://github.com/nf-core/tools/pull/1363) Fix tools CI workflow nextflow versions.

### Modules

- Fixed typo in `modules_utils.py`.
- Fixed failing lint test when process section was missing from module. Also added the local failing tests to the warned section of the output table. ([#1235](https://github.com/nf-core/tools/issues/1235))
- Added `--diff` flag to `nf-core modules update` which shows the diff between the installed files and the versions
- Update `nf-core modules create` help texts which were not changed with the introduction of the `--dir` flag
- Check if README is from modules repo
- Update module template to DSL2 v2.0 (remove `functions.nf` from modules template and updating `main.nf` ([#1289](https://github.com/nf-core/tools/pull/))
- Substitute get process/module name custom functions in module `main.nf` using template replacement ([#1284](https://github.com/nf-core/tools/issues/1284))
- Check test YML file for md5sums corresponding to empty files ([#1302](https://github.com/nf-core/tools/issues/1302))
- Exit with an error if empty files are found when generating the test YAML file ([#1302](https://github.com/nf-core/tools/issues/1302))

## [v2.1 - Zinc Zebra](https://github.com/nf-core/tools/releases/tag/2.1) - [2021-07-27]

### Template

- Correct regex pattern for file names in `nextflow_schema.json`
- Remove `.` from nf-core/tools command examples
- Update Nextflow installation link in pipeline template ([#1201](https://github.com/nf-core/tools/issues/1201))
- Command `hostname` is not portable [[#1212](https://github.com/nf-core/tools/pull/1212)]
- Changed how singularity and docker links are written in template to avoid duplicate links

### General

- Changed names of some flags with `-r` as short options to make the flags more consistent between commands.

### Modules

- Added consistency checks between installed modules and `modules.json` ([#1199](https://github.com/nf-core/tools/issues/1199))
- Added support excluding or specifying version of modules in `.nf-core.yml` when updating with `nf-core modules install --all` ([#1204](https://github.com/nf-core/tools/issues/1204))
- Created `nf-core modules update` and removed updating options from `nf-core modules install`
- Added missing function call to `nf-core lint` ([#1198](https://github.com/nf-core/tools/issues/1198))
- Fix `nf-core lint` not filtering modules test when run with `--key` ([#1203](https://github.com/nf-core/tools/issues/1203))
- Fixed `nf-core modules install` not working when installing from branch with `-b` ([#1218](https://github.com/nf-core/tools/issues/1218))
- Added prompt to choose between updating all modules or named module in `nf-core modules update`
- Check if modules is installed before trying to update in `nf-core modules update`
- Verify that a commit SHA provided with `--sha` exists for `install/update` commands
- Add new-line to `main.nf` after `bump-versions` command to make ECLint happy

## [v2.0.1 - Palladium Platypus Junior](https://github.com/nf-core/tools/releases/tag/2.0.1) - [2021-07-13]

### Template

- Critical tweak to add `--dir` declaration to `nf-core lint` GitHub Actions `linting.yml` workflow

### General

- Add `--dir` declaration to `nf-core sync` GitHub Actions `sync.yml` workflow

## [v2.0 - Palladium Platypus](https://github.com/nf-core/tools/releases/tag/2.0) - [2021-07-13]

### :warning: Major enhancements & breaking changes

This marks the first Nextflow DSL2-centric release of `tools` which means that some commands won't work in full with DSL1 pipelines anymore. Please use a `v1.x` version of `tools` for such pipelines or better yet join us to improve our DSL2 efforts! Here are the most important changes:

- The pipeline template has been completely re-written in DSL2
- A module template has been added to auto-create best-practice DSL2 modules to speed up development
- A whole suite of commands have been added to streamline the creation, installation, removal, linting and version bumping of DSL2 modules either installed within pipelines or the nf-core/modules repo

### Template

- Move TODO item of `contains:` map in a YAML string [[#1082](https://github.com/nf-core/tools/issues/1082)]
- Trigger AWS tests via Tower API [[#1160](https://github.com/nf-core/tools/pull/1160)]

### General

- Fixed a bug in the Docker image build for tools that failed due to an extra hyphen. [[#1069](https://github.com/nf-core/tools/pull/1069)]
- Regular release sync fix - this time it was to do with JSON serialisation [[#1072](https://github.com/nf-core/tools/pull/1072)]
- Fixed bug in schema validation that ignores upper/lower-case typos in parameters [[#1087](https://github.com/nf-core/tools/issues/1087)]
- Bugfix: Download should use path relative to workflow for configs
- Remove lint checks for files related to conda and docker as not needed anymore for DSL2
- Removed `params_used` lint check because of incompatibility with DSL2
- Added`modules bump-versions` command to `README.md`
- Update docs for v2.0 release

### Modules

- Update comment style of modules `functions.nf` template file [[#1076](https://github.com/nf-core/tools/issues/1076)]
- Changed working directory to temporary directory for `nf-core modules create-test-yml` [[#908](https://github.com/nf-core/tools/issues/908)]
- Use Biocontainers API instead of quayi.io API for `nf-core modules create` [[#875](https://github.com/nf-core/tools/issues/875)]
- Update `nf-core modules install` to handle different versions of modules [#1116](https://github.com/nf-core/tools/pull/1116)
- Added `nf-core modules bump-versions` command to update all versions in the `nf-core/modules` repository [[#1123](https://github.com/nf-core/tools/issues/1123)]
- Updated `nf-core modules lint` to check whether a `git_sha` exists in the `modules.json` file or whether a new version is available [[#1114](https://github.com/nf-core/tools/issues/1114)]
- Refactored `nf-core modules` command into one file per command [#1124](https://github.com/nf-core/tools/pull/1124)
- Updated `nf-core modules remove` to also remove entry in `modules.json` file ([#1115](https://github.com/nf-core/tools/issues/1115))
- Bugfix: Interactive prompt for `nf-core modules install` was receiving too few arguments
- Added progress bar to creation of 'modules.json'
- Updated `nf-core modules list` to show versions of local modules
- Improved exit behavior by replacing `sys.exit` with exceptions
- Updated `nf-core modules remove` to remove module entry in `modules.json` if module directory is missing
- Create extra tempdir as work directory for `nf-core modules create-test-yml` to avoid adding the temporary files to the `test.yml`
- Refactored passing of command line arguments to `nf-core` commands and subcommands ([#1139](https://github.com/nf-core/tools/issues/1139), [#1140](https://github.com/nf-core/tools/issues/1140))
- Check for `modules.json` for entries of modules that are not actually installed in the pipeline [[#1141](https://github.com/nf-core/tools/issues/1141)]
- Added `<keywords>` argument to `nf-core modules list` for filtering the listed modules. ([#1139](https://github.com/nf-core/tools/issues/1139)
- Added support for a `bump-versions` configuration file [[#1142](https://github.com/nf-core/tools/issues/1142)]
- Fixed `nf-core modules create-test-yml` so it doesn't break when the output directory is supplied [[#1148](https://github.com/nf-core/tools/issues/1148)]
- Updated `nf-core modules lint` to work with new directory structure [[#1159](https://github.com/nf-core/tools/issues/1159)]
- Updated `nf-core modules install` and `modules.json` to work with new directory structure ([#1159](https://github.com/nf-core/tools/issues/1159))
- Updated `nf-core modules remove` to work with new directory structure [[#1159](https://github.com/nf-core/tools/issues/1159)]
- Restructured code and removed old table style in `nf-core modules list`
- Fixed bug causing `modules.json` creation to loop indefinitly
- Added `--all` flag to `nf-core modules install`
- Added `remote` and `local` subcommands to `nf-core modules list`
- Fix bug due to restructuring in modules template
- Added checks for verifying that the remote repository is well formed
- Added checks to `ModulesCommand` for verifying validity of remote repositories
- Misc. changes to `modules install`: check that module exist in remote, `--all` is has `--latest` by default.

#### Sync

- Don't set the default value to `"null"` when a parameter is initialised as `null` in the config [[#1074](https://github.com/nf-core/tools/pull/1074)]

#### Tests

- Added a test for the `version_consistency` lint check
- Refactored modules tests into separate files, and removed direct comparisons with number of tests in `lint` tests ([#1158](https://github.com/nf-core/tools/issues/1158))

## [v1.14 - Brass Chicken :chicken:](https://github.com/nf-core/tools/releases/tag/1.14) - [2021-05-11]

### Template

- Add the implicit workflow declaration to `main.nf` DSL2 template [[#1056](https://github.com/nf-core/tools/issues/1056)]
- Fixed an issue regarding explicit disabling of unused container engines [[#972](https://github.com/nf-core/tools/pull/972)]
- Removed trailing slash from `params.igenomes_base` to yield valid s3 paths (previous paths work with Nextflow but not aws cli)
- Added a timestamp to the trace + timetime + report + dag filenames to fix overwrite issue on AWS
- Rewrite the `params_summary_log()` function to properly ignore unset params and have nicer formatting [[#971](https://github.com/nf-core/tools/issues/971)]
- Fix overly strict `--max_time` formatting regex in template schema [[#973](https://github.com/nf-core/tools/issues/973)]
- Convert `d` to `day` in the `cleanParameters` function to make Duration objects like `2d` pass the validation [[#858](https://github.com/nf-core/tools/issues/858)]
- Added nextflow version to quick start section and adjusted `nf-core bump-version` [[#1032](https://github.com/nf-core/tools/issues/1032)]
- Use latest stable Nextflow version `21.04.0` for CI tests instead of the `-edge` release

### Download

- Fix bug in `nf-core download` where image names were getting a hyphen in `nf-core` which was breaking things.
- Extensive new interactive prompts for all command line flags [[#1027](https://github.com/nf-core/tools/issues/1027)]
  - It is now recommended to run `nf-core download` without any cli options and follow prompts (though flags can be used to run non-interactively if you wish)
- New helper code to set `$NXF_SINGULARITY_CACHEDIR` and add to `.bashrc` if desired [[#1027](https://github.com/nf-core/tools/issues/1027)]

### Launch

- Strip values from `nf-core launch` web response which are `False` and have no default in the schema [[#976](https://github.com/nf-core/tools/issues/976)]
- Improve API caching code when polling the website, fixes noisy log message when waiting for a response [[#1029](https://github.com/nf-core/tools/issues/1029)]
- New interactive prompts for pipeline name [[#1027](https://github.com/nf-core/tools/issues/1027)]

### Modules

- Added `tool_name_underscore` to the module template to allow TOOL_SUBTOOL in `main.nf` [[#1011](https://github.com/nf-core/tools/issues/1011)]
- Added `--conda-name` flag to `nf-core modules create` command to allow sidestepping questionary [[#988](https://github.com/nf-core/tools/issues/988)]
- Extended `nf-core modules lint` functionality to check tags in `test.yml` and to look for a entry in the `pytest_software.yml` file
- Update `modules` commands to use new test tag format `tool/subtool`
- New modules lint test comparing the `functions.nf` file to the template version
- Modules installed from alternative sources are put in folders based on the name of the source repository

### Linting

- Fix bug in nf-core lint config skipping for the `nextflow_config` test [[#1019](https://github.com/nf-core/tools/issues/1019)]
- New `-k`/`--key` cli option for `nf-core lint` to allow you to run only named lint tests, for faster local debugging
- Merge markers lint test - ignore binary files, allow config to ignore specific files [[#1040](https://github.com/nf-core/tools/pull/1040)]
- New lint test to check if all defined pipeline parameters are mentioned in `main.nf` [[#1038](https://github.com/nf-core/tools/issues/1038)]
- Added fix to remove warnings about params that get converted from camelCase to camel-case [[#1035](https://github.com/nf-core/tools/issues/1035)]
- Added pipeline schema lint checks for missing parameter description and parameters outside of groups [[#1017](https://github.com/nf-core/tools/issues/1017)]

### General

- Try to fix the fix for the automated sync when we submit too many PRs at once [[#970](https://github.com/nf-core/tools/issues/970)]
- Rewrite how the tools documentation is deployed to the website, to allow multiple versions
- Created new Docker image for the tools cli package - see installation docs for details [[#917](https://github.com/nf-core/tools/issues/917)]
- Ignore permission errors for setting up requests cache directories to allow starting with an invalid or read-only `HOME` directory

## [v1.13.3 - Copper Crocodile Resurrection :crocodile:](https://github.com/nf-core/tools/releases/tag/1.13.2) - [2021-03-24]

- Running tests twice with `nf-core modules create-test-yml` to catch unreproducible md5 sums [[#890](https://github.com/nf-core/tools/issues/890)]
- Fix sync error again where the Nextflow edge release needs to be used for some pipelines
- Fix bug with `nf-core lint --release` (`NameError: name 'os' is not defined`)
- Added linebreak to linting comment so that markdown header renders on PR comment properly
- `nf-core modules create` command - if no bioconda package is found, prompt user for a different bioconda package name
- Updated module template `main.nf` with new test data paths

## [v1.13.2 - Copper Crocodile CPR :crocodile: :face_with_head_bandage:](https://github.com/nf-core/tools/releases/tag/1.13.2) - [2021-03-23]

- Make module template pass the EC linter [[#953](https://github.com/nf-core/tools/pull/953)]
- Added better logging message if a user doesn't specificy the directory correctly with `nf-core modules` commands [[#942](https://github.com/nf-core/tools/pull/942)]
- Fixed parameter validation bug caused by JSONObject [[#937](https://github.com/nf-core/tools/issues/937)]
- Fixed template creation error regarding file permissions [[#932](https://github.com/nf-core/tools/issues/932)]
- Split the `create-lint-wf` tests up into separate steps in GitHub Actions to make the CI results easier to read
- Added automated PR comments to the Markdown, YAML and Python lint CI tests to explain failures (tools and pipeline template)
- Make `nf-core lint` summary table borders coloured according to overall pass / fail status
- Attempted a fix for the automated sync when we submit too many PRs at once [[#911](https://github.com/nf-core/tools/issues/911)]

## [v1.13.1 - Copper Crocodile Patch :crocodile: :pirate_flag:](https://github.com/nf-core/tools/releases/tag/1.13.1) - [2021-03-19]

- Fixed bug in pipeline linting markdown output that gets posted to PR comments [[#914]](https://github.com/nf-core/tools/issues/914)
- Made text for the PR branch CI check less verbose with a TLDR in bold at the top
- A number of minor tweaks to the new `nf-core modules lint` code

## [v1.13 - Copper Crocodile](https://github.com/nf-core/tools/releases/tag/1.13) - [2021-03-18]

### Template

- **Major new feature** - Validation of pipeline parameters [[#426]](https://github.com/nf-core/tools/issues/426)
  - The addition runs as soon as the pipeline launches and checks the pipeline input parameters two main things:
    - No parameters are supplied that share a name with core Nextflow options (eg. `--resume` instead of `-resume`)
    - Supplied parameters validate against the pipeline JSON schema (eg. correct variable types, required values)
  - If either parameter validation fails or the pipeline has errors, a warning is given about any unexpected parameters found which are not described in the pipeline schema.
  - This behaviour can be disabled by using `--validate_params false`
- Added profiles to support the [Charliecloud](https://hpc.github.io/charliecloud/) and [Shifter](https://nersc.gitlab.io/development/shifter/how-to-use/) container engines [[#824](https://github.com/nf-core/tools/issues/824)]
  - Note that Charliecloud requires Nextflow version `v21.03.0-edge` or later.
- Profiles for container engines now explicitly _disable_ all other engines [[#867](https://github.com/nf-core/tools/issues/867)]
- Fixed typo in nf-core-lint CI that prevented the markdown summary from being automatically posted on PRs as a comment.
- Changed default for `--input` from `data/*{1,2}.fastq.gz` to `null`, as this is now validated by the schema as a required value.
- Removed support for `--name` parameter for custom run names.
  - The same functionality for MultiQC still exists with the core Nextflow `-name` option.
- Added to template docs about how to identify process name for resource customisation
- The parameters `--max_memory` and `--max_time` are now validated against a regular expression [[#793](https://github.com/nf-core/tools/issues/793)]
  - Must be written in the format `123.GB` / `456.h` with any of the prefixes listed in the [Nextflow docs](https://www.nextflow.io/docs/latest/process.html#memory)
  - Bare numbers no longer allowed, avoiding people from trying to specify GB and actually specifying bytes.
- Switched from cookiecutter to Jinja2 [[#880]](https://github.com/nf-core/tools/pull/880)
- Finally dropped the wonderful [cookiecutter](https://github.com/cookiecutter/cookiecutter) library that was behind the first pipeline template that led to nf-core [[#880](https://github.com/nf-core/tools/pull/880)]
  - Now rendering templates directly using [Jinja](https://jinja.palletsprojects.com/), which is what cookiecutter was doing anyway

### Modules

Initial addition of a number of new helper commands for working with DSL2 modules:

- `modules list` - List available modules
- `modules install` - Install a module from nf-core/modules
- `modules remove` - Remove a module from a pipeline
- `modules create` - Create a module from the template
- `modules create-test-yml` - Create the `test.yml` file for a module with md5 sums, tags, commands and names added
- `modules lint` - Check a module against nf-core guidelines

You can read more about each of these commands in the main tools documentation (see `README.md` or <https://nf-co.re/tools>)

### Tools helper code

- Fixed some bugs in the command line interface for `nf-core launch` and improved formatting [[#829](https://github.com/nf-core/tools/pull/829)]
- New functionality for `nf-core download` to make it compatible with DSL2 pipelines [[#832](https://github.com/nf-core/tools/pull/832)]
  - Singularity images in module files are now discovered and fetched
  - Direct downloads of Singularity images in python allowed (much faster than running `singularity pull`)
  - Downloads now work with `$NXF_SINGULARITY_CACHEDIR` so that pipelines sharing containers have efficient downloads
- Changed behaviour of `nf-core sync` command [[#787](https://github.com/nf-core/tools/issues/787)]
  - Instead of opening or updating a PR from `TEMPLATE` directly to `dev`, a new branch is now created from `TEMPLATE` and a PR opened from this to `dev`.
  - This is to make it easier to fix merge conflicts without accidentally bringing the entire pipeline history back into the `TEMPLATE` branch (which makes subsequent sync merges much more difficult)

### Linting

- Major refactor and rewrite of pipieline linting code
  - Much better code organisation and maintainability
  - New automatically generated documentation using Sphinx
  - Numerous new tests and functions, removal of some unnecessary tests
- Added lint check for merge markers [[#321]](https://github.com/nf-core/tools/issues/321)
- Added new option `--fix` to automatically correct some problems detected by linting
- Added validation of default params to `nf-core schema lint` [[#823](https://github.com/nf-core/tools/issues/823)]
- Added schema validation of GitHub action workflows to lint function [[#795](https://github.com/nf-core/tools/issues/795)]
- Fixed bug in schema title and description validation
- Added second progress bar for conda dependencies lint check, as it can be slow [[#299](https://github.com/nf-core/tools/issues/299)]
- Added new lint test to check files that should be unchanged from the pipeline.
- Added the possibility to ignore lint tests using a `nf-core-lint.yml` config file [[#809](https://github.com/nf-core/tools/pull/809)]

## [v1.12.1 - Silver Dolphin](https://github.com/nf-core/tools/releases/tag/1.12.1) - [2020-12-03]

### Template

- Finished switch from `$baseDir` to `$projectDir` in `iGenomes.conf` and `main.nf`
  - Main fix is for `smail_fields` which was a bug introduced in the previous release. Sorry about that!
- Ported a number of small content tweaks from nf-core/eager to the template [[#786](https://github.com/nf-core/tools/issues/786)]
  - Better contributing documentation, more placeholders in documentation files, more relaxed markdownlint exceptions for certain HTML tags, more content for the PR and issue templates.

### Tools helper code

- Pipeline schema: make parameters of type `range` to `number`. [[#738](https://github.com/nf-core/tools/issues/738)]
- Respect `$NXF_HOME` when looking for pipelines with `nf-core list` [[#798](https://github.com/nf-core/tools/issues/798)]
- Swapped PyInquirer with questionary for command line questions in `launch.py` [[#726](https://github.com/nf-core/tools/issues/726)]
  - This should fix conda installation issues that some people had been hitting
  - The change also allows other improvements to the UI
- Fix linting crash when a file deleted but not yet staged in git [[#796](https://github.com/nf-core/tools/issues/796)]

## [v1.12 - Mercury Weasel](https://github.com/nf-core/tools/releases/tag/1.12) - [2020-11-19]

### Tools helper code

- Updated `nf_core` documentation generator for building [https://nf-co.re/tools-docs/](https://nf-co.re/tools-docs/)

### Template

- Make CI comments work with PRs from forks [[#765](https://github.com/nf-core/tools/issues/765)]
  - Branch protection and linting results should now show on all PRs
- Updated GitHub issue templates, which had stopped working
- Refactored GitHub Actions so that the AWS full-scale tests are triggered after docker build is finished
  - DockerHub push workflow split into two - one for dev, one for releases
- Updated actions to no longer use `set-env` which is now depreciating [[#739](https://github.com/nf-core/tools/issues/739)]
- Added config import for `test_full` in `nextflow.config`
- Switched depreciated `$baseDir` to `$projectDir`
- Updated minimum Nextflow version to `20.04.10`
- Make Nextflow installation less verbose in GitHub Actions [[#780](https://github.com/nf-core/tools/pull/780)]

### Linting

- Updated code to display colours in GitHub Actions log output
- Allow tests to pass with `dev` version of nf-core/tools (previous failure due to base image version)
- Lint code no longer tries to post GitHub PR comments. This is now done in a GitHub Action only.

## [v1.11 - Iron Tiger](https://github.com/nf-core/tools/releases/tag/1.11) - [2020-10-27]

### Template

- Fix command error in `awstest.yml` GitHub Action workflow.
- Allow manual triggering of AWS test GitHub Action workflows.
- Remove TODO item, which was proposing the usage of additional files beside `usage.md` and `output.md` for documentation.
- Added a Podman profile, which enables Podman as container.
- Updated linting for GitHub actions AWS tests workflows.

### Linting

- Made a base-level `Dockerfile` a warning instead of failure
- Added a lint failure if the old `bin/markdown_to_html.r` script is found
- Update `rich` package dependency and use new markup escaping to change `[[!]]` back to `[!]` again

### Other

- Pipeline sync - fetch full repo when checking out before sync
- Sync - Add GitHub actions manual trigger option

## [v1.10.2 - Copper Camel _(brought back from the dead)_](https://github.com/nf-core/tools/releases/tag/1.10.2) - [2020-07-31]

Second patch release to address some small errors discovered in the pipeline template.
Apologies for the inconvenience.

- Fix syntax error in `/push_dockerhub.yml` GitHub Action workflow
- Change `params.readPaths` -> `params.input_paths` in `test_full.config`
- Check results when posting the lint results as a GitHub comment
  - This feature is unfortunately not possible when making PRs from forks outside of the nf-core organisation for now.
- More major refactoring of the automated pipeline sync
  - New GitHub Actions matrix parallelisation of sync jobs across pipelines [[#673](https://github.com/nf-core/tools/issues/673)]
  - Removed the `--all` behaviour from `nf-core sync` as we no longer need it
  - Sync now uses a new list of pipelines on the website which does not include archived pipelines [[#712](https://github.com/nf-core/tools/issues/712)]
  - When making a PR it checks if a PR already exists - if so it updates it [[#710](https://github.com/nf-core/tools/issues/710)]
  - More tests and code refactoring for more stable code. Hopefully fixes 404 error [[#711](https://github.com/nf-core/tools/issues/711)]

## [v1.10.1 - Copper Camel _(patch)_](https://github.com/nf-core/tools/releases/tag/1.10.1) - [2020-07-30]

Patch release to fix the automatic template synchronisation, which failed in the v1.10 release.

- Improved logging: `nf-core --log-file log.txt` now saves a verbose log to disk.
- nf-core/tools GitHub Actions pipeline sync now uploads verbose log as an artifact.
- Sync - fixed several minor bugs, made logging less verbose.
- Python Rich library updated to `>=4.2.1`
- Hopefully fix git config for pipeline sync so that commit comes from @nf-core-bot
- Fix sync auto-PR text indentation so that it doesn't all show as code
- Added explicit flag `--show-passed` for `nf-core lint` instead of taking logging verbosity

## [v1.10 - Copper Camel](https://github.com/nf-core/tools/releases/tag/1.10) - [2020-07-30]

### Pipeline schema

This release of nf-core/tools introduces a major change / new feature: pipeline schema.
These are [JSON Schema](https://json-schema.org/) files that describe all of the parameters for a given
pipeline with their ID, a description, a longer help text, an optional default value, a variable _type_
(eg. `string` or `boolean`) and more.

The files will be used in a number of places:

- Automatic validation of supplied parameters when running pipelines
  - Pipeline execution can be immediately stopped if a required `param` is missing,
    or does not conform to the patterns / allowed values in the schema.
- Generation of pipeline command-line help
  - Running `nextflow run <pipeline> --help` will use the schema to generate a help text automatically
- Building online documentation on the [nf-core website](https://nf-co.re)
- Integration with 3rd party graphical user interfaces

To support these new schema files, nf-core/tools now comes with a new set of commands: `nf-core schema`.

- Pipeline schema can be generated or updated using `nf-core schema build` - this takes the parameters from
  the pipeline config file and prompts the developer for any mismatch between schema and pipeline.
  - Once a skeleton Schema file has been built, the command makes use of a new nf-core website tool to provide
    a user friendly graphical interface for developers to add content to their schema: [https://nf-co.re/pipeline_schema_builder](https://nf-co.re/pipeline_schema_builder)
- Pipelines will be automatically tested for valid schema that describe all pipeline parameters using the
  `nf-core schema lint` command (also included as part of the main `nf-core lint` command).
- Users can validate their set of pipeline inputs using the `nf-core schema validate` command.

In addition to the new schema commands, the `nf-core launch` command has been completely rewritten from
scratch to make use of the new pipeline schema. This command can use either an interactive command-line
prompt or a rich web interface to help users set parameters for a pipeline run.

The parameter descriptions and help text are fully used and embedded into the launch interfaces to make
this process as user-friendly as possible. We hope that it's particularly well suited to those new to nf-core.

Whilst we appreciate that this new feature will add a little work for pipeline developers, we're excited at
the possibilities that it brings. If you have any feedback or suggestions, please let us know either here on
GitHub or on the nf-core [`#json-schema` Slack channel](https://nfcore.slack.com/channels/json-schema).

### Python code formatting

We have adopted the use of the [Black Python code formatter](https://black.readthedocs.io/en/stable/).
This ensures a harmonised code formatting style throughout the package, from all contributors.
If you are editing any Python code in nf-core/tools you must now pass the files through Black when
making a pull-request. See [`.github/CONTRIBUTING.md`](.github/CONTRIBUTING.md) for details.

### Template

- Add `--publish_dir_mode` parameter [#585](https://github.com/nf-core/tools/issues/585)
- Isolate R library paths to those in container [#541](https://github.com/nf-core/tools/issues/541)
- Added new style of pipeline parameters JSON schema to pipeline template
- Add ability to attach MultiQC reports to completion emails when using `mail`
- Update `output.md` and add in 'Pipeline information' section describing standard NF and pipeline reporting.
- Build Docker image using GitHub Actions, then push to Docker Hub (instead of building on Docker Hub)
- Add Slack channel badge in pipeline README
- Allow multiple container tags in `ci.yml` if performing multiple tests in parallel
- Add AWS CI tests and full tests GitHub Actions workflows
- Update AWS CI tests and full tests secrets names
- Added `macs_gsize` for danRer10, based on [this post](https://biostar.galaxyproject.org/p/18272/)
- Add information about config files used for workflow execution (`workflow.configFiles`) to summary
- Fix `markdown_to_html.py` to work with Python 2 and 3.
- Change `params.reads` -> `params.input`
- Adding TODOs and MultiQC process in DSL2 template
- Change `params.readPaths` -> `params.input_paths`
- Added a `.github/.dockstore.yml` config file for automatic workflow registration with [dockstore.org](https://dockstore.org/)

### Linting

- Refactored PR branch tests to be a little clearer.
- Linting error docs explain how to add an additional branch protecton rule to the `branch.yml` GitHub Actions workflow.
- Adapted linting docs to the new PR branch tests.
- Failure for missing the readme bioconda badge is now a warn, in case this badge is not relevant
- Added test for template `{{ cookiecutter.var }}` placeholders
- Fix failure when providing version along with build id for Conda packages
- New `--json` and `--markdown` options to print lint results to JSON / markdown files
- Linting code now automatically posts warning / failing results to GitHub PRs as a comment if it can
- Added AWS GitHub Actions workflows linting
- Fail if `params.input` isn't defined.
- Beautiful new progress bar to look at whilst linting is running and awesome new formatted output on the command line :heart_eyes:
  - All made using the excellent [`rich` python library](https://github.com/willmcgugan/rich) - check it out!
- Tests looking for `TODO` strings should now ignore editor backup files. [#477](https://github.com/nf-core/tools/issues/477)

### nf-core/tools Continuous Integration

- Added CI test to check for PRs against `master` in tools repo
- CI PR branch tests fixed & now automatically add a comment on the PR if failing, explaining what is wrong
- Move some of the issue and PR templates into HTML `<!-- comments -->` so that they don't show in issues / PRs

### Other

- Describe alternative installation method via conda with `conda env create`
- nf-core/tools version number now printed underneath header artwork
- Bumped Conda version shipped with nfcore/base to 4.8.2
- Added log message when creating new pipelines that people should talk to the community about their plans
- Fixed 'on completion' emails sent using the `mail` command not containing body text.
- Improved command-line help text for nf-core/tools
- `nf-core list` now hides archived pipelines unless `--show_archived` flag is set
- Command line tools now checks if there is a new version of nf-core/tools available
  - Disable this by setting the environment variable `NFCORE_NO_VERSION_CHECK`, eg. `export NFCORE_NO_VERSION_CHECK=1`
- Better command-line output formatting of nearly all `nf-core` commands using [`rich`](https://github.com/willmcgugan/rich)

## [v1.9 - Platinum Pigeon](https://github.com/nf-core/tools/releases/tag/1.9) - [2020-02-20]

### Continuous integration

- Travis CI tests are now deprecated in favor of GitHub Actions within the pipeline template.
  - `nf-core bump-version` support has been removed for `.travis.yml`
  - `nf-core lint` now fails if a `.travis.yml` file is found
- Ported nf-core/tools Travis CI automation to GitHub Actions.
- Fixed the build for the nf-core/tools API documentation on the website

### Template

- Rewrote the documentation markdown > HTML conversion in Python instead of R
- Fixed rendering of images in output documentation [#391](https://github.com/nf-core/tools/issues/391)
- Removed the requirement for R in the conda environment
- Make `params.multiqc_config` give an _additional_ MultiQC config file instead of replacing the one that ships with the pipeline
- Ignore only `tests/` and `testing/` directories in `.gitignore` to avoid ignoring `test.config` configuration file
- Rephrase docs to promote usage of containers over Conda to ensure reproducibility
- Stage the workflow summary YAML file within MultiQC work directory

### Linting

- Removed linting for CircleCI
- Allow any one of `params.reads` or `params.input` or `params.design` before warning
- Added whitespace padding to lint error URLs
- Improved documentation for lint errors
- Allow either `>=` or `!>=` in nextflow version checks (the latter exits with an error instead of just warning) [#506](https://github.com/nf-core/tools/issues/506)
- Check that `manifest.version` ends in `dev` and throw a warning if not
  - If running with `--release` check the opposite and fail if not
- Tidied up error messages and syntax for linting GitHub actions branch tests
- Add YAML validator
- Don't print test results if we have a critical error

### Other

- Fix automatic synchronisation of the template after releases of nf-core/tools
- Improve documentation for installing `nf-core/tools`
- Replace preprint by the new nf-core publication in Nature Biotechnology :champagne:
- Use `stderr` instead of `stdout` for header artwork
- Tolerate unexpected output from `nextflow config` command
- Add social preview image
- Added a [release checklist](.github/RELEASE_CHECKLIST.md) for the tools repo

## [v1.8 - Black Sheep](https://github.com/nf-core/tools/releases/tag/1.8) - [2020-01-27]

### Continuous integration

- GitHub Actions CI workflows are now included in the template pipeline
  - Please update these files to match the existing tests that you have in `.travis.yml`
- Travis CI tests will be deprecated from the next `tools` release
- Linting will generate a warning if GitHub Actions workflows do not exist and if applicable to remove Travis CI workflow file i.e. `.travis.yml`.

### Tools helper code

- Refactored the template synchronisation code to be part of the main nf-core tool
- `nf-core bump-version` now also bumps the version string of the exported conda environment in the Dockerfile
- Updated Blacklist of synced pipelines
- Ignore pre-releases in `nf-core list`
- Updated documentation for `nf-core download`
- Fixed typo in `nf-core launch` final command
- Handle missing pipeline descriptions in `nf-core list`
- Migrate tools package CI to GitHub Actions

### Linting

- Adjusted linting to enable `patch` branches from being tested
- Warn if GitHub Actions workflows do not exist, warn if `.travis.yml` and circleCI are there
- Lint for `Singularity` file and raise error if found [#458](https://github.com/nf-core/tools/issues/458)
- Added linting of GitHub Actions workflows `linting.yml`, `ci.yml` and `branch.yml`
- Warn if pipeline name contains upper case letters or non alphabetical characters [#85](https://github.com/nf-core/tools/issues/85)
- Make CI tests of lint code pass for releases

### Template pipeline

- Fixed incorrect paths in iGenomes config as described in issue [#418](https://github.com/nf-core/tools/issues/418)
- Fixed incorrect usage of non-existent parameter in the template [#446](https://github.com/nf-core/tools/issues/446)
- Add UCSC genomes to `igenomes.config` and add paths to all genome indices
- Change `maxMultiqcEmailFileSize` parameter to `max_multiqc_email_size`
- Export conda environment in Docker file [#349](https://github.com/nf-core/tools/issues/349)
- Change remaining parameters from `camelCase` to `snake_case` [#39](https://github.com/nf-core/hic/issues/39)
  - `--singleEnd` to `--single_end`
  - `--igenomesIgnore` to `--igenomes_ignore`
  - Having the old camelCase versions of these will now throw an error
- Add `autoMounts=true` to default singularity profile
- Add in `markdownlint` checks that were being ignored by default
- Disable ansi logging in the travis CI tests
- Move `params`section from `base.config` to `nextflow.config`
- Use `env` scope to export `PYTHONNOUSERSITE` in `nextflow.config` to prevent conflicts with host Python environment
- Bump minimum Nextflow version to `19.10.0` - required to properly use `env` scope in `nextflow.config`
- Added support for nf-tower in the travis tests, using public mailbox nf-core@mailinator.com
- Add link to [Keep a Changelog](http://keepachangelog.com/en/1.0.0/) and [Semantic Versioning](http://semver.org/spec/v2.0.0.html) to CHANGELOG
- Adjusted `.travis.yml` checks to allow for `patch` branches to be tested
- Add Python 3.7 dependency to the `environment.yml` file
- Remove `awsbatch` profile cf [nf-core/configs#71](https://github.com/nf-core/configs/pull/71)
- Make `scrape_software_versions.py` compatible with Python3 to enable miniconda3 in [base image PR](https://github.com/nf-core/tools/pull/462)
- Add GitHub Actions workflows and respective linting
- Add `NXF_ANSI_LOG` as global environment variable to template GitHub Actions CI workflow
- Fixed global environment variable in GitHub Actions CI workflow
- Add `--awscli` parameter
- Add `README.txt` path for genomes in `igenomes.config` [nf-core/atacseq#75](https://github.com/nf-core/atacseq/issues/75)
- Fix buggy ANSI codes in pipeline summary log messages
- Add a `TODO` line in the new GitHub Actions CI test files

### Base Docker image

- Use miniconda3 instead of miniconda for a Python 3k base environment
  - If you still need Python 2 for your pipeline, add `conda-forge::python=2.7.4` to the dependencies in your `environment.yml`
- Update conda version to 4.7.12

### Other

- Updated Base Dockerfile to Conda 4.7.10
- Entirely switched from Travis-Ci.org to Travis-Ci.com for template and tools
- Improved core documentation (`-profile`)

## [v1.7 - Titanium Kangaroo](https://github.com/nf-core/tools/releases/tag/1.7) - [2019-10-07]

### Tools helper code

- The tools `create` command now sets up a `TEMPLATE` and a `dev` branch for syncing
- Fixed issue [379](https://github.com/nf-core/tools/issues/379)
- nf-core launch now uses stable parameter schema version 0.1.0
- Check that PR from patch or dev branch is acceptable by linting
- Made code compatible with Python 3.7
- The `download` command now also fetches institutional configs from nf-core/configs
- When listing pipelines, a nicer message is given for the rare case of a detached `HEAD` ref in a locally pulled pipeline. [#297](https://github.com/nf-core/tools/issues/297)
- The `download` command can now compress files into a single archive.
- `nf-core create` now fetches a logo for the pipeline from the nf-core website
- The readme should now be rendered properly on PyPI.

### Syncing

- Can now sync a targeted pipeline via command-line
- Updated Blacklist of synced pipelines
- Removed `chipseq` from Blacklist of synced pipelines
- Fixed issue [#314](https://github.com/nf-core/tools/issues/314)

### Linting

- If the container slug does not contain the nf-core organisation (for example during development on a fork), linting will raise a warning, and an error with release mode on

### Template pipeline

- Add new code for Travis CI to allow PRs from patch branches too
- Fix small typo in central readme of tools for future releases
- Small code polishing + typo fix in the template main.nf file
- Header ANSI codes no longer print `[2m` to console when using `-with-ansi`
- Switched to yaml.safe_load() to fix PyYAML warning that was thrown because of a possible [exploit](<https://github.com/yaml/pyyaml/wiki/PyYAML-yaml.load(input)-Deprecation>)
- Add `nf-core` citation
- Add proper `nf-core` logo for tools
- Add `Quick Start` section to main README of template
- Fix [Docker RunOptions](https://github.com/nf-core/tools/pull/351) to get UID and GID set in the template
- `Dockerfile` now specifically uses the proper release tag of the nfcore/base image
- Use [`file`](https://github.com/nf-core/tools/pull/354) instead of `new File`
  to avoid weird behavior such as making an `s3:/` directory locally when using
  an AWS S3 bucket as the `--outdir`.
- Fix workflow.onComplete() message when finishing pipeline
- Update URL for joining the nf-core slack to [https://nf-co.re/join/slack](https://nf-co.re/join/slack)
- Add GitHub Action for CI and Linting
- [Increased default time limit](https://github.com/nf-core/tools/issues/370) to 4h
- Add direct link to the pipeline slack channel in the contribution guidelines
- Add contributions and support heading with links to contribution guidelines and link to the pipeline slack channel in the main README
- Fix Parameters JSON due to new versionized structure
- Added conda-forge::r-markdown=1.1 and conda-forge::r-base=3.6.1 to environment
- Plain-text email template now has nf-core ASCII artwork
- Template configured to use logo fetched from website
- New option `--email_on_fail` which only sends emails if the workflow is not successful
- Add file existence check when checking software versions
- Fixed issue [#165](https://github.com/nf-core/tools/issues/165) - Use `checkIfExists`
- Consistent spacing for `if` statements
- Add sensible resource labels to `base.config`

### Other

- Bump `conda` to 4.6.14 in base nf-core Dockerfile
- Added a Code of Conduct to nf-core/tools, as only the template had this before
- TravisCI tests will now also start for PRs from `patch` branches, [to allow fixing critical issues](https://github.com/nf-core/tools/pull/392) without making a new major release

## [v1.6 - Brass Walrus](https://github.com/nf-core/tools/releases/tag/1.6) - [2020-04-09]

### Syncing

- Code refactoring to make the script more readable
- No travis build failure anymore on sync errors
- More verbose logging

### Template pipeline

- awsbatch `work-dir` checking moved to nextflow itself. Removed unsatisfiable check in main.nf template.
- Fixed markdown linting
- Tools CI testing now runs markdown lint on compiled template pipeline
- Migrated large portions of documentation to the [nf-core website](https://github.com/nf-core/nf-co.re/pull/93)
- Removed Gitter references in `.github/` directories for `tools/` and pipeline template.
- Changed `scrape_software_versions.py` to output `.csv` file
- Added `export_plots` parameter to multiqc config
- Corrected some typos as listed [here](https://github.com/nf-core/tools/issues/348) to Guidelines

### Tools helper code

- Drop [nf-core/rnaseq](https://github.com/nf-core/rnaseq]) from `blacklist.json` to make template sync available
- Updated main help command to sort the subcommands in a more logical order
- Updated readme to describe the new `nf-core launch` command
- Fix bugs in `nf-core download`
  - The _latest_ release is now fetched by default if not specified
  - Downloaded pipeline files are now properly executable.
- Fixed bugs in `nf-core list`
  - Sorting now works again
  - Output is partially coloured (better highlighting out of date pipelines)
  - Improved documentation
- Fixed bugs in `nf-core lint`
  - The order of conda channels is now correct, avoiding occasional erroneous errors that packages weren't found ([#207](https://github.com/nf-core/tools/issues/207))
  - Allow edge versions in nf-core pipelines
- Add reporting of ignored errored process
  - As a solution for [#103](https://github.com/nf-core/tools/issues/103))
- Add Bowtie2 and BWA in iGenome config file template

## [v1.5 - Iron Shark](https://github.com/nf-core/tools/releases/tag/1.5) - [2019-03-13]

### Template pipeline

- Dropped Singularity file
- Summary now logs details of the cluster profile used if from [nf-core/configs](https://github.com/nf-core/configs)
- Dockerhub is used in favor of Singularity Hub for pulling when using the Singularity profile
- Changed default container tag from latest to dev
- Brought the logo to life
- Change the default filenames for the pipeline trace files
- Remote fetch of nf-core/configs profiles fails gracefully if offline
- Remove `params.container` and just directly define `process.container` now
- Completion email now includes MultiQC report if not too big
- `params.genome` is now checked if set, to ensure that it's a valid iGenomes key
- Together with nf-core/configs, helper function now checks hostname and suggests a valid config profile
- `awsbatch` executor requires the `tracedir` not to be set to an `s3` bucket.

### Tools helper code

- New `nf-core launch` command to interactively launch nf-core pipelines from command-line
  - Works with a `parameters.settings.json` file shipped with each pipeline
  - Discovers additional `params` from the pipeline dynamically
- Drop Python 3.4 support
- `nf-core list` now only shows a value for _"is local latest version"_ column if there is a local copy.
- Lint markdown formatting in automated tests
  - Added `markdownlint-cli` for checking Markdown syntax in pipelines and tools repo
- Syncing now reads from a `blacklist.json` in order to exclude pipelines from being synced if necessary.
- Added nf-core tools API description to assist developers with the classes and functions available.
  - Docs are automatically built by Travis CI and updated on the nf-co.re website.
- Introduced test for filtering remote workflows by keyword.
- Build tools python API docs

  - Use Travis job for api doc generation and publish

- `nf-core bump-version` now stops before making changes if the linting fails
- Code test coverage
  - Introduced test for filtering remote workflows by keyword
- Linting updates
  - Now properly searches for conda packages in default channels
  - Now correctly validates version pinning for packages from PyPI
  - Updates for changes to `process.container` definition

### Other

- Bump `conda` to 4.6.7 in base nf-core Dockerfile

## [v1.4 - Tantalum Butterfly](https://github.com/nf-core/tools/releases/tag/1.4) - [2018-12-12]

### Template pipeline

- Institutional custom config profiles moved to github `nf-core/configs`
  - These will now be maintained centrally as opposed to being shipped with the pipelines in `conf/`
  - Load `base.config` by default for all profiles
  - Removed profiles named `standard` and `none`
  - Added parameter `--igenomesIgnore` so `igenomes.config` is not loaded if parameter clashes are observed
  - Added parameter `--custom_config_version` for custom config version control. Can use this parameter to provide commit id for reproducibility. Defaults to `master`
  - Deleted custom configs from template in `conf/` directory i.e. `uzh.config`, `binac.config` and `cfc.config`
- `multiqc_config` and `output_md` are now put into channels instead of using the files directly (see issue [#222](https://github.com/nf-core/tools/issues/222))
- Added `local.md` to cookiecutter template in `docs/configuration/`. This was referenced in `README.md` but not present.
- Major overhaul of docs to add/remove parameters, unify linking of files and added description for providing custom configs where necessary
- Travis: Pull the `dev` tagged docker image for testing
- Removed UPPMAX-specific documentation from the template.

### Tools helper code

- Make Travis CI tests fail on pull requests if the `CHANGELOG.md` file hasn't been updated
- Minor bugfixing in Python code (eg. removing unused import statements)
- Made the web requests caching work on multi-user installations
- Handle exception if nextflow isn't installed
- Linting: Update for Travis: Pull the `dev` tagged docker image for testing

## [v1.3 - Citreous Swordfish](https://github.com/nf-core/tools/releases/tag/1.3) - [2018-11-21]

- `nf-core create` command line interface updated
  - Interactive prompts for required arguments if not given
  - New flag for workflow author
- Updated channel order for bioconda/conda-forge channels in environment.yaml
- Increased code coverage for sub command `create` and `licenses`
- Fixed nasty dependency hell issue between `pytest` and `py` package in Python 3.4.x
- Introduced `.coveragerc` for pytest-cov configuration, which excludes the pipeline template now from being reported
- Fix [189](https://github.com/nf-core/tools/issues/189): Check for given conda and PyPi package dependencies, if their versions exist
- Added profiles for `cfc`,`binac`, `uzh` that can be synced across pipelines
  - Ordering alphabetically for profiles now
- Added `pip install --upgrade pip` to `.travis.yml` to update pip in the Travis CI environment

## [v1.2](https://github.com/nf-core/tools/releases/tag/1.2) - [2018-10-01]

- Updated the `nf-core release` command
  - Now called `nf-core bump-versions` instead
  - New flag `--nextflow` to change the required nextflow version instead
- Template updates
  - Simpler installation of the `nf-core` helper tool, now directly from PyPI
  - Bump minimum nextflow version to `0.32.0` - required for built in `manifest.nextflowVersion` check and access to `workflow.manifest` variables from within nextflow scripts
  - New `withName` syntax for configs
  - Travis tests fail if PRs come against the `master` branch, slightly refactored
  - Improved GitHub contributing instructions and pull request / issue templates
- New lint tests
  - `.travis.yml` test for PRs made against the `master` branch
  - Automatic `--release` option not used if the travis repo is `nf-core/tools`
  - Warnings if depreciated variables `params.version` and `params.nf_required_version` are found
- New `nf-core licences` subcommand to show licence for each conda package in a workflow
- `nf-core list` now has options for sorting pipeline nicely
- Latest version of conda used in nf-core base docker image
- Updated PyPI deployment to correctly parse the markdown readme (hopefully!)
- New GitHub contributing instructions and pull request template

## [v1.1](https://github.com/nf-core/tools/releases/tag/1.1) - [2018-08-14]

Very large release containing lots of work from the first nf-core hackathon, held in SciLifeLab Stockholm.

- The [Cookiecutter template](https://github.com/nf-core/cookiecutter) has been merged into tools
  - The old repo above has been archived
  - New pipelines are now created using the command `nf-core create`
  - The nf-core template and associated linting are now controlled under the same version system
- Large number of template updates and associated linting changes
  - New simplified cookiecutter variable usage
  - Refactored documentation - simplified and reduced duplication
  - Better `manifest` variables instead of `params` for pipeline name and version
  - New integrated nextflow version checking
  - Updated travis docker pull command to use tagging to allow release tests to pass
  - Reverted Docker and Singularity syntax to use `ENV` hack again
- Improved Python readme parsing for PyPI
- Updated Travis tests to check that the correct `dev` branch is being targeted
- New sync tool to automate pipeline updates
  - Once initial merges are complete, a nf-core bot account will create PRs for future template updates

## [v1.0.1](https://github.com/nf-core/tools/releases/tag/1.0.1) - [2018-07-18]

The version 1.0 of nf-core tools cannot be installed from PyPi. This patch fixes it, by getting rid of the requirements.txt plus declaring the dependent modules in the setup.py directly.

## [v1.0](https://github.com/nf-core/tools/releases/tag/1.0) - [2018-06-12]

Initial release of the nf-core helper tools package. Currently includes four subcommands:

- `nf-core list`: List nf-core pipelines with local info
- `nf-core download`: Download a pipeline and singularity container
- `nf-core lint`: Check pipeline against nf-core guidelines
- `nf-core release`: Update nf-core pipeline version number<|MERGE_RESOLUTION|>--- conflicted
+++ resolved
@@ -13,12 +13,9 @@
 - Fixed minor Jinja2 templating bug that caused the PR template to miss a newline
 - Updated AWS tests to use newly moved `seqeralabs/action-tower-launch` instead of `nf-core/tower-action`
 - Remove `.cff` files from `.editorconfig` [(#2145)[https://github.com/nf-core/tools/pull/2145]]
-<<<<<<< HEAD
-- Added config `docker.registry` to pipeline template for a configurable default container registry when using Docker containers. Defaults to `quay.io` ([#2133](https://github.com/nf-core/tools/pull/2133))
-=======
 - Simplify pipeline README ([#2186](https://github.com/nf-core/tools/issues/2186))
 - Added support for the apptainer container engine via `-profile apptainer`. ([#2244](https://github.com/nf-core/tools/issues/2244)) [Contributed by @jfy133]
->>>>>>> 6d521806
+- Added config `docker.registry` to pipeline template for a configurable default container registry when using Docker containers. Defaults to `quay.io` ([#2133](https://github.com/nf-core/tools/pull/2133))
 
 ### Linting
 
