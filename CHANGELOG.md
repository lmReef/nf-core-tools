--- conflicted
+++ resolved
@@ -12,12 +12,9 @@
 
 ### General
 
-<<<<<<< HEAD
 - Updated the package requirements to prevent defunct installations of nf-core [#1620](https://github.com/nf-core/tools/pull/1620)
-=======
 - Add `--fail-warned` flag to `nf-core lint` to make warnings fail [#1593](https://github.com/nf-core/tools/pull/1593)
 - Add `--fail-warned` flag to pipeline linting workflow [#1593](https://github.com/nf-core/tools/pull/1593)
->>>>>>> dc4e8f14
 
 ### Modules
 
