# nf-core/tools: Changelog

## 1.14dev

* Fixed an issue in the pipeline template regarding explicit disabling of unused container engines [[#972](https://github.com/nf-core/tools/pull/972)]
* Fix overly strict `--max_time` formatting regex in template schema [[#973](https://github.com/nf-core/tools/issues/973)]
<<<<<<< HEAD
* Rewrite the `params_summary_log()` function to properly ignore unset params and have nicer formatting [[#971](https://github.com/nf-core/tools/issues/971)]
=======
* Strip values from `nf-core launch` web response which are False and have no default in the schema [[#976](https://github.com/nf-core/tools/issues/976)]
>>>>>>> f8bccec5

### Template

* Removed trailing slash from `params.igenomes_base` to yield valid s3 paths (previous paths work with Nextflow but not aws cli)
* Added a timestamp to the trace + timetime + report + dag filenames to fix overwrite issue on AWS

## [v1.13.3 - Copper Crocodile Resurrection :crocodile:](https://github.com/nf-core/tools/releases/tag/1.13.2) - [2021-03-24]

* Running tests twice with `nf-core modules create-test-yml` to catch unreproducible md5 sums [[#890](https://github.com/nf-core/tools/issues/890)]
* Fix sync error again where the Nextflow edge release needs to be used for some pipelines
* Fix bug with `nf-core lint --release` (`NameError: name 'os' is not defined`)
* Added linebreak to linting comment so that markdown header renders on PR comment properly
* `nf-core modules create` command - if no bioconda package is found, prompt user for a different bioconda package name
* Updated module template `main.nf` with new test data paths

## [v1.13.2 - Copper Crocodile CPR :crocodile: :face_with_head_bandage:](https://github.com/nf-core/tools/releases/tag/1.13.2) - [2021-03-23]

* Make module template pass the EC linter [[#953](https://github.com/nf-core/tools/pull/953)]
* Added better logging message if a user doesn't specificy the directory correctly with `nf-core modules` commands [[#942](https://github.com/nf-core/tools/pull/942)]
* Fixed parameter validation bug caused by JSONObject [[#937](https://github.com/nf-core/tools/issues/937)]
* Fixed template creation error regarding file permissions [[#932](https://github.com/nf-core/tools/issues/932)]
* Split the `create-lint-wf` tests up into separate steps in GitHub Actions to make the CI results easier to read
* Added automated PR comments to the Markdown, YAML and Python lint CI tests to explain failures (tools and pipeline template)
* Make `nf-core lint` summary table borders coloured according to overall pass / fail status
* Attempted a fix for the automated sync when we submit too many PRs at once [[#911](https://github.com/nf-core/tools/issues/911)]

## [v1.13.1 - Copper Crocodile Patch :crocodile: :pirate_flag:](https://github.com/nf-core/tools/releases/tag/1.13.1) - [2021-03-19]

* Fixed bug in pipeline linting markdown output that gets posted to PR comments [[#914]](https://github.com/nf-core/tools/issues/914)
* Made text for the PR branch CI check less verbose with a TLDR in bold at the top
* A number of minor tweaks to the new `nf-core modules lint` code

## [v1.13 - Copper Crocodile](https://github.com/nf-core/tools/releases/tag/1.13) - [2021-03-18]

### Template

* **Major new feature** - Validation of pipeline parameters [[#426]](https://github.com/nf-core/tools/issues/426)
  * The addition runs as soon as the pipeline launches and checks the pipeline input parameters two main things:
    * No parameters are supplied that share a name with core Nextflow options (eg. `--resume` instead of `-resume`)
    * Supplied parameters validate against the pipeline JSON schema (eg. correct variable types, required values)
  * If either parameter validation fails or the pipeline has errors, a warning is given about any unexpected parameters found which are not described in the pipeline schema.
  * This behaviour can be disabled by using `--validate_params false`
* Added profiles to support the [Charliecloud](https://hpc.github.io/charliecloud/) and [Shifter](https://nersc.gitlab.io/development/shifter/how-to-use/) container engines [[#824](https://github.com/nf-core/tools/issues/824)]
  * Note that Charliecloud requires Nextflow version `v21.03.0-edge` or later.
* Profiles for container engines now explicitly _disable_ all other engines [[#867](https://github.com/nf-core/tools/issues/867)]
* Fixed typo in nf-core-lint CI that prevented the markdown summary from being automatically posted on PRs as a comment.
* Changed default for `--input` from `data/*{1,2}.fastq.gz` to `null`, as this is now validated by the schema as a required value.
* Removed support for `--name` parameter for custom run names.
  * The same functionality for MultiQC still exists with the core Nextflow `-name` option.
* Added to template docs about how to identify process name for resource customisation
* The parameters `--max_memory` and `--max_time` are now validated against a regular expression [[#793](https://github.com/nf-core/tools/issues/793)]
  * Must be written in the format `123.GB` / `456.h` with any of the prefixes listed in the [Nextflow docs](https://www.nextflow.io/docs/latest/process.html#memory)
  * Bare numbers no longer allowed, avoiding people from trying to specify GB and actually specifying bytes.
* Switched from cookiecutter to Jinja2 [[#880]](https://github.com/nf-core/tools/pull/880)
* Finally dropped the wonderful [cookiecutter](https://github.com/cookiecutter/cookiecutter) library that was behind the first pipeline template that led to nf-core [[#880](https://github.com/nf-core/tools/pull/880)]
  * Now rendering templates directly using [Jinja](https://jinja.palletsprojects.com/), which is what cookiecutter was doing anyway

### Modules

Initial addition of a number of new helper commands for working with DSL2 modules:

* `modules list` - List available modules
* `modules install` - Install a module from nf-core/modules
* `modules remove` - Remove a module from a pipeline
* `modules create` - Create a module from the template
* `modules create-test-yml` - Create the `test.yml` file for a module with md5 sums, tags, commands and names added
* `modules lint` - Check a module against nf-core guidelines

You can read more about each of these commands in the main tools documentation (see `README.md` or <https://nf-co.re/tools>)

### Tools helper code

* Fixed some bugs in the command line interface for `nf-core launch` and improved formatting [[#829](https://github.com/nf-core/tools/pull/829)]
* New functionality for `nf-core download` to make it compatible with DSL2 pipelines [[#832](https://github.com/nf-core/tools/pull/832)]
  * Singularity images in module files are now discovered and fetched
  * Direct downloads of Singularity images in python allowed (much faster than running `singularity pull`)
  * Downloads now work with `$NXF_SINGULARITY_CACHEDIR` so that pipelines sharing containers have efficient downloads
* Changed behaviour of `nf-core sync` command [[#787](https://github.com/nf-core/tools/issues/787)]
  * Instead of opening or updating a PR from `TEMPLATE` directly to `dev`, a new branch is now created from `TEMPLATE` and a PR opened from this to `dev`.
  * This is to make it easier to fix merge conflicts without accidentally bringing the entire pipeline history back into the `TEMPLATE` branch (which makes subsequent sync merges much more difficult)

### Linting

* Major refactor and rewrite of pipieline linting code
  * Much better code organisation and maintainability
  * New automatically generated documentation using Sphinx
  * Numerous new tests and functions, removal of some unnecessary tests
* Added lint check for merge markers [[#321]](https://github.com/nf-core/tools/issues/321)
* Added new option `--fix` to automatically correct some problems detected by linting
* Added validation of default params to `nf-core schema lint` [[#823](https://github.com/nf-core/tools/issues/823)]
* Added schema validation of GitHub action workflows to lint function [[#795](https://github.com/nf-core/tools/issues/795)]
* Fixed bug in schema title and description validation
* Added second progress bar for conda dependencies lint check, as it can be slow [[#299](https://github.com/nf-core/tools/issues/299)]
* Added new lint test to check files that should be unchanged from the pipeline.
* Added the possibility to ignore lint tests using a `nf-core-lint.yml` config file [[#809](https://github.com/nf-core/tools/pull/809)]

## [v1.12.1 - Silver Dolphin](https://github.com/nf-core/tools/releases/tag/1.12.1) - [2020-12-03]

### Template

* Finished switch from `$baseDir` to `$projectDir` in `iGenomes.conf` and `main.nf`
  * Main fix is for `smail_fields` which was a bug introduced in the previous release. Sorry about that!
* Ported a number of small content tweaks from nf-core/eager to the template [[#786](https://github.com/nf-core/tools/issues/786)]
  * Better contributing documentation, more placeholders in documentation files, more relaxed markdownlint exceptions for certain HTML tags, more content for the PR and issue templates.

### Tools helper code

* Pipeline schema: make parameters of type `range` to `number`. [[#738](https://github.com/nf-core/tools/issues/738)]
* Respect `$NXF_HOME` when looking for pipelines with `nf-core list` [[#798](https://github.com/nf-core/tools/issues/798)]
* Swapped PyInquirer with questionary for command line questions in `launch.py` [[#726](https://github.com/nf-core/tools/issues/726)]
  * This should fix conda installation issues that some people had been hitting
  * The change also allows other improvements to the UI
* Fix linting crash when a file deleted but not yet staged in git [[#796](https://github.com/nf-core/tools/issues/796)]

## [v1.12 - Mercury Weasel](https://github.com/nf-core/tools/releases/tag/1.12) - [2020-11-19]

### Tools helper code

* Updated `nf_core` documentation generator for building [https://nf-co.re/tools-docs/](https://nf-co.re/tools-docs/)

### Template

* Make CI comments work with PRs from forks [[#765](https://github.com/nf-core/tools/issues/765)]
  * Branch protection and linting results should now show on all PRs
* Updated GitHub issue templates, which had stopped working
* Refactored GitHub Actions so that the AWS full-scale tests are triggered after docker build is finished
  * DockerHub push workflow split into two - one for dev, one for releases
* Updated actions to no longer use `set-env` which is now depreciating [[#739](https://github.com/nf-core/tools/issues/739)]
* Added config import for `test_full` in `nextflow.config`
* Switched depreciated `$baseDir` to `$projectDir`
* Updated minimum Nextflow version to `20.04.10`
* Make Nextflow installation less verbose in GitHub Actions [[#780](https://github.com/nf-core/tools/pull/780)]

### Linting

* Updated code to display colours in GitHub Actions log output
* Allow tests to pass with `dev` version of nf-core/tools (previous failure due to base image version)
* Lint code no longer tries to post GitHub PR comments. This is now done in a GitHub Action only.

## [v1.11 - Iron Tiger](https://github.com/nf-core/tools/releases/tag/1.11) - [2020-10-27]

### Template

* Fix command error in `awstest.yml` GitHub Action workflow.
* Allow manual triggering of AWS test GitHub Action workflows.
* Remove TODO item, which was proposing the usage of additional files beside `usage.md` and `output.md` for documentation.
* Added a Podman profile, which enables Podman as container.
* Updated linting for GitHub actions AWS tests workflows.

### Linting

* Made a base-level `Dockerfile` a warning instead of failure
* Added a lint failure if the old `bin/markdown_to_html.r` script is found
* Update `rich` package dependency and use new markup escaping to change `[[!]]` back to `[!]` again

### Other

* Pipeline sync - fetch full repo when checking out before sync
* Sync - Add GitHub actions manual trigger option

## [v1.10.2 - Copper Camel _(brought back from the dead)_](https://github.com/nf-core/tools/releases/tag/1.10.2) - [2020-07-31]

Second patch release to address some small errors discovered in the pipeline template.
Apologies for the inconvenience.

* Fix syntax error in `/push_dockerhub.yml` GitHub Action workflow
* Change `params.readPaths` -> `params.input_paths` in `test_full.config`
* Check results when posting the lint results as a GitHub comment
  * This feature is unfortunately not possible when making PRs from forks outside of the nf-core organisation for now.
* More major refactoring of the automated pipeline sync
  * New GitHub Actions matrix parallelisation of sync jobs across pipelines [[#673](https://github.com/nf-core/tools/issues/673)]
  * Removed the `--all` behaviour from `nf-core sync` as we no longer need it
  * Sync now uses a new list of pipelines on the website which does not include archived pipelines [[#712](https://github.com/nf-core/tools/issues/712)]
  * When making a PR it checks if a PR already exists - if so it updates it [[#710](https://github.com/nf-core/tools/issues/710)]
  * More tests and code refactoring for more stable code. Hopefully fixes 404 error [[#711](https://github.com/nf-core/tools/issues/711)]

## [v1.10.1 - Copper Camel _(patch)_](https://github.com/nf-core/tools/releases/tag/1.10.1) - [2020-07-30]

Patch release to fix the automatic template synchronisation, which failed in the v1.10 release.

* Improved logging: `nf-core --log-file log.txt` now saves a verbose log to disk.
* nf-core/tools GitHub Actions pipeline sync now uploads verbose log as an artifact.
* Sync - fixed several minor bugs, made logging less verbose.
* Python Rich library updated to `>=4.2.1`
* Hopefully fix git config for pipeline sync so that commit comes from @nf-core-bot
* Fix sync auto-PR text indentation so that it doesn't all show as code
* Added explicit flag `--show-passed` for `nf-core lint` instead of taking logging verbosity

## [v1.10 - Copper Camel](https://github.com/nf-core/tools/releases/tag/1.10) - [2020-07-30]

### Pipeline schema

This release of nf-core/tools introduces a major change / new feature: pipeline schema.
These are [JSON Schema](https://json-schema.org/) files that describe all of the parameters for a given
pipeline with their ID, a description, a longer help text, an optional default value, a variable _type_
(eg. `string` or `boolean`) and more.

The files will be used in a number of places:

* Automatic validation of supplied parameters when running pipelines
  * Pipeline execution can be immediately stopped if a required `param` is missing,
    or does not conform to the patterns / allowed values in the schema.
* Generation of pipeline command-line help
  * Running `nextflow run <pipeline> --help` will use the schema to generate a help text automatically
* Building online documentation on the [nf-core website](https://nf-co.re)
* Integration with 3rd party graphical user interfaces

To support these new schema files, nf-core/tools now comes with a new set of commands: `nf-core schema`.

* Pipeline schema can be generated or updated using `nf-core schema build` - this takes the parameters from
  the pipeline config file and prompts the developer for any mismatch between schema and pipeline.
  * Once a skeleton Schema file has been built, the command makes use of a new nf-core website tool to provide
    a user friendly graphical interface for developers to add content to their schema: [https://nf-co.re/pipeline_schema_builder](https://nf-co.re/pipeline_schema_builder)
* Pipelines will be automatically tested for valid schema that describe all pipeline parameters using the
  `nf-core schema lint` command (also included as part of the main `nf-core lint` command).
* Users can validate their set of pipeline inputs using the `nf-core schema validate` command.

In addition to the new schema commands, the `nf-core launch` command has been completely rewritten from
scratch to make use of the new pipeline schema. This command can use either an interactive command-line
prompt or a rich web interface to help users set parameters for a pipeline run.

The parameter descriptions and help text are fully used and embedded into the launch interfaces to make
this process as user-friendly as possible. We hope that it's particularly well suited to those new to nf-core.

Whilst we appreciate that this new feature will add a little work for pipeline developers, we're excited at
the possibilities that it brings. If you have any feedback or suggestions, please let us know either here on
GitHub or on the nf-core [`#json-schema` Slack channel](https://nfcore.slack.com/channels/json-schema).

### Python code formatting

We have adopted the use of the [Black Python code formatter](https://black.readthedocs.io/en/stable/).
This ensures a harmonised code formatting style throughout the package, from all contributors.
If you are editing any Python code in nf-core/tools you must now pass the files through Black when
making a pull-request. See [`.github/CONTRIBUTING.md`](.github/CONTRIBUTING.md) for details.

### Template

* Add `--publish_dir_mode` parameter [#585](https://github.com/nf-core/tools/issues/585)
* Isolate R library paths to those in container [#541](https://github.com/nf-core/tools/issues/541)
* Added new style of pipeline parameters JSON schema to pipeline template
* Add ability to attach MultiQC reports to completion emails when using `mail`
* Update `output.md` and add in 'Pipeline information' section describing standard NF and pipeline reporting.
* Build Docker image using GitHub Actions, then push to Docker Hub (instead of building on Docker Hub)
* Add Slack channel badge in pipeline README
* Allow multiple container tags in `ci.yml` if performing multiple tests in parallel
* Add AWS CI tests and full tests GitHub Actions workflows
* Update AWS CI tests and full tests secrets names
* Added `macs_gsize` for danRer10, based on [this post](https://biostar.galaxyproject.org/p/18272/)
* Add information about config files used for workflow execution (`workflow.configFiles`) to summary
* Fix `markdown_to_html.py` to work with Python 2 and 3.
* Change `params.reads` -> `params.input`
* Change `params.readPaths` -> `params.input_paths`
* Added a `.github/.dockstore.yml` config file for automatic workflow registration with [dockstore.org](https://dockstore.org/)

### Linting

* Refactored PR branch tests to be a little clearer.
* Linting error docs explain how to add an additional branch protecton rule to the `branch.yml` GitHub Actions workflow.
* Adapted linting docs to the new PR branch tests.
* Failure for missing the readme bioconda badge is now a warn, in case this badge is not relevant
* Added test for template `{{ cookiecutter.var }}` placeholders
* Fix failure when providing version along with build id for Conda packages
* New `--json` and `--markdown` options to print lint results to JSON / markdown files
* Linting code now automatically posts warning / failing results to GitHub PRs as a comment if it can
* Added AWS GitHub Actions workflows linting
* Fail if `params.input` isn't defined.
* Beautiful new progress bar to look at whilst linting is running and awesome new formatted output on the command line :heart_eyes:
  * All made using the excellent [`rich` python library](https://github.com/willmcgugan/rich) - check it out!
* Tests looking for `TODO` strings should now ignore editor backup files. [#477](https://github.com/nf-core/tools/issues/477)

### nf-core/tools Continuous Integration

* Added CI test to check for PRs against `master` in tools repo
* CI PR branch tests fixed & now automatically add a comment on the PR if failing, explaining what is wrong
* Move some of the issue and PR templates into HTML `<!-- comments -->` so that they don't show in issues / PRs

### Other

* Describe alternative installation method via conda with `conda env create`
* nf-core/tools version number now printed underneath header artwork
* Bumped Conda version shipped with nfcore/base to 4.8.2
* Added log message when creating new pipelines that people should talk to the community about their plans
* Fixed 'on completion' emails sent using the `mail` command not containing body text.
* Improved command-line help text for nf-core/tools
* `nf-core list` now hides archived pipelines unless `--show_archived` flag is set
* Command line tools now checks if there is a new version of nf-core/tools available
  * Disable this by setting the environment variable `NFCORE_NO_VERSION_CHECK`, eg. `export NFCORE_NO_VERSION_CHECK=1`
* Better command-line output formatting of nearly all `nf-core` commands using [`rich`](https://github.com/willmcgugan/rich)

## [v1.9 - Platinum Pigeon](https://github.com/nf-core/tools/releases/tag/1.9) - [2020-02-20]

### Continuous integration

* Travis CI tests are now deprecated in favor of GitHub Actions within the pipeline template.
  * `nf-core bump-version` support has been removed for `.travis.yml`
  * `nf-core lint` now fails if a `.travis.yml` file is found
* Ported nf-core/tools Travis CI automation to GitHub Actions.
* Fixed the build for the nf-core/tools API documentation on the website

### Template

* Rewrote the documentation markdown > HTML conversion in Python instead of R
* Fixed rendering of images in output documentation [#391](https://github.com/nf-core/tools/issues/391)
* Removed the requirement for R in the conda environment
* Make `params.multiqc_config` give an _additional_ MultiQC config file instead of replacing the one that ships with the pipeline
* Ignore only `tests/` and `testing/` directories in `.gitignore` to avoid ignoring `test.config` configuration file
* Rephrase docs to promote usage of containers over Conda to ensure reproducibility
* Stage the workflow summary YAML file within MultiQC work directory

### Linting

* Removed linting for CircleCI
* Allow any one of `params.reads` or `params.input` or `params.design` before warning
* Added whitespace padding to lint error URLs
* Improved documentation for lint errors
* Allow either `>=` or `!>=` in nextflow version checks (the latter exits with an error instead of just warning) [#506](https://github.com/nf-core/tools/issues/506)
* Check that `manifest.version` ends in `dev` and throw a warning if not
  * If running with `--release` check the opposite and fail if not
* Tidied up error messages and syntax for linting GitHub actions branch tests
* Add YAML validator
* Don't print test results if we have a critical error

### Other

* Fix automatic synchronisation of the template after releases of nf-core/tools
* Improve documentation for installing `nf-core/tools`
* Replace preprint by the new nf-core publication in Nature Biotechnology :champagne:
* Use `stderr` instead of `stdout` for header artwork
* Tolerate unexpected output from `nextflow config` command
* Add social preview image
* Added a [release checklist](.github/RELEASE_CHECKLIST.md) for the tools repo

## [v1.8 - Black Sheep](https://github.com/nf-core/tools/releases/tag/1.8) - [2020-01-27]

### Continuous integration

* GitHub Actions CI workflows are now included in the template pipeline
  * Please update these files to match the existing tests that you have in `.travis.yml`
* Travis CI tests will be deprecated from the next `tools` release
* Linting will generate a warning if GitHub Actions workflows do not exist and if applicable to remove Travis CI workflow file i.e. `.travis.yml`.

### Tools helper code

* Refactored the template synchronisation code to be part of the main nf-core tool
* `nf-core bump-version` now also bumps the version string of the exported conda environment in the Dockerfile
* Updated Blacklist of synced pipelines
* Ignore pre-releases in `nf-core list`
* Updated documentation for `nf-core download`
* Fixed typo in `nf-core launch` final command
* Handle missing pipeline descriptions in `nf-core list`
* Migrate tools package CI to GitHub Actions

### Linting

* Adjusted linting to enable `patch` branches from being tested
* Warn if GitHub Actions workflows do not exist, warn if `.travis.yml` and circleCI are there
* Lint for `Singularity` file and raise error if found [#458](https://github.com/nf-core/tools/issues/458)
* Added linting of GitHub Actions workflows `linting.yml`, `ci.yml` and `branch.yml`
* Warn if pipeline name contains upper case letters or non alphabetical characters [#85](https://github.com/nf-core/tools/issues/85)
* Make CI tests of lint code pass for releases

### Template pipeline

* Fixed incorrect paths in iGenomes config as described in issue [#418](https://github.com/nf-core/tools/issues/418)
* Fixed incorrect usage of non-existent parameter in the template [#446](https://github.com/nf-core/tools/issues/446)
* Add UCSC genomes to `igenomes.config` and add paths to all genome indices
* Change `maxMultiqcEmailFileSize` parameter to `max_multiqc_email_size`
* Export conda environment in Docker file [#349](https://github.com/nf-core/tools/issues/349)
* Change remaining parameters from `camelCase` to `snake_case` [#39](https://github.com/nf-core/hic/issues/39)
  * `--singleEnd` to `--single_end`
  * `--igenomesIgnore` to `--igenomes_ignore`
  * Having the old camelCase versions of these will now throw an error
* Add `autoMounts=true` to default singularity profile
* Add in `markdownlint` checks that were being ignored by default
* Disable ansi logging in the travis CI tests
* Move `params`section from `base.config` to `nextflow.config`
* Use `env` scope to export `PYTHONNOUSERSITE` in `nextflow.config` to prevent conflicts with host Python environment
* Bump minimum Nextflow version to `19.10.0` - required to properly use `env` scope in `nextflow.config`
* Added support for nf-tower in the travis tests, using public mailbox nf-core@mailinator.com
* Add link to [Keep a Changelog](http://keepachangelog.com/en/1.0.0/) and [Semantic Versioning](http://semver.org/spec/v2.0.0.html) to CHANGELOG
* Adjusted `.travis.yml` checks to allow for `patch` branches to be tested
* Add Python 3.7 dependency to the `environment.yml` file
* Remove `awsbatch` profile cf [nf-core/configs#71](https://github.com/nf-core/configs/pull/71)
* Make `scrape_software_versions.py` compatible with Python3 to enable miniconda3 in    [base image PR](https://github.com/nf-core/tools/pull/462)
* Add GitHub Actions workflows and respective linting
* Add `NXF_ANSI_LOG` as global environment variable to template GitHub Actions CI workflow
* Fixed global environment variable in GitHub Actions CI workflow
* Add `--awscli` parameter
* Add `README.txt` path for genomes in `igenomes.config` [nf-core/atacseq#75](https://github.com/nf-core/atacseq/issues/75)
* Fix buggy ANSI codes in pipeline summary log messages
* Add a `TODO` line in the new GitHub Actions CI test files

### Base Docker image

* Use miniconda3 instead of miniconda for a Python 3k base environment
  * If you still need Python 2 for your pipeline, add `conda-forge::python=2.7.4` to the dependencies in your `environment.yml`
* Update conda version to 4.7.12

### Other

* Updated Base Dockerfile to Conda 4.7.10
* Entirely switched from Travis-Ci.org to Travis-Ci.com for template and tools
* Improved core documentation (`-profile`)

## [v1.7 - Titanium Kangaroo](https://github.com/nf-core/tools/releases/tag/1.7) - [2019-10-07]

### Tools helper code

* The tools `create` command now sets up a `TEMPLATE` and a `dev` branch for syncing
* Fixed issue [379](https://github.com/nf-core/tools/issues/379)
* nf-core launch now uses stable parameter schema version 0.1.0
* Check that PR from patch or dev branch is acceptable by linting
* Made code compatible with Python 3.7
* The `download` command now also fetches institutional configs from nf-core/configs
* When listing pipelines, a nicer message is given for the rare case of a detached `HEAD` ref in a locally pulled pipeline. [#297](https://github.com/nf-core/tools/issues/297)
* The `download` command can now compress files into a single archive.
* `nf-core create` now fetches a logo for the pipeline from the nf-core website
* The readme should now be rendered properly on PyPI.

### Syncing

* Can now sync a targeted pipeline via command-line
* Updated Blacklist of synced pipelines
* Removed `chipseq` from Blacklist of synced pipelines
* Fixed issue [#314](https://github.com/nf-core/tools/issues/314)

### Linting

* If the container slug does not contain the nf-core organisation (for example during development on a fork), linting will raise a warning, and an error with release mode on

### Template pipeline

* Add new code for Travis CI to allow PRs from patch branches too
* Fix small typo in central readme of tools for future releases
* Small code polishing + typo fix in the template main.nf file
* Header ANSI codes no longer print `[2m` to console when using `-with-ansi`
* Switched to yaml.safe_load() to fix PyYAML warning that was thrown because of a possible [exploit](https://github.com/yaml/pyyaml/wiki/PyYAML-yaml.load(input)-Deprecation)
* Add `nf-core` citation
* Add proper `nf-core` logo for tools
* Add `Quick Start` section to main README of template
* Fix [Docker RunOptions](https://github.com/nf-core/tools/pull/351) to get UID and GID set in the template
* `Dockerfile` now specifically uses the proper release tag of the nfcore/base image
* Use [`file`](https://github.com/nf-core/tools/pull/354) instead of `new File`
  to avoid weird behavior such as making an `s3:/` directory locally when using
  an AWS S3 bucket as the `--outdir`.
* Fix workflow.onComplete() message when finishing pipeline
* Update URL for joining the nf-core slack to [https://nf-co.re/join/slack](https://nf-co.re/join/slack)
* Add GitHub Action for CI and Linting
* [Increased default time limit](https://github.com/nf-core/tools/issues/370) to 4h
* Add direct link to the pipeline slack channel in the contribution guidelines
* Add contributions and support heading with links to contribution guidelines and link to the pipeline slack channel in the main README
* Fix Parameters JSON due to new versionized structure
* Added conda-forge::r-markdown=1.1 and conda-forge::r-base=3.6.1 to environment
* Plain-text email template now has nf-core ASCII artwork
* Template configured to use logo fetched from website
* New option `--email_on_fail` which only sends emails if the workflow is not successful
* Add file existence check when checking software versions
* Fixed issue [#165](https://github.com/nf-core/tools/issues/165) - Use `checkIfExists`
* Consistent spacing for `if` statements
* Add sensible resource labels to `base.config`

### Other

* Bump `conda` to 4.6.14 in base nf-core Dockerfile
* Added a Code of Conduct to nf-core/tools, as only the template had this before
* TravisCI tests will now also start for PRs from `patch` branches, [to allow fixing critical issues](https://github.com/nf-core/tools/pull/392) without making a new major release

## [v1.6 - Brass Walrus](https://github.com/nf-core/tools/releases/tag/1.6) - [2020-04-09]

### Syncing

* Code refactoring to make the script more readable
* No travis build failure anymore on sync errors
* More verbose logging

### Template pipeline

* awsbatch `work-dir` checking moved to nextflow itself. Removed unsatisfiable check in main.nf template.
* Fixed markdown linting
* Tools CI testing now runs markdown lint on compiled template pipeline
* Migrated large portions of documentation to the [nf-core website](https://github.com/nf-core/nf-co.re/pull/93)
* Removed Gitter references in `.github/` directories for `tools/` and pipeline template.
* Changed `scrape_software_versions.py` to output `.csv` file
* Added `export_plots` parameter to multiqc config
* Corrected some typos as listed [here](https://github.com/nf-core/tools/issues/348) to Guidelines

### Tools helper code

* Drop [nf-core/rnaseq](https://github.com/nf-core/rnaseq]) from `blacklist.json` to make template sync available
* Updated main help command to sort the subcommands in a more logical order
* Updated readme to describe the new `nf-core launch` command
* Fix bugs in `nf-core download`
  * The _latest_ release is now fetched by default if not specified
  * Downloaded pipeline files are now properly executable.
* Fixed bugs in `nf-core list`
  * Sorting now works again
  * Output is partially coloured (better highlighting out of date pipelines)
  * Improved documentation
* Fixed bugs in `nf-core lint`
  * The order of conda channels is now correct, avoiding occasional erroneous errors that packages weren't found ([#207](https://github.com/nf-core/tools/issues/207))
  * Allow edge versions in nf-core pipelines
* Add reporting of ignored errored process
  * As a solution for [#103](https://github.com/nf-core/tools/issues/103))
* Add Bowtie2 and BWA in iGenome config file template

## [v1.5 - Iron Shark](https://github.com/nf-core/tools/releases/tag/1.5) - [2019-03-13]

### Template pipeline

* Dropped Singularity file
* Summary now logs details of the cluster profile used if from [nf-core/configs](https://github.com/nf-core/configs)
* Dockerhub is used in favor of Singularity Hub for pulling when using the Singularity profile
* Changed default container tag from latest to dev
* Brought the logo to life
* Change the default filenames for the pipeline trace files
* Remote fetch of nf-core/configs profiles fails gracefully if offline
* Remove `params.container` and just directly define `process.container` now
* Completion email now includes MultiQC report if not too big
* `params.genome` is now checked if set, to ensure that it's a valid iGenomes key
* Together with nf-core/configs, helper function now checks hostname and suggests a valid config profile
* `awsbatch` executor requires the `tracedir` not to be set to an `s3` bucket.

### Tools helper code

* New `nf-core launch` command to interactively launch nf-core pipelines from command-line
  * Works with a `parameters.settings.json` file shipped with each pipeline
  * Discovers additional `params` from the pipeline dynamically
* Drop Python 3.4 support
* `nf-core list` now only shows a value for _"is local latest version"_ column if there is a local copy.
* Lint markdown formatting in automated tests
  * Added `markdownlint-cli` for checking Markdown syntax in pipelines and tools repo
* Syncing now reads from a `blacklist.json` in order to exclude pipelines from being synced if necessary.
* Added nf-core tools API description to assist developers with the classes and functions available.
  * Docs are automatically built by Travis CI and updated on the nf-co.re website.
* Introduced test for filtering remote workflows by keyword.
* Build tools python API docs
  * Use Travis job for api doc generation and publish

* `nf-core bump-version` now stops before making changes if the linting fails
* Code test coverage
  * Introduced test for filtering remote workflows by keyword
* Linting updates
  * Now properly searches for conda packages in default channels
  * Now correctly validates version pinning for packages from PyPI
  * Updates for changes to `process.container` definition

### Other

* Bump `conda` to 4.6.7 in base nf-core Dockerfile

## [v1.4 - Tantalum Butterfly](https://github.com/nf-core/tools/releases/tag/1.4) - [2018-12-12]

### Template pipeline

* Institutional custom config profiles moved to github `nf-core/configs`
  * These will now be maintained centrally as opposed to being shipped with the pipelines in `conf/`
  * Load `base.config` by default for all profiles
  * Removed profiles named `standard` and `none`
  * Added parameter `--igenomesIgnore` so `igenomes.config` is not loaded if parameter clashes are observed
  * Added parameter `--custom_config_version` for custom config version control. Can use this parameter to provide commit id for reproducibility. Defaults to `master`
  * Deleted custom configs from template in `conf/` directory i.e. `uzh.config`, `binac.config` and `cfc.config`
* `multiqc_config` and `output_md` are now put into channels instead of using the files directly (see issue [#222](https://github.com/nf-core/tools/issues/222))
* Added `local.md` to cookiecutter template in `docs/configuration/`. This was referenced in `README.md` but not present.
* Major overhaul of docs to add/remove parameters, unify linking of files and added description for providing custom configs where necessary
* Travis: Pull the `dev` tagged docker image for testing
* Removed UPPMAX-specific documentation from the template.

### Tools helper code

* Make Travis CI tests fail on pull requests if the `CHANGELOG.md` file hasn't been updated
* Minor bugfixing in Python code (eg. removing unused import statements)
* Made the web requests caching work on multi-user installations
* Handle exception if nextflow isn't installed
* Linting: Update for Travis: Pull the `dev` tagged docker image for testing

## [v1.3 - Citreous Swordfish](https://github.com/nf-core/tools/releases/tag/1.3) - [2018-11-21]

* `nf-core create` command line interface updated
  * Interactive prompts for required arguments if not given
  * New flag for workflow author
* Updated channel order for bioconda/conda-forge channels in environment.yaml
* Increased code coverage for sub command `create` and `licenses`
* Fixed nasty dependency hell issue between `pytest` and `py` package in Python 3.4.x
* Introduced `.coveragerc` for pytest-cov configuration, which excludes the pipeline template now from being reported
* Fix [189](https://github.com/nf-core/tools/issues/189): Check for given conda and PyPi package dependencies, if their versions exist
* Added profiles for `cfc`,`binac`, `uzh` that can be synced across pipelines
  * Ordering alphabetically for profiles now
* Added `pip install --upgrade pip` to `.travis.yml` to update pip in the Travis CI environment

## [v1.2](https://github.com/nf-core/tools/releases/tag/1.2) - [2018-10-01]

* Updated the `nf-core release` command
  * Now called `nf-core bump-versions` instead
  * New flag `--nextflow` to change the required nextflow version instead
* Template updates
  * Simpler installation of the `nf-core` helper tool, now directly from PyPI
  * Bump minimum nextflow version to `0.32.0` - required for built in `manifest.nextflowVersion` check and access to `workflow.manifest` variables from within nextflow scripts
  * New `withName` syntax for configs
  * Travis tests fail if PRs come against the `master` branch, slightly refactored
  * Improved GitHub contributing instructions and pull request / issue templates
* New lint tests
  * `.travis.yml` test for PRs made against the `master` branch
  * Automatic `--release` option not used if the travis repo is `nf-core/tools`
  * Warnings if depreciated variables `params.version` and `params.nf_required_version` are found
* New `nf-core licences` subcommand to show licence for each conda package in a workflow
* `nf-core list` now has options for sorting pipeline nicely
* Latest version of conda used in nf-core base docker image
* Updated PyPI deployment to  correctly parse the markdown readme (hopefully!)
* New GitHub contributing instructions and pull request template

## [v1.1](https://github.com/nf-core/tools/releases/tag/1.1) - [2018-08-14]

Very large release containing lots of work from the first nf-core hackathon, held in SciLifeLab Stockholm.

* The [Cookiecutter template](https://github.com/nf-core/cookiecutter) has been merged into tools
  * The old repo above has been archived
  * New pipelines are now created using the command `nf-core create`
  * The nf-core template and associated linting are now controlled under the same version system
* Large number of template updates and associated linting changes
  * New simplified cookiecutter variable usage
  * Refactored documentation - simplified and reduced duplication
  * Better `manifest` variables instead of `params` for pipeline name and version
  * New integrated nextflow version checking
  * Updated travis docker pull command to use tagging to allow release tests to pass
  * Reverted Docker and Singularity syntax to use `ENV` hack again
* Improved Python readme parsing for PyPI
* Updated Travis tests to check that the correct `dev` branch is being targeted
* New sync tool to automate pipeline updates
  * Once initial merges are complete, a nf-core bot account will create PRs for future template updates

## [v1.0.1](https://github.com/nf-core/tools/releases/tag/1.0.1) - [2018-07-18]

The version 1.0 of nf-core tools cannot be installed from PyPi. This patch fixes it, by getting rid of the requirements.txt plus declaring the dependent modules in the setup.py directly.

## [v1.0](https://github.com/nf-core/tools/releases/tag/1.0) - [2018-06-12]

Initial release of the nf-core helper tools package. Currently includes four subcommands:

* `nf-core list`: List nf-core pipelines with local info
* `nf-core download`: Download a pipeline and singularity container
* `nf-core lint`: Check pipeline against nf-core guidelines
* `nf-core release`: Update nf-core pipeline version number<|MERGE_RESOLUTION|>--- conflicted
+++ resolved
@@ -2,18 +2,17 @@
 
 ## 1.14dev
 
-* Fixed an issue in the pipeline template regarding explicit disabling of unused container engines [[#972](https://github.com/nf-core/tools/pull/972)]
-* Fix overly strict `--max_time` formatting regex in template schema [[#973](https://github.com/nf-core/tools/issues/973)]
-<<<<<<< HEAD
-* Rewrite the `params_summary_log()` function to properly ignore unset params and have nicer formatting [[#971](https://github.com/nf-core/tools/issues/971)]
-=======
+### Tools
+
 * Strip values from `nf-core launch` web response which are False and have no default in the schema [[#976](https://github.com/nf-core/tools/issues/976)]
->>>>>>> f8bccec5
 
 ### Template
 
+* Fixed an issue regarding explicit disabling of unused container engines [[#972](https://github.com/nf-core/tools/pull/972)]
 * Removed trailing slash from `params.igenomes_base` to yield valid s3 paths (previous paths work with Nextflow but not aws cli)
 * Added a timestamp to the trace + timetime + report + dag filenames to fix overwrite issue on AWS
+* Rewrite the `params_summary_log()` function to properly ignore unset params and have nicer formatting [[#971](https://github.com/nf-core/tools/issues/971)]
+* Fix overly strict `--max_time` formatting regex in template schema [[#973](https://github.com/nf-core/tools/issues/973)]
 
 ## [v1.13.3 - Copper Crocodile Resurrection :crocodile:](https://github.com/nf-core/tools/releases/tag/1.13.2) - [2021-03-24]
 
