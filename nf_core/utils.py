#!/usr/bin/env python
"""
Common utility functions for the nf-core python package.
"""
import datetime
import errno
import hashlib
import json
import logging
import mimetypes
import os
<<<<<<< HEAD
import re
=======
import prompt_toolkit
import questionary
import random
import re
import requests
import requests_cache
import rich
>>>>>>> 34d472fe
import shlex
import subprocess
import sys
import time
from distutils import version

import git
import prompt_toolkit
import questionary
import requests
import requests_cache
import yaml
from rich.live import Live
from rich.spinner import Spinner

import nf_core

log = logging.getLogger(__name__)

# Custom style for questionary
nfcore_question_style = prompt_toolkit.styles.Style(
    [
        ("qmark", "fg:ansiblue bold"),  # token in front of the question
        ("question", "bold"),  # question text
        ("answer", "fg:ansigreen nobold bg:"),  # submitted answer text behind the question
        ("pointer", "fg:ansiyellow bold"),  # pointer used in select and checkbox prompts
        ("highlighted", "fg:ansiblue bold"),  # pointed-at choice in select and checkbox prompts
        ("selected", "fg:ansiyellow noreverse bold"),  # style for a selected item of a checkbox
        ("separator", "fg:ansiblack"),  # separator in lists
        ("instruction", ""),  # user instructions for select, rawselect, checkbox
        ("text", ""),  # plain text
        ("disabled", "fg:gray italic"),  # disabled choices for select and checkbox prompts
        ("choice-default", "fg:ansiblack"),
        ("choice-default-changed", "fg:ansiyellow"),
        ("choice-required", "fg:ansired"),
    ]
)

NFCORE_CONFIG_DIR = os.path.join(
    os.environ.get("XDG_CONFIG_HOME", os.path.join(os.getenv("HOME"), ".config")),
    "nf-core",
)


def check_if_outdated(current_version=None, remote_version=None, source_url="https://nf-co.re/tools_version"):
    """
    Check if the current version of nf-core is outdated
    """
    # Exit immediately if disabled via ENV var
    if os.environ.get("NFCORE_NO_VERSION_CHECK", False):
        return True
    # Set and clean up the current version string
    if current_version == None:
        current_version = nf_core.__version__
    current_version = re.sub(r"[^0-9\.]", "", current_version)
    # Build the URL to check against
    source_url = os.environ.get("NFCORE_VERSION_URL", source_url)
    source_url = "{}?v={}".format(source_url, current_version)
    # Fetch and clean up the remote version
    if remote_version == None:
        response = requests.get(source_url, timeout=3)
        remote_version = re.sub(r"[^0-9\.]", "", response.text)
    # Check if we have an available update
    is_outdated = version.StrictVersion(remote_version) > version.StrictVersion(current_version)
    return (is_outdated, current_version, remote_version)


def rich_force_colors():
    """
    Check if any environment variables are set to force Rich to use coloured output
    """
    if os.getenv("GITHUB_ACTIONS") or os.getenv("FORCE_COLOR") or os.getenv("PY_COLORS"):
        return True
    return None


class Pipeline(object):
    """Object to hold information about a local pipeline.

    Args:
        path (str): The path to the nf-core pipeline directory.

    Attributes:
        conda_config (dict): The parsed conda configuration file content (``environment.yml``).
        conda_package_info (dict): The conda package(s) information, based on the API requests to Anaconda cloud.
        nf_config (dict): The Nextflow pipeline configuration file content.
        files (list): A list of files found during the linting process.
        git_sha (str): The git sha for the repo commit / current GitHub pull-request (`$GITHUB_PR_COMMIT`)
        minNextflowVersion (str): The minimum required Nextflow version to run the pipeline.
        wf_path (str): Path to the pipeline directory.
        pipeline_name (str): The pipeline name, without the `nf-core` tag, for example `hlatyping`.
        schema_obj (obj): A :class:`PipelineSchema` object
    """

    def __init__(self, wf_path):
        """Initialise pipeline object"""
        self.conda_config = {}
        self.conda_package_info = {}
        self.nf_config = {}
        self.files = []
        self.git_sha = None
        self.minNextflowVersion = None
        self.wf_path = wf_path
        self.pipeline_name = None
        self.schema_obj = None

        try:
            repo = git.Repo(self.wf_path)
            self.git_sha = repo.head.object.hexsha
        except:
            log.debug("Could not find git hash for pipeline: {}".format(self.wf_path))

        # Overwrite if we have the last commit from the PR - otherwise we get a merge commit hash
        if os.environ.get("GITHUB_PR_COMMIT", "") != "":
            self.git_sha = os.environ["GITHUB_PR_COMMIT"]

    def _load(self):
        """Run core load functions"""
        self._list_files()
        self._load_pipeline_config()
        self._load_conda_environment()

    def _list_files(self):
        """Get a list of all files in the pipeline"""
        try:
            # First, try to get the list of files using git
            git_ls_files = subprocess.check_output(["git", "ls-files"], cwd=self.wf_path).splitlines()
            self.files = []
            for fn in git_ls_files:
                full_fn = os.path.join(self.wf_path, fn.decode("utf-8"))
                if os.path.isfile(full_fn):
                    self.files.append(full_fn)
                else:
                    log.debug("`git ls-files` returned '{}' but could not open it!".format(full_fn))
        except subprocess.CalledProcessError as e:
            # Failed, so probably not initialised as a git repository - just a list of all files
            log.debug("Couldn't call 'git ls-files': {}".format(e))
            self.files = []
            for subdir, dirs, files in os.walk(self.wf_path):
                for fn in files:
                    self.files.append(os.path.join(subdir, fn))

    def _load_pipeline_config(self):
        """Get the nextflow config for this pipeline

        Once loaded, set a few convienence reference class attributes
        """
        self.nf_config = fetch_wf_config(self.wf_path)

        self.pipeline_name = self.nf_config.get("manifest.name", "").strip("'").replace("nf-core/", "")

        nextflowVersionMatch = re.search(r"[0-9\.]+(-edge)?", self.nf_config.get("manifest.nextflowVersion", ""))
        if nextflowVersionMatch:
            self.minNextflowVersion = nextflowVersionMatch.group(0)

    def _load_conda_environment(self):
        """Try to load the pipeline environment.yml file, if it exists"""
        try:
            with open(os.path.join(self.wf_path, "environment.yml"), "r") as fh:
                self.conda_config = yaml.safe_load(fh)
        except FileNotFoundError:
            log.debug("No conda `environment.yml` file found.")

    def _fp(self, fn):
        """Convenience function to get full path to a file in the pipeline"""
        return os.path.join(self.wf_path, fn)


def is_pipeline_directory(wf_path):
    """
    Checks if the specified directory have the minimum required files
    ('main.nf', 'nextflow.config') for a pipeline directory

    Args:
        wf_path (str): The directory to be inspected

    Raises:
        UserWarning: If one of the files are missing
    """
    for fn in ["main.nf", "nextflow.config"]:
        path = os.path.join(wf_path, fn)
        if not os.path.isfile(path):
            raise UserWarning(f"'{wf_path}' is not a pipeline - '{fn}' is missing")


def fetch_wf_config(wf_path, cache_config=True):
    """Uses Nextflow to retrieve the the configuration variables
    from a Nextflow workflow.

    Args:
        wf_path (str): Nextflow workflow file system path.
        cache_config (bool): cache configuration or not (def. True)

    Returns:
        dict: Workflow configuration settings.
    """

    log.debug(f"Got '{wf_path}' as path")

    config = dict()
    cache_fn = None
    cache_basedir = None
    cache_path = None

    # Nextflow home directory - use env var if set, or default to ~/.nextflow
    nxf_home = os.environ.get("NXF_HOME", os.path.join(os.getenv("HOME"), ".nextflow"))

    # Build a cache directory if we can
    if os.path.isdir(nxf_home):
        cache_basedir = os.path.join(nxf_home, "nf-core")
        if not os.path.isdir(cache_basedir):
            os.mkdir(cache_basedir)

    # If we're given a workflow object with a commit, see if we have a cached copy
    cache_fn = None
    # Make a filename based on file contents
    concat_hash = ""
    for fn in ["nextflow.config", "main.nf"]:
        try:
            with open(os.path.join(wf_path, fn), "rb") as fh:
                concat_hash += hashlib.sha256(fh.read()).hexdigest()
        except FileNotFoundError as e:
            pass
    # Hash the hash
    if len(concat_hash) > 0:
        bighash = hashlib.sha256(concat_hash.encode("utf-8")).hexdigest()
        cache_fn = "wf-config-cache-{}.json".format(bighash[:25])

    if cache_basedir and cache_fn:
        cache_path = os.path.join(cache_basedir, cache_fn)
        if os.path.isfile(cache_path):
            log.debug("Found a config cache, loading: {}".format(cache_path))
            with open(cache_path, "r") as fh:
                config = json.load(fh)
            return config
    log.debug("No config cache found")

    # Call `nextflow config`
    nfconfig_raw = nextflow_cmd(f"nextflow config -flat {wf_path}")
    for l in nfconfig_raw.splitlines():
        ul = l.decode("utf-8")
        try:
            k, v = ul.split(" = ", 1)
            config[k] = v
        except ValueError:
            log.debug("Couldn't find key=value config pair:\n  {}".format(ul))

    # Scrape main.nf for additional parameter declarations
    # Values in this file are likely to be complex, so don't both trying to capture them. Just get the param name.
    try:
        main_nf = os.path.join(wf_path, "main.nf")
        with open(main_nf, "r") as fh:
            for l in fh:
                match = re.match(r"^\s*(params\.[a-zA-Z0-9_]+)\s*=", l)
                if match:
                    config[match.group(1)] = "null"
    except FileNotFoundError as e:
        log.debug("Could not open {} to look for parameter declarations - {}".format(main_nf, e))

    # If we can, save a cached copy
    # HINT: during testing phase (in test_download, for example) we don't want
    # to save configuration copy in $HOME, otherwise the tests/test_download.py::DownloadTest::test_wf_use_local_configs
    # will fail after the first attempt. It's better to not save temporary data
    # in others folders than tmp when doing tests in general
    if cache_path and cache_config:
        log.debug("Saving config cache: {}".format(cache_path))
        with open(cache_path, "w") as fh:
            json.dump(config, fh, indent=4)

    return config


def nextflow_cmd(cmd):
    """Run a Nextflow command and capture the output. Handle errors nicely"""
    try:
        nf_proc = subprocess.run(shlex.split(cmd), stdout=subprocess.PIPE, stderr=subprocess.PIPE, check=True)
        return nf_proc.stdout
    except OSError as e:
        if e.errno == errno.ENOENT:
            raise AssertionError("It looks like Nextflow is not installed. It is required for most nf-core functions.")
    except subprocess.CalledProcessError as e:
        raise AssertionError(
            f"Command '{cmd}' returned non-zero error code '{e.returncode}':\n[red]> {e.stderr.decode()}{e.stdout.decode()}"
        )


def setup_requests_cachedir():
    """Sets up local caching for faster remote HTTP requests.

    Caching directory will be set up in the user's home directory under
    a .config/nf-core/cache_* subdir.

    Uses requests_cache monkey patching.
    Also returns the config dict so that we can use the same setup with a Session.
    """
    pyversion = ".".join(str(v) for v in sys.version_info[0:3])
    cachedir = os.path.join(NFCORE_CONFIG_DIR, f"cache_{pyversion}")

    config = {
        "cache_name": os.path.join(cachedir, "github_info"),
        "expire_after": datetime.timedelta(hours=1),
        "backend": "sqlite",
    }

    try:
        if not os.path.exists(cachedir):
            os.makedirs(cachedir)
        requests_cache.install_cache(**config)
    except PermissionError:
        pass

    return config


def wait_cli_function(poll_func, poll_every=20):
    """
    Display a command-line spinner while calling a function repeatedly.

    Keep waiting until that function returns True

    Arguments:
       poll_func (function): Function to call
       poll_every (int): How many tenths of a second to wait between function calls. Default: 20.

    Returns:
       None. Just sits in an infite loop until the function returns True.
    """
    try:
        spinner = Spinner("dots2", "Use ctrl+c to stop waiting and force exit.")
        with Live(spinner, refresh_per_second=20) as live:
            while True:
                if poll_func():
                    break
                time.sleep(2)
    except KeyboardInterrupt:
        raise AssertionError("Cancelled!")


def poll_nfcore_web_api(api_url, post_data=None):
    """
    Poll the nf-core website API

    Takes argument api_url for URL

    Expects API reponse to be valid JSON and contain a top-level 'status' key.
    """
    # Run without requests_cache so that we get the updated statuses
    with requests_cache.disabled():
        try:
            if post_data is None:
                response = requests.get(api_url, headers={"Cache-Control": "no-cache"})
            else:
                response = requests.post(url=api_url, data=post_data)
        except (requests.exceptions.Timeout):
            raise AssertionError("URL timed out: {}".format(api_url))
        except (requests.exceptions.ConnectionError):
            raise AssertionError("Could not connect to URL: {}".format(api_url))
        else:
            if response.status_code != 200:
                log.debug("Response content:\n{}".format(response.content))
                raise AssertionError(
                    "Could not access remote API results: {} (HTML {} Error)".format(api_url, response.status_code)
                )
            else:
                try:
                    web_response = json.loads(response.content)
                    assert "status" in web_response
                except (json.decoder.JSONDecodeError, AssertionError, TypeError) as e:
                    log.debug("Response content:\n{}".format(response.content))
                    raise AssertionError(
                        "nf-core website API results response not recognised: {}\n See verbose log for full response".format(
                            api_url
                        )
                    )
                else:
                    return web_response


class GitHub_API_Session(requests_cache.CachedSession):
    """
    Class to provide a single session for interacting with the GitHub API for a run.
    Inherits the requests_cache.CachedSession and adds additional functionality,
    such as automatically setting up GitHub authentication if we can.
    """

    def __init__(self):
        self.auth_mode = None
        self.return_ok = [200, 201]
        self.return_retry = [403]
        self.has_init = False

    def lazy_init(self):
        """
        Initialise the object.

        Only do this when it's actually being used (due to global import)
        """
        log.debug("Initialising GitHub API requests session")
        cache_config = setup_requests_cachedir()
        super().__init__(**cache_config)
        self.setup_github_auth()
        self.has_init = True

    def setup_github_auth(self, auth=None):
        """
        Try to automatically set up GitHub authentication
        """
        if auth is not None:
            self.auth = auth
            self.auth_mode = "supplied to function"

        # Class for Bearer token authentication
        # https://stackoverflow.com/a/58055668/713980
        class BearerAuth(requests.auth.AuthBase):
            def __init__(self, token):
                self.token = token

            def __call__(self, r):
                r.headers["authorization"] = f"Bearer {self.token}"
                return r

        # Default auth if we're running and the gh CLI tool is installed
        gh_cli_config_fn = os.path.expanduser("~/.config/gh/hosts.yml")
        if self.auth is None and os.path.exists(gh_cli_config_fn):
            try:
                with open(gh_cli_config_fn, "r") as fh:
                    gh_cli_config = yaml.safe_load(fh)
                    self.auth = requests.auth.HTTPBasicAuth(
                        gh_cli_config["github.com"]["user"], gh_cli_config["github.com"]["oauth_token"]
                    )
                    self.auth_mode = f"gh CLI config: {gh_cli_config['github.com']['user']}"
            except Exception as e:
                ex_type, ex_value, ex_traceback = sys.exc_info()
                output = rich.markup.escape(f"{ex_type.__name__}: {ex_value}")
                log.debug(f"Couldn't auto-auth with GitHub CLI auth from '{gh_cli_config_fn}': [red]{output}")

        # Default auth if we have a GitHub Token (eg. GitHub Actions CI)
        if os.environ.get("GITHUB_TOKEN") is not None and self.auth is None:
            self.auth_mode = "Bearer token with GITHUB_TOKEN"
            self.auth = BearerAuth(os.environ["GITHUB_TOKEN"])

        log.debug(f"Using GitHub auth: {self.auth_mode}")

    def log_content_headers(self, request, post_data=None):
        """
        Try to dump everything to the console, useful when things go wrong.
        """
        log.debug(f"Requested URL: {request.url}")
        log.debug(f"From requests cache: {request.from_cache}")
        log.debug(f"Request status code: {request.status_code}")
        log.debug(f"Request reason: {request.reason}")
        if post_data is None:
            post_data = {}
        try:
            log.debug(json.dumps(dict(request.headers), indent=4))
            log.debug(json.dumps(request.json(), indent=4))
            log.debug(json.dumps(post_data, indent=4))
        except Exception as e:
            log.debug(f"Could not parse JSON response from GitHub API! {e}")
            log.debug(request.headers)
            log.debug(request.content)
            log.debug(post_data)

    def safe_get(self, url):
        """
        Run a GET request, raise a nice exception with lots of logging if it fails.
        """
        if not self.has_init:
            self.lazy_init()
        request = self.get(url)
        if request.status_code not in self.return_ok:
            self.log_content_headers(request)
            raise AssertionError(f"GitHub API PR failed - got return code {request.status_code} from {url}")
        return request

    def get(self, url, **kwargs):
        """
        Initialise the session if we haven't already, then call the superclass get method.
        """
        if not self.has_init:
            self.lazy_init()
        return super().get(url, **kwargs)

    def request_retry(self, url, post_data=None):
        """
        Try to fetch a URL, keep retrying if we get a certain return code.

        Used in nf-core sync code because we get 403 errors: too many simultaneous requests
        See https://github.com/nf-core/tools/issues/911
        """
        if not self.has_init:
            self.lazy_init()

        # Start the loop for a retry mechanism
        while True:
            # GET request
            if post_data is None:
                log.debug(f"Seding GET request to {url}")
                r = self.get(url=url)
            # POST request
            else:
                log.debug(f"Seding POST request to {url}")
                r = self.post(url=url, json=post_data)

            # Failed but expected - try again
            if r.status_code in self.return_retry:
                self.log_content_headers(r, post_data)
                log.debug(f"GitHub API PR failed - got return code {r.status_code}")
                wait_time = float(re.sub("[^0-9]", "", str(r.headers.get("Retry-After", 0))))
                if wait_time == 0:
                    log.debug("Couldn't find 'Retry-After' header, guessing a length of time to wait")
                    wait_time = random.randrange(10, 60)
                log.warning(f"Got API return code {r.status_code}. Trying again after {wait_time} seconds..")
                time.sleep(wait_time)

            # Unexpected error - raise
            elif r.status_code not in self.return_ok:
                self.log_content_headers(r, post_data)
                raise RuntimeError(f"GitHub API PR failed - got return code {r.status_code} from {url}")

            # Success!
            else:
                return r


# Single session object to use for entire codebase. Not sure if there's a better way to do this?
gh_api = GitHub_API_Session()


def anaconda_package(dep, dep_channels=["conda-forge", "bioconda", "defaults"]):
    """Query conda package information.

    Sends a HTTP GET request to the Anaconda remote API.

    Args:
        dep (str): A conda package name.
        dep_channels (list): list of conda channels to use

    Raises:
        A LookupError, if the connection fails or times out or gives an unexpected status code
        A ValueError, if the package name can not be found (404)
    """

    # Check if each dependency is the latest available version
    if "=" in dep:
        depname, depver = dep.split("=", 1)
    else:
        depname = dep

    # 'defaults' isn't actually a channel name. See https://docs.anaconda.com/anaconda/user-guide/tasks/using-repositories/
    if "defaults" in dep_channels:
        dep_channels.remove("defaults")
        dep_channels.extend(["main", "anaconda", "r", "free", "archive", "anaconda-extras"])
    if "::" in depname:
        dep_channels = [depname.split("::")[0]]
        depname = depname.split("::")[1]

    for ch in dep_channels:
        anaconda_api_url = "https://api.anaconda.org/package/{}/{}".format(ch, depname)
        try:
            response = requests.get(anaconda_api_url, timeout=10)
        except (requests.exceptions.Timeout):
            raise LookupError("Anaconda API timed out: {}".format(anaconda_api_url))
        except (requests.exceptions.ConnectionError):
            raise LookupError("Could not connect to Anaconda API")
        else:
            if response.status_code == 200:
                return response.json()
            elif response.status_code != 404:
                raise LookupError(
                    "Anaconda API returned unexpected response code `{}` for: {}\n{}".format(
                        response.status_code, anaconda_api_url, response
                    )
                )
            elif response.status_code == 404:
                log.debug("Could not find `{}` in conda channel `{}`".format(dep, ch))
    else:
        # We have looped through each channel and had a 404 response code on everything
        raise ValueError(f"Could not find Conda dependency using the Anaconda API: '{dep}'")


def parse_anaconda_licence(anaconda_response, version=None):
    """Given a response from the anaconda API using anaconda_package, parse the software licences.

    Returns: Set of licence types
    """
    licences = set()
    # Licence for each version
    for f in anaconda_response["files"]:
        if not version or version == f.get("version"):
            try:
                licences.add(f["attrs"]["license"])
            except KeyError:
                pass
    # Main licence field
    if len(list(licences)) == 0 and isinstance(anaconda_response["license"], str):
        licences.add(anaconda_response["license"])

    # Clean up / standardise licence names
    clean_licences = []
    for l in licences:
        l = re.sub(r"GNU General Public License v\d \(([^\)]+)\)", r"\1", l)
        l = re.sub(r"GNU GENERAL PUBLIC LICENSE", "GPL", l, flags=re.IGNORECASE)
        l = l.replace("GPL-", "GPLv")
        l = re.sub(r"GPL\s*([\d\.]+)", r"GPL v\1", l)  # Add v prefix to GPL version if none found
        l = re.sub(r"GPL\s*v(\d).0", r"GPL v\1", l)  # Remove superflous .0 from GPL version
        l = re.sub(r"GPL \(([^\)]+)\)", r"GPL \1", l)
        l = re.sub(r"GPL\s*v", "GPL v", l)  # Normalise whitespace to one space between GPL and v
        l = re.sub(r"\s*(>=?)\s*(\d)", r" \1\2", l)  # Normalise whitespace around >= GPL versions
        l = l.replace("Clause", "clause")  # BSD capitilisation
        l = re.sub(r"-only$", "", l)  # Remove superflous GPL "only" version suffixes
        clean_licences.append(l)
    return clean_licences


def pip_package(dep):
    """Query PyPI package information.

    Sends a HTTP GET request to the PyPI remote API.

    Args:
        dep (str): A PyPI package name.

    Raises:
        A LookupError, if the connection fails or times out
        A ValueError, if the package name can not be found
    """
    pip_depname, pip_depver = dep.split("=", 1)
    pip_api_url = "https://pypi.python.org/pypi/{}/json".format(pip_depname)
    try:
        response = requests.get(pip_api_url, timeout=10)
    except (requests.exceptions.Timeout):
        raise LookupError("PyPI API timed out: {}".format(pip_api_url))
    except (requests.exceptions.ConnectionError):
        raise LookupError("PyPI API Connection error: {}".format(pip_api_url))
    else:
        if response.status_code == 200:
            return response.json()
        else:
            raise ValueError("Could not find pip dependency using the PyPI API: `{}`".format(dep))


def get_biocontainer_tag(package, version):
    """
    Given a bioconda package and version, looks for Docker and Singularity containers
    using the biocontaineres API, e.g.:
    https://api.biocontainers.pro/ga4gh/trs/v2/tools/{tool}/versions/{tool}-{version}
    Returns the most recent container versions by default.
    Args:
        package (str): A bioconda package name.
        version (str): Version of the bioconda package
    Raises:
        A LookupError, if the connection fails or times out or gives an unexpected status code
        A ValueError, if the package name can not be found (404)
    """

    biocontainers_api_url = f"https://api.biocontainers.pro/ga4gh/trs/v2/tools/{package}/versions/{package}-{version}"

    def get_tag_date(tag_date):
        """
        Format a date given by the biocontainers API
        Given format: '2021-03-25T08:53:00Z'
        """
        return datetime.datetime.strptime(tag_date, "%Y-%m-%dT%H:%M:%SZ")

    try:
        response = requests.get(biocontainers_api_url)
    except requests.exceptions.ConnectionError:
        raise LookupError("Could not connect to biocontainers.pro API")
    else:
        if response.status_code == 200:
            try:
                images = response.json()["images"]
                singularity_image = None
                docker_image = None
                for img in images:
                    # Get most recent Docker and Singularity image
                    if img["image_type"] == "Docker":
                        modification_date = get_tag_date(img["updated"])
                        if not docker_image or modification_date > get_tag_date(docker_image["updated"]):
                            docker_image = img
                    if img["image_type"] == "Singularity":
                        modification_date = get_tag_date(img["updated"])
                        if not singularity_image or modification_date > get_tag_date(singularity_image["updated"]):
                            singularity_image = img
                return docker_image["image_name"], singularity_image["image_name"]
            except TypeError:
                raise LookupError(f"Could not find docker or singularity container for {package}")
        elif response.status_code != 404:
            raise LookupError(f"Unexpected response code `{response.status_code}` for {biocontainers_api_url}")
        elif response.status_code == 404:
            raise ValueError(f"Could not find `{package}` on api.biocontainers.pro")


def custom_yaml_dumper():
    """Overwrite default PyYAML output to make Prettier YAML linting happy"""

    class CustomDumper(yaml.Dumper):
        def represent_dict_preserve_order(self, data):
            """Add custom dumper class to prevent overwriting the global state
            This prevents yaml from changing the output order

            See https://stackoverflow.com/a/52621703/1497385
            """
            return self.represent_dict(data.items())

        def increase_indent(self, flow=False, *args, **kwargs):
            """Indent YAML lists so that YAML validates with Prettier

            See https://github.com/yaml/pyyaml/issues/234#issuecomment-765894586
            """
            return super().increase_indent(flow=flow, indentless=False)

        # HACK: insert blank lines between top-level objects
        # inspired by https://stackoverflow.com/a/44284819/3786245
        # and https://github.com/yaml/pyyaml/issues/127
        def write_line_break(self, data=None):
            super().write_line_break(data)

            if len(self.indents) == 1:
                super().write_line_break()

    CustomDumper.add_representer(dict, CustomDumper.represent_dict_preserve_order)
    return CustomDumper


def is_file_binary(path):
    """Check file path to see if it is a binary file"""
    binary_ftypes = ["image", "application/java-archive", "application/x-java-archive"]
    binary_extensions = [".jpeg", ".jpg", ".png", ".zip", ".gz", ".jar", ".tar"]

    # Check common file extensions
    filename, file_extension = os.path.splitext(path)
    if file_extension in binary_extensions:
        return True

    # Try to detect binary files
    (ftype, encoding) = mimetypes.guess_type(path, strict=False)
    if encoding is not None or (ftype is not None and any([ftype.startswith(ft) for ft in binary_ftypes])):
        return True


def prompt_remote_pipeline_name(wfs):
    """Prompt for the pipeline name with questionary

    Args:
        wfs: A nf_core.list.Workflows() object, where get_remote_workflows() has been called.

    Returns:
        pipeline (str): GitHub repo - username/repo

    Raises:
        AssertionError, if pipeline cannot be found
    """

    pipeline = questionary.autocomplete(
        "Pipeline name:",
        choices=[wf.name for wf in wfs.remote_workflows],
        style=nfcore_question_style,
    ).unsafe_ask()

    # Check nf-core repos
    for wf in wfs.remote_workflows:
        if wf.full_name == pipeline or wf.name == pipeline:
            return wf.full_name

    # Non nf-core repo on GitHub
    else:
        if pipeline.count("/") == 1:
            try:
                gh_api.get(f"https://api.github.com/repos/{pipeline}")
            except Exception:
                # No repo found - pass and raise error at the end
                pass
            else:
                return pipeline

    log.info("Available nf-core pipelines: '{}'".format("', '".join([w.name for w in wfs.remote_workflows])))
    raise AssertionError(f"Not able to find pipeline '{pipeline}'")


def prompt_pipeline_release_branch(wf_releases, wf_branches):
    """Prompt for pipeline release / branch

    Args:
        wf_releases (array): Array of repo releases as returned by the GitHub API
        wf_branches (array): Array of repo branches, as returned by the GitHub API

    Returns:
        choice (str): Selected release / branch name
    """
    # Prompt user for release tag
    choices = []

    # Releases
    if len(wf_releases) > 0:
        for tag in map(lambda release: release.get("tag_name"), wf_releases):
            tag_display = [("fg:ansiblue", f"{tag}  "), ("class:choice-default", "[release]")]
            choices.append(questionary.Choice(title=tag_display, value=tag))

    # Branches
    for branch in wf_branches.keys():
        branch_display = [("fg:ansiyellow", f"{branch}  "), ("class:choice-default", "[branch]")]
        choices.append(questionary.Choice(title=branch_display, value=branch))

    if len(choices) == 0:
        return False

    return questionary.select("Select release / branch:", choices=choices, style=nfcore_question_style).unsafe_ask()


def get_repo_releases_branches(pipeline, wfs):
    """Fetches details of a nf-core workflow to download.

    Args:
        pipeline (str): GitHub repo username/repo
        wfs: A nf_core.list.Workflows() object, where get_remote_workflows() has been called.

    Returns:
        wf_releases, wf_branches (tuple): Array of releases, Array of branches

    Raises:
        LockupError, if the pipeline can not be found.
    """

    wf_releases = []
    wf_branches = {}

    # Repo is a nf-core pipeline
    for wf in wfs.remote_workflows:
        if wf.full_name == pipeline or wf.name == pipeline:

            # Set to full name just in case it didn't have the nf-core/ prefix
            pipeline = wf.full_name

            # Store releases and stop loop
            wf_releases = list(sorted(wf.releases, key=lambda k: k.get("published_at_timestamp", 0), reverse=True))
            break

    # Arbitrary GitHub repo
    else:
        if pipeline.count("/") == 1:

            # Looks like a GitHub address - try working with this repo
            log.debug(
                f"Pipeline '{pipeline}' not in nf-core, but looks like a GitHub address - fetching releases from API"
            )

            # Get releases from GitHub API
            rel_r = gh_api.safe_get(f"https://api.github.com/repos/{pipeline}/releases")

            # Check that this repo existed
            try:
                assert rel_r.json().get("message") != "Not Found"
            except AssertionError:
                raise AssertionError(f"Not able to find pipeline '{pipeline}'")
            except AttributeError:
                # Success! We have a list, which doesn't work with .get() which is looking for a dict key
                wf_releases = list(sorted(rel_r.json(), key=lambda k: k.get("published_at_timestamp", 0), reverse=True))

                # Get release tag commit hashes
                if len(wf_releases) > 0:
                    # Get commit hash information for each release
                    tags_r = gh_api.safe_get(f"https://api.github.com/repos/{pipeline}/tags")
                    for tag in tags_r.json():
                        for release in wf_releases:
                            if tag["name"] == release["tag_name"]:
                                release["tag_sha"] = tag["commit"]["sha"]

        else:
            log.info("Available nf-core pipelines: '{}'".format("', '".join([w.name for w in wfs.remote_workflows])))
            raise AssertionError(f"Not able to find pipeline '{pipeline}'")

    # Get branch information from github api - should be no need to check if the repo exists again
    branch_response = gh_api.safe_get(f"https://api.github.com/repos/{pipeline}/branches")
    for branch in branch_response.json():
        if (
            branch["name"] != "TEMPLATE"
            and branch["name"] != "initial_commit"
            and not branch["name"].startswith("nf-core-template-merge")
        ):
            wf_branches[branch["name"]] = branch["commit"]["sha"]

    # Return pipeline again in case we added the nf-core/ prefix
    return pipeline, wf_releases, wf_branches


def load_tools_config(dir="."):
    """
    Parse the nf-core.yml configuration file

    Look for a file called either `.nf-core.yml` or `.nf-core.yaml`

    Also looks for the deprecated file `.nf-core-lint.yml/yaml` and issues
    a warning that this file will be deprecated in the future

    Returns the loaded config dict or False, if the file couldn't be loaded
    """
    tools_config = {}
    config_fn = os.path.join(dir, ".nf-core.yml")

    # Check if old config file is used
    old_config_fn_yml = os.path.join(dir, ".nf-core-lint.yml")
    old_config_fn_yaml = os.path.join(dir, ".nf-core-lint.yaml")

    if os.path.isfile(old_config_fn_yml) or os.path.isfile(old_config_fn_yaml):
        log.error(
            f"Deprecated `nf-core-lint.yml` file found! The file will not be loaded. Please rename the file to `.nf-core.yml`."
        )
        return {}

    if not os.path.isfile(config_fn):
        config_fn = os.path.join(dir, ".nf-core.yaml")

    # Load the YAML
    try:
        with open(config_fn, "r") as fh:
            tools_config = yaml.safe_load(fh)
    except FileNotFoundError:
        log.debug(f"No tools config file found: {config_fn}")
        return {}
    if tools_config is None:
        # If the file is empty
        return {}
    return tools_config


def sort_dictionary(d):
    """Sorts a nested dictionary recursively"""
    result = dict()
    for k, v in sorted(d.items()):
        if isinstance(v, dict):
            result[k] = sort_dictionary(v)
        else:
            result[k] = v
    return result<|MERGE_RESOLUTION|>--- conflicted
+++ resolved
@@ -2,16 +2,17 @@
 """
 Common utility functions for the nf-core python package.
 """
+import nf_core
+
+from distutils import version
 import datetime
 import errno
+import git
 import hashlib
 import json
 import logging
 import mimetypes
 import os
-<<<<<<< HEAD
-import re
-=======
 import prompt_toolkit
 import questionary
 import random
@@ -19,23 +20,13 @@
 import requests
 import requests_cache
 import rich
->>>>>>> 34d472fe
 import shlex
 import subprocess
 import sys
 import time
-from distutils import version
-
-import git
-import prompt_toolkit
-import questionary
-import requests
-import requests_cache
 import yaml
 from rich.live import Live
 from rich.spinner import Spinner
-
-import nf_core
 
 log = logging.getLogger(__name__)
 
