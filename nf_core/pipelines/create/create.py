"""Creates a nf-core pipeline matching the current
organization's specification based on a template.
"""

import configparser
import logging
import os
import re
import shutil
from pathlib import Path
from typing import Optional, Union

import git
import jinja2
import yaml

import nf_core
import nf_core.pipelines.schema
import nf_core.utils
from nf_core.pipelines.create.utils import CreateConfig
from nf_core.pipelines.create_logo import create_logo
from nf_core.pipelines.lint_utils import run_prettier_on_file

log = logging.getLogger(__name__)


class PipelineCreate:
    """Creates a nf-core pipeline a la carte from the nf-core best-practice template.

    Args:
        name (str): Name for the pipeline.
        description (str): Description for the pipeline.
        author (str): Authors name of the pipeline.
        version (str): Version flag. Semantic versioning only. Defaults to `1.0.0dev`.
        no_git (bool): Prevents the creation of a local Git repository for the pipeline. Defaults to False.
        force (bool): Overwrites a given workflow directory with the same name. Defaults to False. Used for tests and sync command.
            May the force be with you.
        outdir (str): Path to the local output directory.
        template_config (str|CreateConfig): Path to template.yml file for pipeline creation settings. or pydantic model with the customisation for pipeline creation settings.
        organisation (str): Name of the GitHub organisation to create the pipeline. Will be the prefix of the pipeline.
        from_config_file (bool): If true the pipeline will be created from the `.nf-core.yml` config file. Used for tests and sync command.
        default_branch (str): Specifies the --initial-branch name.
    """

    def __init__(
        self,
        name: Optional[str] = None,
        description: Optional[str] = None,
        author: Optional[str] = None,
        version: str = "1.0.0dev",
        no_git: bool = False,
        force: bool = False,
        outdir: Optional[str] = None,
        template_config: Optional[Union[str, CreateConfig, Path]] = None,
        organisation: str = "nf-core",
        from_config_file: bool = False,
        default_branch: Optional[str] = None,
        is_interactive: bool = False,
    ):
        if isinstance(template_config, CreateConfig):
            self.config = template_config
        elif from_config_file:
            # Try reading config file
            _, config_yml = nf_core.utils.load_tools_config(outdir if outdir else ".")
            # Obtain a CreateConfig object from `.nf-core.yml` config file
            if "template" in config_yml:
                self.config = CreateConfig(**config_yml["template"])
            else:
                raise UserWarning("The template configuration was not provided in '.nf-core.yml'.")
        elif (name and description and author) or (
            template_config and (isinstance(template_config, str) or isinstance(template_config, Path))
        ):
            # Obtain a CreateConfig object from the template yaml file
            self.config = self.check_template_yaml_info(template_config, name, description, author)
            self.update_config(organisation, version, force, outdir)
        else:
            raise UserWarning("The template configuration was not provided.")

        self.jinja_params, skip_paths = self.obtain_jinja_params_dict(
            self.config.skip_features or [], self.config.outdir
        )

        skippable_paths = {
            "github": [
                ".github/",
                ".gitignore",
            ],
            "ci": [".github/workflows/"],
            "igenomes": ["conf/igenomes.config"],
            "is_nfcore": [
                ".github/ISSUE_TEMPLATE/config",
                "CODE_OF_CONDUCT.md",
                ".github/workflows/awsfulltest.yml",
                ".github/workflows/awstest.yml",
                ".github/workflows/release-announcements.yml",
            ],
            "code_linters": [
                ".editorconfig",
                ".pre-commit-config.yaml",
                ".prettierignore",
                ".prettierrc.yml",
                ".github/workflows/fix-linting.yml",
            ],
<<<<<<< HEAD
            "multiqc": [
                "assets/multiqc_config.yml",
                "assets/methods_description_template.yml",
                "modules/nf-core/multiqc/",
            ],
=======
            "citations": ["assets/methods_description_template.yml"],
            "gitpod": [".gitpod.yml"],
>>>>>>> 8e7739d0
        }
        # Get list of files we're skipping with the supplied skip keys
        self.skip_paths = set(sp for k in skip_paths for sp in skippable_paths[k])

        # Set convenience variables
        self.name = self.config.name

        # Set fields used by the class methods
        self.no_git = no_git
        self.default_branch = default_branch
        self.is_interactive = is_interactive
        self.force = self.config.force
        if self.config.outdir is None:
            self.config.outdir = os.getcwd()
        if self.config.outdir == ".":
            self.outdir = Path(self.config.outdir, self.jinja_params["name_noslash"]).absolute()
        else:
            self.outdir = Path(self.config.outdir).absolute()

    def check_template_yaml_info(self, template_yaml, name, description, author):
        """Ensure that the provided template yaml file contains the necessary information.

        Args:
            template_yaml (str): Template yaml file.
            name (str): Name for the pipeline.
            description (str): Description for the pipeline.
            author (str): Authors name of the pipeline.

        Returns:
            CreateConfig: Pydantic model for the nf-core create config.

        Raises:
            UserWarning: if template yaml file does not contain all the necessary information.
            UserWarning: if template yaml file does not exist.
        """
        # Obtain template customization info from template yaml file or `.nf-core.yml` config file
        config = CreateConfig()
        if template_yaml:
            try:
                with open(template_yaml) as f:
                    template_yaml = yaml.safe_load(f)
                    config = CreateConfig(**template_yaml)
            except FileNotFoundError:
                raise UserWarning(f"Template YAML file '{template_yaml}' not found.")

        # Check required fields
        missing_fields = []
        if config.name is None and name is None:
            missing_fields.append("name")
        elif config.name is None:
            config.name = name
        if config.description is None and description is None:
            missing_fields.append("description")
        elif config.description is None:
            config.description = description
        if config.author is None and author is None:
            missing_fields.append("author")
        elif config.author is None:
            config.author = author
        if len(missing_fields) > 0:
            raise UserWarning(
                f"Template YAML file does not contain the following required fields: {', '.join(missing_fields)}"
            )

        return config

    def update_config(self, organisation, version, force, outdir):
        """Updates the config file with arguments provided through command line.

        Args:
            organisation (str): Name of the GitHub organisation to create the pipeline.
            version (str): Version of the pipeline.
            force (bool): Overwrites a given workflow directory with the same name.
            outdir (str): Path to the local output directory.
        """
        if self.config.org is None:
            self.config.org = organisation
        if self.config.version is None:
            self.config.version = version if version else "1.0.0dev"
        if self.config.force is None:
            self.config.force = force if force else False
        if self.config.outdir is None:
            self.config.outdir = outdir if outdir else "."
        if self.config.is_nfcore is None:
            self.config.is_nfcore = self.config.org == "nf-core"

    def obtain_jinja_params_dict(self, features_to_skip, pipeline_dir):
        """Creates a dictionary of parameters for the new pipeline.

        Args:
            features_to_skip (list<str>): List of template features/areas to skip.
            pipeline_dir (str): Path to the pipeline directory.

        Returns:
            jinja_params (dict): Dictionary of template areas to skip with values true/false.
            skip_paths (list<str>): List of template areas which contain paths to skip.
        """
        # Try reading config file
        _, config_yml = nf_core.utils.load_tools_config(pipeline_dir)

        # Define the different template areas, and what actions to take for each
        # if they are skipped
        template_areas = {
            "github": {"file": True, "content": False},
            "ci": {"file": True, "content": False},
            "github_badges": {"file": False, "content": True},
            "igenomes": {"file": True, "content": True},
            "nf_core_configs": {"file": False, "content": True},
            "code_linters": {"file": True, "content": True},
<<<<<<< HEAD
            "multiqc": {"file": True, "content": True},
=======
            "citations": {"file": True, "content": True},
            "gitpod": {"file": True, "content": True},
>>>>>>> 8e7739d0
        }

        # Set the parameters for the jinja template
        jinja_params = self.config.model_dump()

        # Add template areas to jinja params and create list of areas with paths to skip
        skip_paths = []
        for t_area in template_areas:
            if t_area in features_to_skip:
                if template_areas[t_area]["file"]:
                    skip_paths.append(t_area)
                jinja_params[t_area] = False
            else:
                jinja_params[t_area] = True

        # Add is_nfcore as an area to skip for non-nf-core pipelines, to skip all nf-core files
        if not jinja_params["is_nfcore"]:
            skip_paths.append("is_nfcore")

        # Set the last parameters based on the ones provided
        jinja_params["short_name"] = (
            jinja_params["name"].lower().replace(r"/\s+/", "-").replace(f"{jinja_params['org']}/", "").replace("/", "-")
        )
        jinja_params["name"] = f"{jinja_params['org']}/{jinja_params['short_name']}"
        jinja_params["name_noslash"] = jinja_params["name"].replace("/", "-")
        jinja_params["prefix_nodash"] = jinja_params["org"].replace("-", "")
        jinja_params["name_docker"] = jinja_params["name"].replace(jinja_params["org"], jinja_params["prefix_nodash"])
        jinja_params["logo_light"] = f"{jinja_params['name_noslash']}_logo_light.png"
        jinja_params["logo_dark"] = f"{jinja_params['name_noslash']}_logo_dark.png"

        if (
            "lint" in config_yml
            and "nextflow_config" in config_yml["lint"]
            and "manifest.name" in config_yml["lint"]["nextflow_config"]
        ):
            return jinja_params, skip_paths

        # Check that the pipeline name matches the requirements
        if not re.match(r"^[a-z]+$", jinja_params["short_name"]):
            if jinja_params["is_nfcore"]:
                raise UserWarning("[red]Invalid workflow name: must be lowercase without punctuation.")
            else:
                log.warning(
                    "Your workflow name is not lowercase without punctuation. This may cause Nextflow errors.\nConsider changing the name to avoid special characters."
                )

        return jinja_params, skip_paths

    def init_pipeline(self):
        """Creates the nf-core pipeline."""

        # Make the new pipeline
        self.render_template()

        # Init the git repository and make the first commit
        if not self.no_git:
            self.git_init_pipeline()

        if self.config.is_nfcore and not self.is_interactive:
            log.info(
                "[green bold]!!!!!! IMPORTANT !!!!!!\n\n"
                "[green not bold]If you are interested in adding your pipeline to the nf-core community,\n"
                "PLEASE COME AND TALK TO US IN THE NF-CORE SLACK BEFORE WRITING ANY CODE!\n\n"
                "[default]Please read: [link=https://nf-co.re/docs/tutorials/adding_a_pipeline/overview#join-the-community]"
                "https://nf-co.re/docs/tutorials/adding_a_pipeline/overview#join-the-community[/link]"
            )

    def render_template(self):
        """Runs Jinja to create a new nf-core pipeline."""
        log.info(f"Creating new pipeline: '{self.name}'")

        # Check if the output directory exists
        if self.outdir.exists():
            if self.force:
                log.warning(f"Output directory '{self.outdir}' exists - continuing as --force specified")
            else:
                log.error(f"Output directory '{self.outdir}' exists!")
                log.info("Use -f / --force to overwrite existing files")
                raise UserWarning(f"Output directory '{self.outdir}' exists!")
        else:
            os.makedirs(self.outdir)

        # Run jinja2 for each file in the template folder
        env = jinja2.Environment(
            loader=jinja2.PackageLoader("nf_core", "pipeline-template"), keep_trailing_newline=True
        )
        template_dir = os.path.join(os.path.dirname(nf_core.__file__), "pipeline-template")
        object_attrs = self.jinja_params
        object_attrs["nf_core_version"] = nf_core.__version__

        # Can't use glob.glob() as need recursive hidden dotfiles - https://stackoverflow.com/a/58126417/713980
        template_files = list(Path(template_dir).glob("**/*"))
        template_files += list(Path(template_dir).glob("*"))
        ignore_strs = [".pyc", "__pycache__", ".pyo", ".pyd", ".DS_Store", ".egg"]
        short_name = self.jinja_params["short_name"]
        rename_files = {
            "workflows/pipeline.nf": f"workflows/{short_name}.nf",
            "subworkflows/local/utils_nfcore_pipeline_pipeline/main.nf": f"subworkflows/local/utils_nfcore_{short_name}_pipeline/main.nf",
        }

        # Set the paths to skip according to customization
        for template_fn_path_obj in template_files:
            template_fn_path = str(template_fn_path_obj)

            # Skip files that are in the self.skip_paths list
            for skip_path in self.skip_paths:
                if os.path.relpath(template_fn_path, template_dir).startswith(skip_path):
                    break
            else:
                if os.path.isdir(template_fn_path):
                    continue
                if any([s in template_fn_path for s in ignore_strs]):
                    log.debug(f"Ignoring '{template_fn_path}' in jinja2 template creation")
                    continue

                # Set up vars and directories
                template_fn = os.path.relpath(template_fn_path, template_dir)
                output_path = self.outdir / template_fn
                if template_fn in rename_files:
                    output_path = self.outdir / rename_files[template_fn]
                os.makedirs(os.path.dirname(output_path), exist_ok=True)

                try:
                    # Just copy binary files
                    if nf_core.utils.is_file_binary(template_fn_path):
                        raise AttributeError(f"Binary file: {template_fn_path}")

                    # Got this far - render the template
                    log.debug(f"Rendering template file: '{template_fn}'")
                    j_template = env.get_template(template_fn)
                    rendered_output = j_template.render(object_attrs)

                    # Write to the pipeline output file
                    with open(output_path, "w") as fh:
                        log.debug(f"Writing to output file: '{output_path}'")
                        fh.write(rendered_output)

                # Copy the file directly instead of using Jinja
                except (AttributeError, UnicodeDecodeError) as e:
                    log.debug(f"Copying file without Jinja: '{output_path}' - {e}")
                    shutil.copy(template_fn_path, output_path)

                # Something else went wrong
                except Exception as e:
                    log.error(f"Copying raw file as error rendering with Jinja: '{output_path}' - {e}")
                    shutil.copy(template_fn_path, output_path)

                # Mirror file permissions
                template_stat = os.stat(template_fn_path)
                os.chmod(output_path, template_stat.st_mode)

        # Remove all unused parameters in the nextflow schema
        if not self.jinja_params["igenomes"] or not self.jinja_params["nf_core_configs"]:
            self.update_nextflow_schema()

        if self.config.is_nfcore:
            # Make a logo and save it, if it is a nf-core pipeline
            self.make_pipeline_logo()
        else:
            if self.jinja_params["github"]:
                # Remove field mentioning nf-core docs
                # in the github bug report template
                self.remove_nf_core_in_bug_report_template()

        # Update the .nf-core.yml with linting configurations
        self.fix_linting()

        if self.config:
            config_fn, config_yml = nf_core.utils.load_tools_config(self.outdir)
            with open(config_fn, "w") as fh:
                config_yml.update(template=self.config.model_dump())
                yaml.safe_dump(config_yml, fh)
                log.debug(f"Dumping pipeline template yml to pipeline config file '{config_fn.name}'")
                run_prettier_on_file(self.outdir / config_fn)

    def update_nextflow_schema(self):
        """
        Removes unused parameters from the nextflow schema.
        """
        schema_path = self.outdir / "nextflow_schema.json"

        schema = nf_core.pipelines.schema.PipelineSchema()
        schema.schema_filename = schema_path
        schema.no_prompts = True
        schema.load_schema()
        schema.get_wf_params()
        schema.remove_schema_notfound_configs()
        schema.save_schema(suppress_logging=True)
        run_prettier_on_file(schema_path)

    def remove_nf_core_in_bug_report_template(self):
        """
        Remove the field mentioning nf-core documentation
        in the github bug report template
        """
        bug_report_path = self.outdir / ".github" / "ISSUE_TEMPLATE" / "bug_report.yml"

        with open(bug_report_path) as fh:
            contents = yaml.load(fh, Loader=yaml.FullLoader)

        # Remove the first item in the body, which is the information about the docs
        contents["body"].pop(0)

        with open(bug_report_path, "w") as fh:
            yaml.dump(contents, fh, default_flow_style=False, sort_keys=False)

        run_prettier_on_file(bug_report_path)

    def fix_linting(self):
        """
        Updates the .nf-core.yml with linting configurations
        for a customized pipeline.
        """
        # Create a lint config
        short_name = self.jinja_params["short_name"]
        if not self.config.is_nfcore:
            lint_config = {
                "files_exist": [
                    "CODE_OF_CONDUCT.md",
                    f"assets/nf-core-{short_name}_logo_light.png",
                    f"docs/images/nf-core-{short_name}_logo_light.png",
                    f"docs/images/nf-core-{short_name}_logo_dark.png",
                    ".github/ISSUE_TEMPLATE/config.yml",
                    ".github/workflows/awstest.yml",
                    ".github/workflows/awsfulltest.yml",
                ],
                "files_unchanged": [
                    "CODE_OF_CONDUCT.md",
                    f"assets/nf-core-{short_name}_logo_light.png",
                    f"docs/images/nf-core-{short_name}_logo_light.png",
                    f"docs/images/nf-core-{short_name}_logo_dark.png",
                ],
                "nextflow_config": [
                    "manifest.name",
                    "manifest.homePage",
                ],
                "multiqc_config": ["report_comment"],
            }
        else:
            lint_config = {}

        # Add GitHub hosting specific configurations
        if not self.jinja_params["github"]:
            lint_config["files_exist"].extend(
                [
                    ".github/ISSUE_TEMPLATE/bug_report.yml",
                    ".github/ISSUE_TEMPLATE/feature_request.yml",
                    ".github/PULL_REQUEST_TEMPLATE.md",
                    ".github/CONTRIBUTING.md",
                    ".github/.dockstore.yml",
                    ".gitignore",
                ]
            )
            lint_config["files_unchanged"].extend(
                [
                    ".github/ISSUE_TEMPLATE/bug_report.yml",
                    ".github/ISSUE_TEMPLATE/config.yml",
                    ".github/ISSUE_TEMPLATE/feature_request.yml",
                    ".github/PULL_REQUEST_TEMPLATE.md",
                    ".github/workflows/branch.yml",
                    ".github/workflows/linting_comment.yml",
                    ".github/workflows/linting.yml",
                    ".github/CONTRIBUTING.md",
                    ".github/.dockstore.yml",
                ]
            )

        # Add CI specific configurations
        if not self.jinja_params["ci"]:
            lint_config["files_exist"].extend(
                [
                    ".github/workflows/branch.yml",
                    ".github/workflows/ci.yml",
                    ".github/workflows/linting_comment.yml",
                    ".github/workflows/linting.yml",
                ]
            )

        # Add custom config specific configurations
        if not self.jinja_params["nf_core_configs"]:
            lint_config["files_exist"].extend(["conf/igenomes.config"])
            lint_config["nextflow_config"].extend(
                [
                    "process.cpus",
                    "process.memory",
                    "process.time",
                    "custom_config",
                ]
            )

        # Add igenomes specific configurations
        if not self.jinja_params["igenomes"]:
            lint_config["files_exist"].extend(["conf/igenomes.config"])

        # Add github badges specific configurations
        if not self.jinja_params["github_badges"] or not self.jinja_params["github"]:
            lint_config["readme"] = ["nextflow_badge"]

        # Add multiqc specific configurations
        if not self.jinja_params["multiqc"]:
            try:
                lint_config["files_unchanged"].extend([".github/CONTRIBUTING.md", "assets/sendmail_template.txt"])
            except KeyError:
                lint_config["files_unchanged"] = [".github/CONTRIBUTING.md", "assets/sendmail_template.txt"]
            try:
                lint_config["files_exist"].extend(["assets/multiqc_config.yml"])
            except KeyError:
                lint_config["files_exist"] = ["assets/multiqc_config.yml"]
            lint_config["multiqc_config"] = False

        # If the pipeline is not nf-core
        if not self.config.is_nfcore:
            lint_config["files_unchanged"].extend([".github/ISSUE_TEMPLATE/bug_report.yml"])

        # Add the lint content to the preexisting nf-core config
        config_fn, nf_core_yml = nf_core.utils.load_tools_config(self.outdir)
        nf_core_yml["lint"] = lint_config
        with open(self.outdir / config_fn, "w") as fh:
            yaml.dump(nf_core_yml, fh, default_flow_style=False, sort_keys=False)

        run_prettier_on_file(os.path.join(self.outdir, config_fn))

    def make_pipeline_logo(self):
        """Fetch a logo for the new pipeline from the nf-core website"""
        email_logo_path = Path(self.outdir) / "assets"
        create_logo(text=self.jinja_params["short_name"], dir=email_logo_path, theme="light", force=self.force)
        for theme in ["dark", "light"]:
            readme_logo_path = Path(self.outdir) / "docs" / "images"
            create_logo(
                text=self.jinja_params["short_name"], dir=readme_logo_path, width=600, theme=theme, force=self.force
            )

    def git_init_pipeline(self):
        """Initialises the new pipeline as a Git repository and submits first commit.

        Raises:
            UserWarning: if Git default branch is set to 'dev' or 'TEMPLATE'.
        """
        default_branch = self.default_branch
        try:
            default_branch = default_branch or git.config.GitConfigParser().get_value("init", "defaultBranch")
        except configparser.Error:
            log.debug("Could not read init.defaultBranch")
        if default_branch in ["dev", "TEMPLATE"]:
            raise UserWarning(
                f"Your Git defaultBranch '{default_branch}' is incompatible with nf-core.\n"
                "'dev' and 'TEMPLATE' can not be used as default branch name.\n"
                "Set the default branch name with "
                "[white on grey23] git config --global init.defaultBranch <NAME> [/]\n"
                "Or set the default_branch parameter in this class.\n"
                "Pipeline git repository will not be initialised."
            )

        log.info("Initialising local pipeline git repository")
        repo = git.Repo.init(self.outdir)
        repo.git.add(A=True)
        repo.index.commit(f"initial template build from nf-core/tools, version {nf_core.__version__}")
        if default_branch:
            repo.active_branch.rename(default_branch)
        try:
            repo.git.branch("TEMPLATE")
            repo.git.branch("dev")

        except git.GitCommandError as e:
            if "already exists" in e.stderr:
                log.debug("Branches 'TEMPLATE' and 'dev' already exist")
                if self.force:
                    log.debug("Force option set - deleting branches")
                    repo.git.branch("-D", "TEMPLATE")
                    repo.git.branch("-D", "dev")
                    repo.git.branch("TEMPLATE")
                    repo.git.branch("dev")
                else:
                    raise UserWarning(
                        "Branches 'TEMPLATE' and 'dev' already exist. Use --force to overwrite existing branches."
                    )
        if self.is_interactive:
            log.info(f"Pipeline created: ./{self.outdir.relative_to(Path.cwd())}")
        else:
            log.info(
                "Done. Remember to add a remote and push to GitHub:\n"
                f"[white on grey23] cd {self.outdir} \n"
                " git remote add origin git@github.com:USERNAME/REPO_NAME.git \n"
                " git push --all origin                                       "
            )
            log.info("This will also push your newly created dev branch and the TEMPLATE branch for syncing.")<|MERGE_RESOLUTION|>--- conflicted
+++ resolved
@@ -101,16 +101,13 @@
                 ".prettierrc.yml",
                 ".github/workflows/fix-linting.yml",
             ],
-<<<<<<< HEAD
+            "citations": ["assets/methods_description_template.yml"],
+            "gitpod": [".gitpod.yml"],
             "multiqc": [
                 "assets/multiqc_config.yml",
                 "assets/methods_description_template.yml",
                 "modules/nf-core/multiqc/",
             ],
-=======
-            "citations": ["assets/methods_description_template.yml"],
-            "gitpod": [".gitpod.yml"],
->>>>>>> 8e7739d0
         }
         # Get list of files we're skipping with the supplied skip keys
         self.skip_paths = set(sp for k in skip_paths for sp in skippable_paths[k])
@@ -220,12 +217,9 @@
             "igenomes": {"file": True, "content": True},
             "nf_core_configs": {"file": False, "content": True},
             "code_linters": {"file": True, "content": True},
-<<<<<<< HEAD
-            "multiqc": {"file": True, "content": True},
-=======
             "citations": {"file": True, "content": True},
             "gitpod": {"file": True, "content": True},
->>>>>>> 8e7739d0
+            "multiqc": {"file": True, "content": True},
         }
 
         # Set the parameters for the jinja template
