--- conflicted
+++ resolved
@@ -440,38 +440,15 @@
 
         run_prettier_on_file(bug_report_path)
 
-    def fix_linting(self) -> None:
+    def fix_linting(self):
         """
         Updates the .nf-core.yml with linting configurations
         for a customized pipeline.
         """
         # Create a lint config
-<<<<<<< HEAD
         short_name: str = self.jinja_params["short_name"]
-        lint_config: Dict[str, List[str]] = {
-            "files_exist": [
-                "CODE_OF_CONDUCT.md",
-                f"assets/nf-core-{short_name}_logo_light.png",
-                f"docs/images/nf-core-{short_name}_logo_light.png",
-                f"docs/images/nf-core-{short_name}_logo_dark.png",
-                ".github/ISSUE_TEMPLATE/config.yml",
-                ".github/workflows/awstest.yml",
-                ".github/workflows/awsfulltest.yml",
-            ],
-            "files_unchanged": [
-                "CODE_OF_CONDUCT.md",
-                f"assets/nf-core-{short_name}_logo_light.png",
-                f"docs/images/nf-core-{short_name}_logo_light.png",
-                f"docs/images/nf-core-{short_name}_logo_dark.png",
-            ],
-            "nextflow_config": [
-                "manifest.name",
-                "manifest.homePage",
-            ],
-            "multiqc_config": ["report_comment"],
-        }
-=======
         short_name = self.jinja_params["short_name"]
+        lint_config = {}
         if not self.config.is_nfcore:
             lint_config = {
                 "files_exist": [
@@ -495,9 +472,6 @@
                 ],
                 "multiqc_config": ["report_comment"],
             }
-        else:
-            lint_config = {}
->>>>>>> 6a54a325
 
         # Add GitHub hosting specific configurations
         if not self.jinja_params["github"]:
