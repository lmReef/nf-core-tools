{
    "$schema": "http://json-schema.org/draft-07/schema",
    "$id": "https://raw.githubusercontent.com/{{ name }}/master/nextflow_schema.json",
    "title": "{{ name }} pipeline parameters",
    "description": "{{ description }}",
    "type": "object",
    "definitions": {
        "input_output_options": {
            "title": "Input/output options",
            "type": "object",
            "fa_icon": "fas fa-terminal",
            "description": "Define where the pipeline should find input data and save output data.",
            "required": ["input", "outdir"],
            "properties": {
                "input": {
                    "type": "string",
                    "format": "file-path",
                    "mimetype": "text/csv",
                    "pattern": "^\\S+\\.csv$",
                    "schema": "assets/schema_input.json",
                    "description": "Path to comma-separated file containing information about the samples in the experiment.",
                    "help_text": "You will need to create a design file with information about the samples in your experiment before running the pipeline. Use this parameter to specify its location. It has to be a comma-separated file with 3 columns, and a header row.{% if branded %} See [usage docs](https://nf-co.re/{{ short_name }}/usage#samplesheet-input).{% endif %}",
                    "fa_icon": "fas fa-file-csv"
                },
                "outdir": {
                    "type": "string",
                    "format": "directory-path",
                    "description": "The output directory where the results will be saved. You have to use absolute paths to storage on Cloud infrastructure.",
                    "fa_icon": "fas fa-folder-open"
                },
                "email": {
                    "type": "string",
                    "description": "Email address for completion summary.",
                    "fa_icon": "fas fa-envelope",
                    "help_text": "Set this parameter to your e-mail address to get a summary e-mail with details of the run sent to you when the workflow exits. If set in your user config file (`~/.nextflow/config`) then you don't need to specify this on the command line for every run.",
                    "pattern": "^([a-zA-Z0-9_\\-\\.]+)@([a-zA-Z0-9_\\-\\.]+)\\.([a-zA-Z]{2,5})$"
                },
                "multiqc_title": {
                    "type": "string",
                    "description": "MultiQC report title. Printed as page header, used for filename if not otherwise specified.",
                    "fa_icon": "fas fa-file-signature"
                }
            }
        },
        "reference_genome_options": {
            "title": "Reference genome options",
            "type": "object",
            "fa_icon": "fas fa-dna",
            "description": "Reference genome related files and options required for the workflow.",
            "properties": {
                "genome": {
                    "type": "string",
                    "description": "Name of iGenomes reference.",
                    "fa_icon": "fas fa-book",
                    "help_text": "If using a reference genome configured in the pipeline using iGenomes, use this parameter to give the ID for the reference. This is then used to build the full paths for all required reference genome files e.g. `--genome GRCh38`. \n\nSee the [nf-core website docs](https://nf-co.re/usage/reference_genomes) for more details."
                },
                "fasta": {
                    "type": "string",
                    "format": "file-path",
                    "mimetype": "text/plain",
                    "pattern": "^\\S+\\.fn?a(sta)?(\\.gz)?$",
                    "description": "Path to FASTA genome file.",
                    "help_text": "This parameter is *mandatory* if `--genome` is not specified. If you don't have a BWA index available this will be generated for you automatically. Combine with `--save_reference` to save BWA index for future runs.",
                    "fa_icon": "far fa-file-code"
                },
                "igenomes_base": {
                    "type": "string",
                    "format": "directory-path",
                    "description": "Directory / URL base for iGenomes references.",
                    "default": "s3://ngi-igenomes/igenomes",
                    "fa_icon": "fas fa-cloud-download-alt",
                    "hidden": true
                },
                "igenomes_ignore": {
                    "type": "boolean",
                    "description": "Do not load the iGenomes reference config.",
                    "fa_icon": "fas fa-ban",
                    "hidden": true,
                    "help_text": "Do not load `igenomes.config` when running the pipeline. You may choose this option if you observe clashes between custom parameters and those supplied in `igenomes.config`."
                }
            }
        },
        "institutional_config_options": {
            "title": "Institutional config options",
            "type": "object",
            "fa_icon": "fas fa-university",
            "description": "Parameters used to describe centralised config profiles. These should not be edited.",
            "help_text": "The centralised nf-core configuration profiles use a handful of pipeline parameters to describe themselves. This information is then printed to the Nextflow log when you run a pipeline. You should not need to change these values when you run a pipeline.",
            "properties": {
                "custom_config_version": {
                    "type": "string",
                    "description": "Git commit id for Institutional configs.",
                    "default": "master",
                    "hidden": true,
                    "fa_icon": "fas fa-users-cog"
                },
                "custom_config_base": {
                    "type": "string",
                    "description": "Base directory for Institutional configs.",
                    "default": "https://raw.githubusercontent.com/nf-core/configs/master",
                    "hidden": true,
                    "help_text": "If you're running offline, Nextflow will not be able to fetch the institutional config files from the internet. If you don't need them, then this is not a problem. If you do need them, you should download the files from the repo and tell Nextflow where to find them with this parameter.",
                    "fa_icon": "fas fa-users-cog"
                },
                "config_profile_name": {
                    "type": "string",
                    "description": "Institutional config name.",
                    "hidden": true,
                    "fa_icon": "fas fa-users-cog"
                },
                "config_profile_description": {
                    "type": "string",
                    "description": "Institutional config description.",
                    "hidden": true,
                    "fa_icon": "fas fa-users-cog"
                },
                "config_profile_contact": {
                    "type": "string",
                    "description": "Institutional config contact information.",
                    "hidden": true,
                    "fa_icon": "fas fa-users-cog"
                },
                "config_profile_url": {
                    "type": "string",
                    "description": "Institutional config URL link.",
                    "hidden": true,
                    "fa_icon": "fas fa-users-cog"
                }
            }
        },
        "max_job_request_options": {
            "title": "Max job request options",
            "type": "object",
            "fa_icon": "fab fa-acquisitions-incorporated",
            "description": "Set the top limit for requested resources for any single job.",
            "help_text": "If you are running on a smaller system, a pipeline step requesting more resources than are available may cause the Nextflow to stop the run with an error. These options allow you to cap the maximum resources requested by any single job so that the pipeline will run on your system.\n\nNote that you can not _increase_ the resources requested by any job using these options. For that you will need your own configuration file. See [the nf-core website](https://nf-co.re/usage/configuration) for details.",
            "properties": {
                "max_cpus": {
                    "type": "integer",
                    "description": "Maximum number of CPUs that can be requested for any single job.",
                    "default": 16,
                    "fa_icon": "fas fa-microchip",
                    "hidden": true,
                    "help_text": "Use to set an upper-limit for the CPU requirement for each process. Should be an integer e.g. `--max_cpus 1`"
                },
                "max_memory": {
                    "type": "string",
                    "description": "Maximum amount of memory that can be requested for any single job.",
                    "default": "128.GB",
                    "fa_icon": "fas fa-memory",
                    "pattern": "^\\d+(\\.\\d+)?\\.?\\s*(K|M|G|T)?B$",
                    "hidden": true,
                    "help_text": "Use to set an upper-limit for the memory requirement for each process. Should be a string in the format integer-unit e.g. `--max_memory '8.GB'`"
                },
                "max_time": {
                    "type": "string",
                    "description": "Maximum amount of time that can be requested for any single job.",
                    "default": "240.h",
                    "fa_icon": "far fa-clock",
                    "pattern": "^(\\d+\\.?\\s*(s|m|h|day)\\s*)+$",
                    "hidden": true,
                    "help_text": "Use to set an upper-limit for the time requirement for each process. Should be a string in the format integer-unit e.g. `--max_time '2.h'`"
                }
            }
        },
        "generic_options": {
            "title": "Generic options",
            "type": "object",
            "fa_icon": "fas fa-file-import",
            "description": "Less common options for the pipeline, typically set in a config file.",
            "help_text": "These options are common to all nf-core pipelines and allow you to customise some of the core preferences for how the pipeline runs.\n\nTypically these options would be set in a Nextflow config file loaded for all pipeline runs, such as `~/.nextflow/config`.",
            "properties": {
                "help": {
                    "type": "boolean",
                    "description": "Display help text.",
                    "fa_icon": "fas fa-question-circle",
                    "hidden": true
                },
                "publish_dir_mode": {
                    "type": "string",
                    "default": "copy",
                    "description": "Method used to save pipeline results to output directory.",
                    "help_text": "The Nextflow `publishDir` option specifies which intermediate files should be saved to the output directory. This option tells the pipeline what method should be used to move these files. See [Nextflow docs](https://www.nextflow.io/docs/latest/process.html#publishdir) for details.",
                    "fa_icon": "fas fa-copy",
                    "enum": ["symlink", "rellink", "link", "copy", "copyNoFollow", "move"],
                    "hidden": true
                },
                "email_on_fail": {
                    "type": "string",
                    "description": "Email address for completion summary, only when pipeline fails.",
                    "fa_icon": "fas fa-exclamation-triangle",
                    "pattern": "^([a-zA-Z0-9_\\-\\.]+)@([a-zA-Z0-9_\\-\\.]+)\\.([a-zA-Z]{2,5})$",
                    "help_text": "An email address to send a summary email to when the pipeline is completed - ONLY sent if the pipeline does not exit successfully.",
                    "hidden": true
                },
                "plaintext_email": {
                    "type": "boolean",
                    "description": "Send plain-text email instead of HTML.",
                    "fa_icon": "fas fa-remove-format",
                    "hidden": true
                },
                "max_multiqc_email_size": {
                    "type": "string",
                    "description": "File size limit when attaching MultiQC reports to summary emails.",
                    "pattern": "^\\d+(\\.\\d+)?\\.?\\s*(K|M|G|T)?B$",
                    "default": "25.MB",
                    "fa_icon": "fas fa-file-upload",
                    "hidden": true
                },
                "monochrome_logs": {
                    "type": "boolean",
                    "description": "Do not use coloured log outputs.",
                    "fa_icon": "fas fa-palette",
                    "hidden": true
                },
                "hook_url": {
                    "type": "string",
                    "description": "Incoming hook URL for messaging service",
                    "fa_icon": "fas fa-people-group",
                    "help_text": "Incoming hook URL for messaging service. Currently, only MS Teams is supported.",
                    "hidden": true
                },
                "multiqc_config": {
                    "type": "string",
                    "description": "Custom config file to supply to MultiQC.",
                    "fa_icon": "fas fa-cog",
                    "hidden": true
                },
<<<<<<< HEAD
                "multiqc_methods_description": {
                    "type": "string",
                    "description": "Custom MultiQC yaml file containing HTML including a methods description.",
                    "fa_icon": "fas fa-cog",
=======
                "multiqc_logo": {
                    "type": "string",
                    "description": "Custom logo file to supply to MultiQC. File name must also be set in the MultiQC config file",
                    "fa_icon": "fas fa-image",
>>>>>>> 19c22f25
                    "hidden": true
                },
                "tracedir": {
                    "type": "string",
                    "description": "Directory to keep pipeline Nextflow logs and reports.",
                    "default": "${params.outdir}/pipeline_info",
                    "fa_icon": "fas fa-cogs",
                    "hidden": true
                },
                "validate_params": {
                    "type": "boolean",
                    "description": "Boolean whether to validate parameters against the schema at runtime",
                    "default": true,
                    "fa_icon": "fas fa-check-square",
                    "hidden": true
                },
                "show_hidden_params": {
                    "type": "boolean",
                    "fa_icon": "far fa-eye-slash",
                    "description": "Show all params when using `--help`",
                    "hidden": true,
                    "help_text": "By default, parameters set as _hidden_ in the schema are not shown on the command line when a user runs with `--help`. Specifying this option will tell the pipeline to show all parameters."
                },
                "enable_conda": {
                    "type": "boolean",
                    "description": "Run this workflow with Conda. You can also use '-profile conda' instead of providing this parameter.",
                    "hidden": true,
                    "fa_icon": "fas fa-bacon"
                }
            }
        }
    },
    "allOf": [
        {
            "$ref": "#/definitions/input_output_options"
        },
        {
            "$ref": "#/definitions/reference_genome_options"
        },
        {
            "$ref": "#/definitions/institutional_config_options"
        },
        {
            "$ref": "#/definitions/max_job_request_options"
        },
        {
            "$ref": "#/definitions/generic_options"
        }
    ]
}<|MERGE_RESOLUTION|>--- conflicted
+++ resolved
@@ -226,18 +226,16 @@
                     "fa_icon": "fas fa-cog",
                     "hidden": true
                 },
-<<<<<<< HEAD
-                "multiqc_methods_description": {
-                    "type": "string",
-                    "description": "Custom MultiQC yaml file containing HTML including a methods description.",
-                    "fa_icon": "fas fa-cog",
-=======
                 "multiqc_logo": {
                     "type": "string",
                     "description": "Custom logo file to supply to MultiQC. File name must also be set in the MultiQC config file",
                     "fa_icon": "fas fa-image",
->>>>>>> 19c22f25
-                    "hidden": true
+                    "hidden": true
+                },
+                "multiqc_methods_description": {
+                    "type": "string",
+                    "description": "Custom MultiQC yaml file containing HTML including a methods description.",
+                    "fa_icon": "fas fa-cog"
                 },
                 "tracedir": {
                     "type": "string",
