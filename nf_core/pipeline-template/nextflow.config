/*
~~~~~~~~~~~~~~~~~~~~~~~~~~~~~~~~~~~~~~~~~~~~~~~~~~~~~~~~~~~~~~~~~~~~~~~~~~~~~~~~~~~~~~~~
    {{ name }} Nextflow config file
~~~~~~~~~~~~~~~~~~~~~~~~~~~~~~~~~~~~~~~~~~~~~~~~~~~~~~~~~~~~~~~~~~~~~~~~~~~~~~~~~~~~~~~~
    Default config options for all compute environments
----------------------------------------------------------------------------------------
*/

// Global default params, used in configs
params {

    // TODO nf-core: Specify your pipeline's command line flags
    // Input options
    input                      = null

    {%- if igenomes %}
    // References
    genome                     = null
    igenomes_base              = 's3://ngi-igenomes/igenomes/'
    igenomes_ignore            = false
    {% else %}
    fasta                      = null
    {%- endif %}

    // MultiQC options
    multiqc_config             = null
    multiqc_title              = null
    multiqc_logo               = null
    max_multiqc_email_size     = '25.MB'
    multiqc_methods_description = null

    // Boilerplate options
    outdir                     = null
    publish_dir_mode           = 'copy'
    email                      = null
    email_on_fail              = null
    plaintext_email            = false
    monochrome_logs            = false
    hook_url                   = null
    help                       = false
    version                    = false

    // Config options
    config_profile_name        = null
    config_profile_description = null

    {%- if nf_core_configs %}
    custom_config_version      = 'master'
    custom_config_base         = "https://raw.githubusercontent.com/nf-core/configs/${params.custom_config_version}"
    config_profile_contact     = null
    config_profile_url         = null
    {% endif %}

    // Max resource options
    // Defaults only, expecting to be overwritten
    max_memory                 = '128.GB'
    max_cpus                   = 16
    max_time                   = '240.h'

    // Schema validation default options
    validationFailUnrecognisedParams = false
    validationLenientMode            = false
    validationSchemaIgnoreParams     = 'genomes,igenomes_base'
    validationShowHiddenParams       = false
    validate_params                  = true

}

// Load base.config by default for all pipelines
includeConfig 'conf/base.config'

{% if nf_core_configs -%}
// Load nf-core custom profiles from different Institutions
try {
    includeConfig "${params.custom_config_base}/nfcore_custom.config"
} catch (Exception e) {
    System.err.println("WARNING: Could not load nf-core/config profiles: ${params.custom_config_base}/nfcore_custom.config")
}

// Load {{ name }} custom profiles from different institutions.
// Warning: Uncomment only if a pipeline-specific instititutional config already exists on nf-core/configs!
// try {
//   includeConfig "${params.custom_config_base}/pipeline/{{ short_name }}.config"
// } catch (Exception e) {
//   System.err.println("WARNING: Could not load nf-core/config/{{ short_name }} profiles: ${params.custom_config_base}/pipeline/{{ short_name }}.config")
// }
{% endif -%}

profiles {
    debug {
        dumpHashes             = true
        process.beforeScript   = 'echo $HOSTNAME'
        cleanup                = false
        nextflow.enable.configProcessNamesValidation = true
    }
    conda {
        conda.enabled          = true
        docker.enabled         = false
        singularity.enabled    = false
        podman.enabled         = false
        shifter.enabled        = false
        charliecloud.enabled   = false
<<<<<<< HEAD
        channels               = ['conda-forge', 'bioconda', 'defaults']
=======
        apptainer.enabled      = false
>>>>>>> e8e63728
    }
    mamba {
        conda.enabled          = true
        conda.useMamba         = true
        docker.enabled         = false
        singularity.enabled    = false
        podman.enabled         = false
        shifter.enabled        = false
        charliecloud.enabled   = false
        apptainer.enabled      = false
    }
    docker {
        docker.enabled         = true
        conda.enabled          = false
        singularity.enabled    = false
        podman.enabled         = false
        shifter.enabled        = false
        charliecloud.enabled   = false
        apptainer.enabled      = false
        docker.runOptions      = '-u $(id -u):$(id -g)'
    }
    arm {
        docker.runOptions      = '-u $(id -u):$(id -g) --platform=linux/amd64'
    }
    singularity {
        singularity.enabled    = true
        singularity.autoMounts = true
        conda.enabled          = false
        docker.enabled         = false
        podman.enabled         = false
        shifter.enabled        = false
        charliecloud.enabled   = false
        apptainer.enabled      = false
    }
    podman {
        podman.enabled         = true
        conda.enabled          = false
        docker.enabled         = false
        singularity.enabled    = false
        shifter.enabled        = false
        charliecloud.enabled   = false
        apptainer.enabled      = false
    }
    shifter {
        shifter.enabled        = true
        conda.enabled          = false
        docker.enabled         = false
        singularity.enabled    = false
        podman.enabled         = false
        charliecloud.enabled   = false
        apptainer.enabled      = false
    }
    charliecloud {
        charliecloud.enabled   = true
        conda.enabled          = false
        docker.enabled         = false
        singularity.enabled    = false
        podman.enabled         = false
        shifter.enabled        = false
        apptainer.enabled      = false
    }
    apptainer {
        apptainer.enabled      = true
        apptainer.autoMounts   = true
        conda.enabled          = false
        docker.enabled         = false
        singularity.enabled    = false
        podman.enabled         = false
        shifter.enabled        = false
        charliecloud.enabled   = false
    }
    gitpod {
        executor.name          = 'local'
        executor.cpus          = 4
        executor.memory        = 8.GB
    }
    test      { includeConfig 'conf/test.config'      }
    test_full { includeConfig 'conf/test_full.config' }
}

// Set default registry for Apptainer, Docker, Podman and Singularity independent of -profile
// Will not be used unless Apptainer / Docker / Podman / Singularity are enabled
// Set to your registry if you have a mirror of containers
apptainer.registry   = 'quay.io'
docker.registry      = 'quay.io'
podman.registry      = 'quay.io'
singularity.registry = 'quay.io'

// Nextflow plugins
plugins {
    id 'nf-validation@1.1.3' // Validation of pipeline parameters and creation of an input channel from a sample sheet
}

{% if igenomes -%}
// Load igenomes.config if required
if (!params.igenomes_ignore) {
    includeConfig 'conf/igenomes.config'
} else {
    params.genomes = [:]
}
{% endif -%}

// Export these variables to prevent local Python/R libraries from conflicting with those in the container
// The JULIA depot path has been adjusted to a fixed path `/usr/local/share/julia` that needs to be used for packages in the container.
// See https://apeltzer.github.io/post/03-julia-lang-nextflow/ for details on that. Once we have a common agreement on where to keep Julia packages, this is adjustable.

env {
    PYTHONNOUSERSITE = 1
    R_PROFILE_USER   = "/.Rprofile"
    R_ENVIRON_USER   = "/.Renviron"
    JULIA_DEPOT_PATH = "/usr/local/share/julia"
}

// Capture exit codes from upstream processes when piping
process.shell = ['/bin/bash', '-euo', 'pipefail']

// Disable process selector warnings by default. Use debug profile to enable warnings.
nextflow.enable.configProcessNamesValidation = false

def trace_timestamp = new java.util.Date().format( 'yyyy-MM-dd_HH-mm-ss')
timeline {
    enabled = true
    file    = "${params.outdir}/pipeline_info/execution_timeline_${trace_timestamp}.html"
}
report {
    enabled = true
    file    = "${params.outdir}/pipeline_info/execution_report_${trace_timestamp}.html"
}
trace {
    enabled = true
    file    = "${params.outdir}/pipeline_info/execution_trace_${trace_timestamp}.txt"
}
dag {
    enabled = true
    file    = "${params.outdir}/pipeline_info/pipeline_dag_${trace_timestamp}.html"
}

manifest {
    name            = '{{ name }}'
    author          = """{{ author }}"""
    homePage        = 'https://github.com/{{ name }}'
    description     = """{{ description }}"""
    mainScript      = 'main.nf'
    nextflowVersion = '!>=23.04.0'
    version         = '{{ version }}'
    doi             = ''
}

// Load modules.config for DSL2 module specific options
includeConfig 'conf/modules.config'

// Function to ensure that resource requirements don't go beyond
// a maximum limit
def check_max(obj, type) {
    if (type == 'memory') {
        try {
            if (obj.compareTo(params.max_memory as nextflow.util.MemoryUnit) == 1)
                return params.max_memory as nextflow.util.MemoryUnit
            else
                return obj
        } catch (all) {
            println "   ### ERROR ###   Max memory '${params.max_memory}' is not valid! Using default value: $obj"
            return obj
        }
    } else if (type == 'time') {
        try {
            if (obj.compareTo(params.max_time as nextflow.util.Duration) == 1)
                return params.max_time as nextflow.util.Duration
            else
                return obj
        } catch (all) {
            println "   ### ERROR ###   Max time '${params.max_time}' is not valid! Using default value: $obj"
            return obj
        }
    } else if (type == 'cpus') {
        try {
            return Math.min( obj, params.max_cpus as int )
        } catch (all) {
            println "   ### ERROR ###   Max cpus '${params.max_cpus}' is not valid! Using default value: $obj"
            return obj
        }
    }
}<|MERGE_RESOLUTION|>--- conflicted
+++ resolved
@@ -100,11 +100,8 @@
         podman.enabled         = false
         shifter.enabled        = false
         charliecloud.enabled   = false
-<<<<<<< HEAD
         channels               = ['conda-forge', 'bioconda', 'defaults']
-=======
-        apptainer.enabled      = false
->>>>>>> e8e63728
+        apptainer.enabled      = false
     }
     mamba {
         conda.enabled          = true
