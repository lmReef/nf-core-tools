/*
 * -------------------------------------------------
 *  {{ cookiecutter.name }} Nextflow config file
 * -------------------------------------------------
 * Default config options for all environments.
 */

// Global default params, used in configs
params {

  // Workflow flags
  // TODO nf-core: Specify your pipeline's command line flags
  genome = false
  input = null
  single_end = false
  outdir = './results'
  publish_dir_mode = 'copy'

  // Boilerplate options
  multiqc_config = false
  email = false
  email_on_fail = false
  max_multiqc_email_size = 25.MB
  plaintext_email = false
  monochrome_logs = false
  help = false
  igenomes_base = 's3://ngi-igenomes/igenomes/'
  tracedir = "${params.outdir}/pipeline_info"
  igenomes_ignore = false
  custom_config_version = 'master'
  custom_config_base = "https://raw.githubusercontent.com/nf-core/configs/${params.custom_config_version}"
  hostnames = false
  config_profile_description = false
  config_profile_contact = false
  config_profile_url = false
  validate_params = true
  schema_ignore_params = 'genomes'

  // Defaults only, expecting to be overwritten
  max_memory = 128.GB
  max_cpus = 16
  max_time = 240.h

}

// Container slug. Stable releases should specify release tag!
// Developmental code should specify :dev
process.container = '{{ cookiecutter.name_docker }}:dev'

// Load base.config by default for all pipelines
includeConfig 'conf/base.config'

// Load nf-core custom profiles from different Institutions
try {
  includeConfig "${params.custom_config_base}/nfcore_custom.config"
} catch (Exception e) {
  System.err.println("WARNING: Could not load nf-core/config profiles: ${params.custom_config_base}/nfcore_custom.config")
}

profiles {
  conda { 
    docker.enabled = false
    singularity.enabled = false
    podman.enabled = false
    shifter.enabled = false
    charliecloud = false
    process.conda = "$projectDir/environment.yml" 
  }
  debug { process.beforeScript = 'echo $HOSTNAME' }
  docker {
    docker.enabled = true
    singularity.enabled = false
    podman.enabled = false
    shifter.enabled = false
    charliecloud.enabled = false
    // Avoid this error:
    //   WARNING: Your kernel does not support swap limit capabilities or the cgroup is not mounted. Memory limited without swap.
    // Testing this in nf-core after discussion here https://github.com/nf-core/tools/pull/351
    // once this is established and works well, nextflow might implement this behavior as new default.
    docker.runOptions = '-u \$(id -u):\$(id -g)'
  }
  singularity {
    docker.enabled = false
    singularity.enabled = true
    podman.enabled = false
    shifter.enabled = false
    charliecloud.enabled = false
    singularity.autoMounts = true
  }
  podman {
    singularity.enabled = false
    docker.enabled = false
    podman.enabled = true
    shifter.enabled = false
    charliecloud = false
  }
  shifter {
    singularity.enabled = false
    docker.enabled = false
    podman.enabled = false
    shifter.enabled = true
    charliecloud.enabled = false
  }
  charliecloud { 
    includeConfig 'conf/charliecloud.config' 
    singularity.enabled = false
    docker.enabled = false
    podman.enabled = false
    shifter.enabled = false
    // charliecloud.enabled is in the dedicated includeConfig
  }
<<<<<<< HEAD
=======
  charliecloud {
    charliecloud.enabled = true
  }
>>>>>>> c904f03e
  test { includeConfig 'conf/test.config' }
  test_full { includeConfig 'conf/test_full.config' }
}

// Load igenomes.config if required
if (!params.igenomes_ignore) {
  includeConfig 'conf/igenomes.config'
}

// Export these variables to prevent local Python/R libraries from conflicting with those in the container
env {
  PYTHONNOUSERSITE = 1
  R_PROFILE_USER = "/.Rprofile"
  R_ENVIRON_USER = "/.Renviron"
}

// Capture exit codes from upstream processes when piping
process.shell = ['/bin/bash', '-euo', 'pipefail']

timeline {
  enabled = true
  file = "${params.tracedir}/execution_timeline.html"
}
report {
  enabled = true
  file = "${params.tracedir}/execution_report.html"
}
trace {
  enabled = true
  file = "${params.tracedir}/execution_trace.txt"
}
dag {
  enabled = true
  file = "${params.tracedir}/pipeline_dag.svg"
}

manifest {
  name = '{{ cookiecutter.name }}'
  author = '{{ cookiecutter.author }}'
  homePage = 'https://github.com/{{ cookiecutter.name }}'
  description = '{{ cookiecutter.description }}'
  mainScript = 'main.nf'
  nextflowVersion = '>=20.04.0'
  version = '{{ cookiecutter.version }}'
}

// Function to ensure that resource requirements don't go beyond
// a maximum limit
def check_max(obj, type) {
  if (type == 'memory') {
    try {
      if (obj.compareTo(params.max_memory as nextflow.util.MemoryUnit) == 1)
        return params.max_memory as nextflow.util.MemoryUnit
      else
        return obj
    } catch (all) {
      println "   ### ERROR ###   Max memory '${params.max_memory}' is not valid! Using default value: $obj"
      return obj
    }
  } else if (type == 'time') {
    try {
      if (obj.compareTo(params.max_time as nextflow.util.Duration) == 1)
        return params.max_time as nextflow.util.Duration
      else
        return obj
    } catch (all) {
      println "   ### ERROR ###   Max time '${params.max_time}' is not valid! Using default value: $obj"
      return obj
    }
  } else if (type == 'cpus') {
    try {
      return Math.min( obj, params.max_cpus as int )
    } catch (all) {
      println "   ### ERROR ###   Max cpus '${params.max_cpus}' is not valid! Using default value: $obj"
      return obj
    }
  }
}<|MERGE_RESOLUTION|>--- conflicted
+++ resolved
@@ -102,19 +102,12 @@
     charliecloud.enabled = false
   }
   charliecloud { 
-    includeConfig 'conf/charliecloud.config' 
     singularity.enabled = false
     docker.enabled = false
     podman.enabled = false
     shifter.enabled = false
-    // charliecloud.enabled is in the dedicated includeConfig
-  }
-<<<<<<< HEAD
-=======
-  charliecloud {
     charliecloud.enabled = true
   }
->>>>>>> c904f03e
   test { includeConfig 'conf/test.config' }
   test_full { includeConfig 'conf/test_full.config' }
 }
