#!/usr/bin/env python
# TODO nf-core: Update the script to check the samplesheet
# This script is based on the example at: https://raw.githubusercontent.com/nf-core/test-datasets/viralrecon/samplesheet/samplesheet_test_sispa.csv

import os
import sys
import errno
import argparse


def parse_args(args=None):
    Description = "Reformat {{ cookiecutter.name }} samplesheet file and check its contents."
    Epilog = """Example usage: python check_samplesheet.py <FILE_IN> <FILE_OUT>"""

    parser = argparse.ArgumentParser(description=Description, epilog=Epilog)
    parser.add_argument("FILE_IN", help="Input samplesheet file.")
    parser.add_argument("FILE_OUT", help="Output file.")
    return parser.parse_args(args)


def make_dir(path):
    if len(path) > 0:
        try:
            os.makedirs(path)
        except OSError as exception:
            if exception.errno != errno.EEXIST:
                raise exception


def print_error(error, line):
    print("ERROR: Please check samplesheet -> {}\nLine: '{}'".format(error, line.strip()))
    sys.exit(1)

<<<<<<< HEAD
# TODO nf-core: Update the check_samplesheet function
def check_samplesheet(file_in,file_out):
    """This check shampleseet function checks that the sample sheet follows the following structure:
    sample,fastq_1,fastq_2
    sample1,Sample1.fastq.gz,Sample2.fastq.gz
    """
=======

def check_samplesheet(file_in, file_out):
>>>>>>> 3c26878d

    sample_run_dict = {}
    with open(file_in, "r") as fin:

        # TODO nf-core: Update the column names for the input samplesheet
        ## Check header
        HEADER = ["sample", "fastq_1", "fastq_2"]
        header = fin.readline().strip().split(",")
        if header != HEADER:
            print("ERROR: Please check samplesheet header -> {} != {}".format(",".join(header), ",".join(HEADER)))
            sys.exit(1)

        ## Check sample entries
        for line in fin:
            lspl = [x.strip() for x in line.strip().split(",")]

            ## Check valid number of columns per row
            if len(lspl) != len(header):
                print_error("Invalid number of columns (minimum = {})!".format(len(header)), line)

            num_cols = len([x for x in lspl if x])
            if num_cols < 2:
                print_error("Invalid number of populated columns (minimum = 2)!".format(line))

            ## Check sample name entries
            sample, fastq_files = lspl[0], lspl[1:]
            if sample:
                if sample.find(" ") != -1:
                    print_error("Sample entry contains spaces!", line)
            else:
                print_error("Sample entry has not been specified!", line)

            ## Check FastQ file extension
            for fastq in fastq_files:
                if fastq:
                    if fastq.find(" ") != -1:
                        print_error("FastQ file contains spaces!", line)
                    if not fastq.endswith(".fastq.gz") and not fastq.endswith(".fq.gz"):
                        print_error("FastQ file does not have extension '.fastq.gz' or '.fq.gz'!", line)

            ## Auto-detect paired-end/single-end
            sample_info = []  ## [single_end, fastq_1, fastq_2]
            fastq_1, fastq_2 = fastq_files
            if sample and fastq_1 and fastq_2:  ## Paired-end short reads
                sample_info = ["0", fastq_1, fastq_2]
            elif sample and fastq_1 and not fastq_2:  ## Single-end short reads
                sample_info = ["1", fastq_1, fastq_2]
            else:
                print_error("Invalid combination of columns provided!", line)

            if sample not in sample_run_dict:
                sample_run_dict[sample] = [sample_info]
            else:
                if sample_info in sample_run_dict[sample]:
                    print_error("Samplesheet contains duplicate rows!", line)
                else:
                    sample_run_dict[sample].append(sample_info)

    ## Write validated samplesheet with appropriate columns
    if len(sample_run_dict) > 0:
        out_dir = os.path.dirname(file_out)
        make_dir(out_dir)
        fout = open(file_out, "w")
        fout.write(",".join(["sample", "single_end", "fastq_1", "fastq_2"]) + "\n")
        for sample in sorted(sample_run_dict.keys()):

            ## Check that multiple runs of the same sample are of the same datatype
            if not all(x[0] == sample_run_dict[sample][0][0] for x in sample_run_dict[sample]):
                print_error("Multiple runs of a sample must be of the same datatype", "Sample: {}".format(sample))

            for idx, val in enumerate(sample_run_dict[sample]):
                fout.write(",".join(["{}_T{}".format(sample, idx + 1)] + val) + "\n")
        fout.close()


def main(args=None):
    args = parse_args(args)
    check_samplesheet(args.FILE_IN, args.FILE_OUT)


if __name__ == "__main__":
    sys.exit(main())<|MERGE_RESOLUTION|>--- conflicted
+++ resolved
@@ -31,17 +31,14 @@
     print("ERROR: Please check samplesheet -> {}\nLine: '{}'".format(error, line.strip()))
     sys.exit(1)
 
-<<<<<<< HEAD
 # TODO nf-core: Update the check_samplesheet function
-def check_samplesheet(file_in,file_out):
-    """This check shampleseet function checks that the sample sheet follows the following structure:
+def check_samplesheet(file_in, file_out):
+    """
+    This function checks that the sample sheet follows the following structure:
+    
     sample,fastq_1,fastq_2
     sample1,Sample1.fastq.gz,Sample2.fastq.gz
     """
-=======
-
-def check_samplesheet(file_in, file_out):
->>>>>>> 3c26878d
 
     sample_run_dict = {}
     with open(file_in, "r") as fin:
