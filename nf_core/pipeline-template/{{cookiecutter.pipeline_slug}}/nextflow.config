/*
 * -------------------------------------------------
 *  {{ cookiecutter.pipeline_name }} Nextflow config file
 * -------------------------------------------------
 * Default config options for all environments.
 * Cluster-specific config options should be saved
 * in the conf folder and imported under a profile
 * name here.
 */

// Global default params, used in configs
params {

<<<<<<< HEAD
  container = '{{ cookiecutter.pipeline_slug }}:{{ cookiecutter.version }}' // Container slug. Stable releases should specify release tag!
  nf_required_version = '0.30.0' // Minimum version of nextflow required
=======
  version = "{{ cookiecutter.version }}" // Pipeline version
  container = 'nfcore/{{ cookiecutter.pipeline_slug }}:latest' // Container slug. Stable releases should specify release tag!
>>>>>>> 51871139

  help = false
  reads = "data/*{1,2}.fastq.gz"
  singleEnd = false
  outdir = './results'
  igenomes_base = "./iGenomes"
  tracedir = "${params.outdir}/pipeline_info"
  clusterOptions = false
  awsqueue = false
  awsregion = 'eu-west-1'
}

profiles {

  standard {
    includeConfig 'conf/base.config'
  }
  conda { process.conda = "$baseDir/environment.yml" }
  docker {
    docker.enabled = true
    process.container = params.container
  }
  singularity {
    enabled = true
    process.container = {"shub://${params.container.replace('nfcore', 'nf-core')}"}
  }
  awsbatch {
    includeConfig 'conf/base.config'
    includeConfig 'conf/awsbatch.config'
    includeConfig 'conf/igenomes.config'
  }
  test {
    includeConfig 'conf/base.config'
    includeConfig 'conf/test.config'
  }
  none {
    // Don't load any config (for use with custom home configs)
  }

}

// Capture exit codes from upstream processes when piping
process.shell = ['/bin/bash', '-euo', 'pipefail']

timeline {
  enabled = true
  file = "${params.tracedir}/pipeline_info/{{ cookiecutter.pipeline_name.replace(' ', '-') }}_timeline.html"
}
report {
  enabled = true
  file = "${params.tracedir}/pipeline_info/{{ cookiecutter.pipeline_name.replace(' ', '-') }}_report.html"
}
trace {
  enabled = true
  file = "${params.tracedir}/pipeline_info/{{ cookiecutter.pipeline_name.replace(' ', '-') }}_trace.txt"
}
dag {
  enabled = true
  file = "${params.tracedir}/pipeline_info/{{ cookiecutter.pipeline_name.replace(' ', '-') }}_dag.svg"
}

manifest {
  name = 'nf-core/{{ cookiecutter.pipeline_name }}'
  description = '{{ cookiecutter.pipeline_short_description }}'
  homePage = 'https://github.com/nf-core/{{ cookiecutter.pipeline_name }}'
  pipelineVersion = '{{ cookiecutter.version }}'
  mainScript = 'main.nf'
  nextflowVersion = '>=0.30.0'
}

// Function to ensure that resource requirements don't go beyond
// a maximum limit
def check_max(obj, type) {
  if(type == 'memory'){
    try {
      if(obj.compareTo(params.max_memory as nextflow.util.MemoryUnit) == 1)
        return params.max_memory as nextflow.util.MemoryUnit
      else
        return obj
    } catch (all) {
      println "   ### ERROR ###   Max memory '${params.max_memory}' is not valid! Using default value: $obj"
      return obj
    }
  } else if(type == 'time'){
    try {
      if(obj.compareTo(params.max_time as nextflow.util.Duration) == 1)
        return params.max_time as nextflow.util.Duration
      else
        return obj
    } catch (all) {
      println "   ### ERROR ###   Max time '${params.max_time}' is not valid! Using default value: $obj"
      return obj
    }
  } else if(type == 'cpus'){
    try {
      return Math.min( obj, params.max_cpus as int )
    } catch (all) {
      println "   ### ERROR ###   Max cpus '${params.max_cpus}' is not valid! Using default value: $obj"
      return obj
    }
  }
}<|MERGE_RESOLUTION|>--- conflicted
+++ resolved
@@ -11,13 +11,7 @@
 // Global default params, used in configs
 params {
 
-<<<<<<< HEAD
-  container = '{{ cookiecutter.pipeline_slug }}:{{ cookiecutter.version }}' // Container slug. Stable releases should specify release tag!
-  nf_required_version = '0.30.0' // Minimum version of nextflow required
-=======
-  version = "{{ cookiecutter.version }}" // Pipeline version
   container = 'nfcore/{{ cookiecutter.pipeline_slug }}:latest' // Container slug. Stable releases should specify release tag!
->>>>>>> 51871139
 
   help = false
   reads = "data/*{1,2}.fastq.gz"
