--- conflicted
+++ resolved
@@ -472,12 +472,7 @@
     /*
      * Beautify parameters for summary and return as string
      */
-<<<<<<< HEAD
     private static String paramsSummaryLog(workflow, params, json_schema) {
-=======
-    private static String params_summary_log(workflow, params, json_schema) {
-        Map colors = log_colours(params.monochrome_logs)
->>>>>>> 21e6b3af
         String output  = ''
         def params_map = paramsSummaryMap(workflow, params, json_schema)
         def max_chars  = paramsMaxChars(params_map)
@@ -491,14 +486,8 @@
                 output += '\n'
             }
         }
-<<<<<<< HEAD
         output += "!! Only displaying parameters that differ from the pipeline defaults !!\n"
         output += Utils.dashedLine(params.monochrome_logs)
-=======
-        output += dashed_line(params.monochrome_logs)
-        output += colors.dim + "\n Only displaying parameters that differ from defaults.\n" + colors.reset
-        output += dashed_line(params.monochrome_logs)
->>>>>>> 21e6b3af
         return output
     }
 }