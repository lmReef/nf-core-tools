--- conflicted
+++ resolved
@@ -2,11 +2,7 @@
     "multiqc_versions_single": {
         "content": [
             [
-<<<<<<< HEAD
-                "versions.yml:md5,6eb13f3b11bbcbfc98ad3166420ff760"
-=======
                 "versions.yml:md5,8c8724363a5efe0c6f43ab34faa57efd"
->>>>>>> 9f4a4bb5
             ]
         ],
         "meta": {
@@ -21,11 +17,7 @@
                 "multiqc_report.html",
                 "multiqc_data",
                 "multiqc_plots",
-<<<<<<< HEAD
-                "versions.yml:md5,6eb13f3b11bbcbfc98ad3166420ff760"
-=======
                 "versions.yml:md5,8c8724363a5efe0c6f43ab34faa57efd"
->>>>>>> 9f4a4bb5
             ]
         ],
         "meta": {
@@ -37,11 +29,7 @@
     "multiqc_versions_config": {
         "content": [
             [
-<<<<<<< HEAD
-                "versions.yml:md5,6eb13f3b11bbcbfc98ad3166420ff760"
-=======
                 "versions.yml:md5,8c8724363a5efe0c6f43ab34faa57efd"
->>>>>>> 9f4a4bb5
             ]
         ],
         "meta": {
