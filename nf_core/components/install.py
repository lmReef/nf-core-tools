import logging
import os
import re
from pathlib import Path

import questionary
from rich.console import Console
from rich.syntax import Syntax

import nf_core.modules.modules_utils
import nf_core.utils
from nf_core.components.components_command import ComponentCommand
from nf_core.components.components_utils import (
    get_components_to_install,
    prompt_component_version_sha,
)
from nf_core.modules.modules_json import ModulesJson
from nf_core.modules.modules_repo import NF_CORE_MODULES_NAME

log = logging.getLogger(__name__)


class ComponentInstall(ComponentCommand):
    def __init__(
        self,
        pipeline_dir,
        component_type,
        force=False,
        prompt=False,
        sha=None,
        remote_url=None,
        branch=None,
        no_pull=False,
        installed_by=False,
    ):
        super().__init__(component_type, pipeline_dir, remote_url, branch, no_pull)
        self.force = force
        self.prompt = prompt
        self.sha = sha
        if installed_by:
            self.installed_by = installed_by
        else:
            self.installed_by = self.component_type

    def install(self, component, silent=False):
        if self.repo_type == "modules":
            log.error(f"You cannot install a {component} in a clone of nf-core/modules")
            return False
        # Check whether pipelines is valid
        if not self.has_valid_directory():
            return False

        if self.component_type == "modules":
            # Check modules directory structure
            self.check_modules_structure()

        # Verify that 'modules.json' is consistent with the installed modules and subworkflows
        modules_json = ModulesJson(self.dir)
        if not silent:
            modules_json.check_up_to_date()

        # Verify SHA
        if not self.modules_repo.verify_sha(self.prompt, self.sha):
            return False

        # Check and verify component name
        component = self.collect_and_verify_name(component, self.modules_repo)
        if not component:
            return False

        # Get current version
        current_version = modules_json.get_component_version(
            self.component_type, component, self.modules_repo.remote_url, self.modules_repo.repo_path
        )

        # Set the install folder based on the repository name
        install_folder = os.path.join(self.dir, self.component_type, self.modules_repo.repo_path)

        # Compute the component directory
        component_dir = os.path.join(install_folder, component)

        # Check that the component is not already installed
        component_not_installed = self.check_component_installed(
            component, current_version, component_dir, self.modules_repo, self.force, self.prompt, silent
        )
        if not component_not_installed:
            log.debug(
                f"{self.component_type[:-1].title()} is already installed and force is not set.\nAdding the new installation source {self.installed_by} for {self.component_type[:-1]} {component} to 'modules.json' without installing the {self.component_type}."
            )
            modules_json.load()
            modules_json.update(self.component_type, self.modules_repo, component, current_version, self.installed_by)
            return False

        version = self.get_version(component, self.sha, self.prompt, current_version, self.modules_repo)
        if not version:
            return False

        # Remove component if force is set and component is installed
        install_track = None
        if self.force:
            log.debug(f"Removing installed version of '{self.modules_repo.repo_path}/{component}'")
            self.clear_component_dir(component, component_dir)
            install_track = self.clean_modules_json(component, self.modules_repo, modules_json)
        if not silent:
            log.info(f"{'Rei' if self.force else 'I'}nstalling '{component}'")
        log.debug(
            f"Installing {self.component_type} '{component}' at modules hash {version} from {self.modules_repo.remote_url}"
        )

        # Download component files
        if not self.install_component_files(component, version, self.modules_repo, install_folder):
            return False

        # Update module.json with newly installed subworkflow
        modules_json.load()
        modules_json.update(
            self.component_type, self.modules_repo, component, version, self.installed_by, install_track
        )

        if self.component_type == "subworkflows":
            # Install included modules and subworkflows
            self.install_included_components(component_dir)

        if not silent:
            # Print include statement
            component_name = "_".join(component.upper().split("/"))
            log.info(f"Use the following statement to include this {self.component_type[:-1]}:")
            Console().print(
                Syntax(
                    f"include {{ {component_name} }} from '.{os.path.join(install_folder, component)}/main'",
                    "groovy",
                    theme="ansi_dark",
                    padding=1,
                )
            )
            if self.component_type == "subworkflows":
                subworkflow_config = os.path.join(install_folder, component, "nextflow.config")
                if os.path.isfile(subworkflow_config):
                    log.info("Add the following config statement to use this subworkflow:")
                    Console().print(
                        Syntax(f"includeConfig '{subworkflow_config}'", "groovy", theme="ansi_dark", padding=1)
                    )
        return True

    def install_included_components(self, subworkflow_dir):
        """
        Install included modules and subworkflows
        """
        modules_to_install, subworkflows_to_install = get_components_to_install(subworkflow_dir)
        for s_install in subworkflows_to_install:
            original_installed = self.installed_by
            self.installed_by = Path(subworkflow_dir).parts[-1]
            self.install(s_install, silent=True)
            self.installed_by = original_installed
        for m_install in modules_to_install:
            original_component_type = self.component_type
            self.component_type = "modules"
            original_installed = self.installed_by
            self.installed_by = Path(subworkflow_dir).parts[-1]
            self.install(m_install, silent=True)
            self.component_type = original_component_type
            self.installed_by = original_installed

    def collect_and_verify_name(self, component, modules_repo):
        """
        Collect component name.
        Check that the supplied name is an available module/subworkflow.
        """
        if component is None:
            component = questionary.autocomplete(
                f"{'Tool' if self.component_type == 'modules' else 'Subworkflow'} name:",
<<<<<<< HEAD
                choices=modules_repo.get_avail_components(self.component_type),
=======
                choices=sorted(modules_repo.get_avail_components(self.component_type)),
>>>>>>> da772269
                style=nf_core.utils.nfcore_question_style,
            ).unsafe_ask()

        # Check that the supplied name is an available module/subworkflow
        if component and component not in modules_repo.get_avail_components(self.component_type):
            log.error(
                f"{self.component_type[:-1].title()} '{component}' not found in list of available {self.component_type}."
            )
            log.info(f"Use the command 'nf-core {self.component_type} list' to view available software")
            return False

        if not modules_repo.component_exists(component, self.component_type):
            warn_msg = f"{self.component_type[:-1].title()} '{component}' not found in remote '{modules_repo.remote_url}' ({modules_repo.branch})"
            log.warning(warn_msg)
            return False

        return component

    def check_component_installed(self, component, current_version, component_dir, modules_repo, force, prompt, silent):
        """
        Check that the module/subworkflow is not already installed.

        Return:
            True: if the component is not installed
            False: if the component is installed
        """
        if (current_version is not None and os.path.exists(component_dir)) and not force:
            # make sure included components are also installed
            if self.component_type == "subworkflows":
                self.install_included_components(component_dir)
            if not silent:
                log.info(f"{self.component_type[:-1].title()} '{component}' is already installed.")

            if prompt:
                message = (
                    "?" if self.component_type == "modules" else " of this subworkflow and all it's imported modules?"
                )
                force = questionary.confirm(
                    f"{self.component_type[:-1].title()} {component} is already installed. \nDo you want to force the reinstallation{message}",
                    style=nf_core.utils.nfcore_question_style,
                    default=False,
                ).unsafe_ask()

            if not force:
                if not silent:
                    repo_flag = (
                        "" if modules_repo.repo_path == NF_CORE_MODULES_NAME else f"-g {modules_repo.remote_url} "
                    )
                    branch_flag = "" if modules_repo.branch == "master" else f"-b {modules_repo.branch} "

                    log.info(
                        f"To update '{component}' run 'nf-core {self.component_type} {repo_flag}{branch_flag}update {component}'. To force reinstallation use '--force'."
                    )
                return False

        return True

    def get_version(self, component, sha, prompt, current_version, modules_repo):
        """
        Get the version to install
        """
        if sha:
            version = sha
        elif prompt:
            try:
                version = prompt_component_version_sha(
                    component,
                    self.component_type,
                    installed_sha=current_version,
                    modules_repo=modules_repo,
                )
            except SystemError as e:
                log.error(e)
                return False
        else:
            # Fetch the latest commit for the module
            version = modules_repo.get_latest_component_version(component, self.component_type)
        return version

    def clean_modules_json(self, component, modules_repo, modules_json):
        """
        Remove installed version of module/subworkflow from modules.json
        """
        for repo_url, repo_content in modules_json.modules_json["repos"].items():
            for dir, dir_components in repo_content[self.component_type].items():
                for name, component_values in dir_components.items():
                    if name == component and dir == modules_repo.repo_path:
                        repo_to_remove = repo_url
                        log.debug(
                            f"Removing {self.component_type[:-1]} '{modules_repo.repo_path}/{component}' from repo '{repo_to_remove}' from modules.json."
                        )
                        modules_json.remove_entry(
                            self.component_type, component, repo_to_remove, modules_repo.repo_path
                        )
                        return component_values["installed_by"]<|MERGE_RESOLUTION|>--- conflicted
+++ resolved
@@ -169,11 +169,7 @@
         if component is None:
             component = questionary.autocomplete(
                 f"{'Tool' if self.component_type == 'modules' else 'Subworkflow'} name:",
-<<<<<<< HEAD
-                choices=modules_repo.get_avail_components(self.component_type),
-=======
                 choices=sorted(modules_repo.get_avail_components(self.component_type)),
->>>>>>> da772269
                 style=nf_core.utils.nfcore_question_style,
             ).unsafe_ask()
 
