--- conflicted
+++ resolved
@@ -74,13 +74,9 @@
   * The version of this pipeline. This should correspond to a [GitHub release](https://help.github.com/articles/creating-releases/).
 * `manifest.nextflowVersion`
   * The minimum version of Nextflow required to run the pipeline.
-<<<<<<< HEAD
-  * Should `>=` a version number, eg. `manifest.nextflowVersion = '>=0.31.0'` (check the [Nexftlow documentation](https://www.nextflow.io/docs/latest/config.html#scope-manifest) for more.)
-=======
-  * Should `>=` or `!>=` a version number, eg. `manifest.nextflowVersion = '>=0.31.0'` (check the [Nexftlow documentation](https://www.nextflow.io/docs/latest/config.html#scope-manifest) for more.)
+  * Should be `>=` or `!>=` and a version number, eg. `manifest.nextflowVersion = '>=0.31.0'` (see [Nextflow documentation](https://www.nextflow.io/docs/latest/config.html#scope-manifest))
   * `>=` warns about old versions but tries to run anyway, `!>=` fails for old versions. Only use the latter if you _know_ that the pipeline will certainly fail before this version.
-  * This should correspond to the `NXF_VER` version tested by Travis.
->>>>>>> d5144977
+  * This should correspond to the `NXF_VER` version tested by GitHub Actions.
 * `manifest.homePage`
   * The homepage for the pipeline. Should be the nf-core GitHub repository URL,
     so beginning with `https://github.com/nf-core/`
