#!/usr/bin/env python
""" Tests covering the workflow listing code.
"""

import json
import os
<<<<<<< HEAD
import time
import unittest
from datetime import datetime
=======
import tempfile
import time
import unittest
from datetime import datetime
from pathlib import Path
>>>>>>> 34d472fe

import mock
import pytest
from rich.console import Console

import nf_core.list
<<<<<<< HEAD
=======

# create a temporary directory that can be used by the tests in this file
tmp = Path(tempfile.mkdtemp())
tmp_nxf = tmp / "nxf"
tmp_nxf_str = str(tmp_nxf)
>>>>>>> 34d472fe


class TestLint(unittest.TestCase):
    """Class for list tests"""

    @mock.patch("subprocess.check_output")
    def test_working_listcall(self, mock_subprocess):
        """Test that listing pipelines works"""
        wf_table = nf_core.list.list_workflows()
        console = Console(record=True)
        console.print(wf_table)
        output = console.export_text()
        assert "rnaseq" in output
        assert "exoseq" not in output

    @mock.patch("subprocess.check_output")
    def test_working_listcall_archived(self, mock_subprocess):
        """Test that listing pipelines works, showing archived pipelines"""
        wf_table = nf_core.list.list_workflows(show_archived=True)
        console = Console(record=True)
        console.print(wf_table)
        output = console.export_text()
        assert "exoseq" in output

    @mock.patch("subprocess.check_output")
    def test_working_listcall_json(self, mock_subprocess):
        """Test that listing pipelines with JSON works"""
        wf_json_str = nf_core.list.list_workflows(as_json=True)
        wf_json = json.loads(wf_json_str)
        for wf in wf_json["remote_workflows"]:
            if wf["name"] == "ampliseq":
                break
        else:
            raise AssertionError("Could not find ampliseq in JSON")

    def test_pretty_datetime(self):
        """Test that the pretty datetime function works"""
        now = datetime.now()
        nf_core.list.pretty_date(now)
        now_ts = time.mktime(now.timetuple())
        nf_core.list.pretty_date(now_ts)

    @pytest.mark.xfail(raises=AssertionError, strict=True)
    def test_local_workflows_and_fail(self):
        """Test the local workflow class and try to get local
        Nextflow workflow information"""
        loc_wf = nf_core.list.LocalWorkflow("myWF")
        loc_wf.get_local_nf_workflow_details()

    def test_local_workflows_compare_and_fail_silently(self):
        """Test the workflow class and try to compare local
        and remote workflows"""
        wfs = nf_core.list.Workflows()
        lwf_ex = nf_core.list.LocalWorkflow("myWF")
        lwf_ex.full_name = "my Workflow"
        lwf_ex.commit_sha = "aw3s0meh1sh"

        remote = {
            "name": "myWF",
            "full_name": "my Workflow",
            "description": "...",
            "archived": False,
            "stargazers_count": 42,
            "watchers_count": 6,
            "forks_count": 7,
            "releases": [],
        }

        rwf_ex = nf_core.list.RemoteWorkflow(remote)
        rwf_ex.commit_sha = "aw3s0meh1sh"
        rwf_ex.releases = [{"tag_sha": "aw3s0meh1sh"}]

        wfs.local_workflows.append(lwf_ex)
        wfs.remote_workflows.append(rwf_ex)
        wfs.compare_remote_local()

        self.assertEqual(rwf_ex.local_wf, lwf_ex)

        rwf_ex.releases = []
        rwf_ex.releases.append({"tag_sha": "noaw3s0meh1sh"})
        wfs.compare_remote_local()

        rwf_ex.full_name = "your Workflow"
        wfs.compare_remote_local()

        rwf_ex.releases = None

    @mock.patch.dict(os.environ, {"NXF_ASSETS": tmp_nxf_str})
    @mock.patch("nf_core.list.LocalWorkflow")
    def test_parse_local_workflow_and_succeed(self, mock_local_wf):
        test_path = tmp_nxf / "nf-core"
        if not os.path.isdir(test_path):
            os.makedirs(test_path)
        assert os.environ["NXF_ASSETS"] == tmp_nxf_str
        with open(tmp_nxf / "nf-core/dummy-wf", "w") as f:
            f.write("dummy")
        workflows_obj = nf_core.list.Workflows()
        workflows_obj.get_local_nf_workflows()
        assert len(workflows_obj.local_workflows) == 1

    @mock.patch.dict(os.environ, {"NXF_ASSETS": tmp_nxf_str})
    @mock.patch("nf_core.list.LocalWorkflow")
    @mock.patch("subprocess.check_output")
    def test_parse_local_workflow_home(self, mock_local_wf, mock_subprocess):
        test_path = tmp_nxf / "nf-core"
        if not os.path.isdir(test_path):
            os.makedirs(test_path)
        assert os.environ["NXF_ASSETS"] == tmp_nxf_str
        with open(tmp_nxf / "nf-core/dummy-wf", "w") as f:
            f.write("dummy")
        workflows_obj = nf_core.list.Workflows()
        workflows_obj.get_local_nf_workflows()

    @mock.patch("os.stat")
    @mock.patch("git.Repo")
    def test_local_workflow_investigation(self, mock_repo, mock_stat):
        local_wf = nf_core.list.LocalWorkflow("dummy")
        local_wf.local_path = tmp
        mock_repo.head.commit.hexsha = "h00r4y"
        mock_stat.st_mode = 1
        local_wf.get_local_nf_workflow_details()

    def test_worflow_filter(self):
        workflows_obj = nf_core.list.Workflows(["rna", "myWF"])

        remote = {
            "name": "myWF",
            "full_name": "my Workflow",
            "description": "rna",
            "archived": False,
            "stargazers_count": 42,
            "watchers_count": 6,
            "forks_count": 7,
            "releases": [],
        }

        rwf_ex = nf_core.list.RemoteWorkflow(remote)
        rwf_ex.commit_sha = "aw3s0meh1sh"
        rwf_ex.releases = [{"tag_sha": "aw3s0meh1sh"}]

        remote2 = {
            "name": "myWF",
            "full_name": "my Workflow",
            "description": "dna",
            "archived": False,
            "stargazers_count": 42,
            "watchers_count": 6,
            "forks_count": 7,
            "releases": [],
        }

        rwf_ex2 = nf_core.list.RemoteWorkflow(remote2)
        rwf_ex2.commit_sha = "aw3s0meh1sh"
        rwf_ex2.releases = [{"tag_sha": "aw3s0meh1sh"}]

        workflows_obj.remote_workflows.append(rwf_ex)
        workflows_obj.remote_workflows.append(rwf_ex2)

        assert len(workflows_obj.filtered_workflows()) == 1

    def test_filter_archived_workflows(self):
        """
        Test that archived workflows are not shown by default
        """
        workflows_obj = nf_core.list.Workflows()
        remote1 = {"name": "myWF", "full_name": "my Workflow", "archived": True, "releases": []}
        rwf_ex1 = nf_core.list.RemoteWorkflow(remote1)
        remote2 = {"name": "myWF", "full_name": "my Workflow", "archived": False, "releases": []}
        rwf_ex2 = nf_core.list.RemoteWorkflow(remote2)

        workflows_obj.remote_workflows.append(rwf_ex1)
        workflows_obj.remote_workflows.append(rwf_ex2)

        filtered_workflows = workflows_obj.filtered_workflows()
        expected_workflows = [rwf_ex2]

        assert filtered_workflows == expected_workflows

    def test_show_archived_workflows(self):
        """
        Test that archived workflows can be shown optionally
        """
        workflows_obj = nf_core.list.Workflows(show_archived=True)
        remote1 = {"name": "myWF", "full_name": "my Workflow", "archived": True, "releases": []}
        rwf_ex1 = nf_core.list.RemoteWorkflow(remote1)
        remote2 = {"name": "myWF", "full_name": "my Workflow", "archived": False, "releases": []}
        rwf_ex2 = nf_core.list.RemoteWorkflow(remote2)

        workflows_obj.remote_workflows.append(rwf_ex1)
        workflows_obj.remote_workflows.append(rwf_ex2)

        filtered_workflows = workflows_obj.filtered_workflows()
        expected_workflows = [rwf_ex1, rwf_ex2]

        assert filtered_workflows == expected_workflows<|MERGE_RESOLUTION|>--- conflicted
+++ resolved
@@ -4,31 +4,22 @@
 
 import json
 import os
-<<<<<<< HEAD
-import time
-import unittest
-from datetime import datetime
-=======
 import tempfile
 import time
 import unittest
 from datetime import datetime
 from pathlib import Path
->>>>>>> 34d472fe
 
 import mock
 import pytest
 from rich.console import Console
 
 import nf_core.list
-<<<<<<< HEAD
-=======
 
 # create a temporary directory that can be used by the tests in this file
 tmp = Path(tempfile.mkdtemp())
 tmp_nxf = tmp / "nxf"
 tmp_nxf_str = str(tmp_nxf)
->>>>>>> 34d472fe
 
 
 class TestLint(unittest.TestCase):
