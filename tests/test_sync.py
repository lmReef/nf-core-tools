"""Tests covering the sync command"""

import json
import os
import shutil
import tempfile
import unittest
from pathlib import Path
from unittest import mock

import git
import pytest

import nf_core.pipelines.create.create
import nf_core.sync

from .utils import with_temporary_folder


class TestModules(unittest.TestCase):
    """Class for modules tests"""

    def setUp(self):
        """Create a new pipeline to test"""
        self.tmp_dir = tempfile.mkdtemp()
        self.pipeline_dir = os.path.join(self.tmp_dir, "testpipeline")
        default_branch = "master"
<<<<<<< HEAD
        self.create_obj = nf_core.pipelines.create.create.PipelineCreate(
            "testing", "test pipeline", "tester", outdir=self.pipeline_dir, default_branch=default_branch
=======
        self.create_obj = nf_core.create.PipelineCreate(
            "testing",
            "test pipeline",
            "tester",
            outdir=self.pipeline_dir,
            plain=True,
            default_branch=default_branch,
>>>>>>> cac553c5
        )
        self.create_obj.init_pipeline()
        self.remote_path = os.path.join(self.tmp_dir, "remote_repo")
        self.remote_repo = git.Repo.init(self.remote_path, bare=True)

        if self.remote_repo.active_branch.name != "master":
            self.remote_repo.active_branch.rename(default_branch)

    def tearDown(self):
        if os.path.exists(self.tmp_dir):
            shutil.rmtree(self.tmp_dir)

    @with_temporary_folder
    def test_inspect_sync_dir_notgit(self, tmp_dir):
        """Try syncing an empty directory"""
        psync = nf_core.sync.PipelineSync(tmp_dir)
        with pytest.raises(nf_core.sync.SyncExceptionError) as exc_info:
            psync.inspect_sync_dir()
        assert "does not appear to be a git repository" in exc_info.value.args[0]

    def test_inspect_sync_dir_dirty(self):
        """Try syncing a pipeline with uncommitted changes"""
        # Add an empty file, uncommitted
        test_fn = Path(self.pipeline_dir) / "uncommitted"
        test_fn.touch()
        # Try to sync, check we halt with the right error
        psync = nf_core.sync.PipelineSync(self.pipeline_dir)
        try:
            with pytest.raises(nf_core.sync.SyncExceptionError) as exc_info:
                psync.inspect_sync_dir()
            assert exc_info.value.args[0].startswith("Uncommitted changes found in pipeline directory!")
        finally:
            os.remove(test_fn)

    def test_get_wf_config_no_branch(self):
        """Try getting a workflow config when the branch doesn't exist"""
        # Try to sync, check we halt with the right error
        psync = nf_core.sync.PipelineSync(self.pipeline_dir, from_branch="foo")
        with pytest.raises(nf_core.sync.SyncExceptionError) as exc_info:
            psync.inspect_sync_dir()
            psync.get_wf_config()
        assert exc_info.value.args[0] == "Branch `foo` not found!"

    def test_get_wf_config_missing_required_config(self):
        """Try getting a workflow config, then make it miss a required config option"""
        # Try to sync, check we halt with the right error
        psync = nf_core.sync.PipelineSync(self.pipeline_dir)
        psync.required_config_vars = ["fakethisdoesnotexist"]
        with pytest.raises(nf_core.sync.SyncExceptionError) as exc_info:
            psync.inspect_sync_dir()
            psync.get_wf_config()
        # Check that we did actually get some config back
        assert psync.wf_config["params.validate_params"] == "true"
        # Check that we raised because of the missing fake config var
        assert exc_info.value.args[0] == "Workflow config variable `fakethisdoesnotexist` not found!"

    def test_checkout_template_branch(self):
        """Try checking out the TEMPLATE branch of the pipeline"""
        psync = nf_core.sync.PipelineSync(self.pipeline_dir)
        psync.inspect_sync_dir()
        psync.get_wf_config()
        psync.checkout_template_branch()

    def test_checkout_template_branch_no_template(self):
        """Try checking out the TEMPLATE branch of the pipeline when it does not exist"""
        psync = nf_core.sync.PipelineSync(self.pipeline_dir)
        psync.inspect_sync_dir()
        psync.get_wf_config()

        psync.repo.delete_head("TEMPLATE")

        with pytest.raises(nf_core.sync.SyncExceptionError) as exc_info:
            psync.checkout_template_branch()
        assert exc_info.value.args[0] == "Could not check out branch 'origin/TEMPLATE' or 'TEMPLATE'"

    def test_delete_template_branch_files(self):
        """Confirm that we can delete all files in the TEMPLATE branch"""
        psync = nf_core.sync.PipelineSync(self.pipeline_dir)
        psync.inspect_sync_dir()
        psync.get_wf_config()
        psync.checkout_template_branch()
        psync.delete_template_branch_files()
        assert os.listdir(self.pipeline_dir) == [".git"]

    def test_create_template_pipeline(self):
        """Confirm that we can delete all files in the TEMPLATE branch"""
        # First, delete all the files
        psync = nf_core.sync.PipelineSync(self.pipeline_dir)
        psync.inspect_sync_dir()
        psync.get_wf_config()
        psync.checkout_template_branch()
        psync.delete_template_branch_files()
        assert os.listdir(self.pipeline_dir) == [".git"]
        # Now create the new template
        psync.make_template_pipeline()
        assert "main.nf" in os.listdir(self.pipeline_dir)
        assert "nextflow.config" in os.listdir(self.pipeline_dir)

    def test_commit_template_changes_nochanges(self):
        """Try to commit the TEMPLATE branch, but no changes were made"""
        # Check out the TEMPLATE branch but skip making the new template etc.
        psync = nf_core.sync.PipelineSync(self.pipeline_dir)
        psync.inspect_sync_dir()
        psync.get_wf_config()
        psync.checkout_template_branch()
        # Function returns False if no changes were made
        assert psync.commit_template_changes() is False

    def test_commit_template_changes_changes(self):
        """Try to commit the TEMPLATE branch, but no changes were made"""
        # Check out the TEMPLATE branch but skip making the new template etc.
        psync = nf_core.sync.PipelineSync(self.pipeline_dir)
        psync.inspect_sync_dir()
        psync.get_wf_config()
        psync.checkout_template_branch()
        # Add an empty file, uncommitted
        test_fn = Path(self.pipeline_dir) / "uncommitted"
        test_fn.touch()
        # Check that we have uncommitted changes
        assert psync.repo.is_dirty(untracked_files=True) is True
        # Function returns True if no changes were made
        assert psync.commit_template_changes() is True
        # Check that we don't have any uncommitted changes
        assert psync.repo.is_dirty(untracked_files=True) is False

    def test_push_template_branch_error(self):
        """Try pushing the changes, but without a remote (should fail)"""
        # Check out the TEMPLATE branch but skip making the new template etc.
        psync = nf_core.sync.PipelineSync(self.pipeline_dir)
        psync.inspect_sync_dir()
        psync.get_wf_config()
        psync.checkout_template_branch()
        # Add an empty file and commit it
        test_fn = Path(self.pipeline_dir) / "uncommitted"
        test_fn.touch()
        psync.commit_template_changes()
        # Try to push changes
        with pytest.raises(nf_core.sync.PullRequestExceptionError) as exc_info:
            psync.push_template_branch()
        assert exc_info.value.args[0].startswith("Could not push TEMPLATE branch")

    def test_create_merge_base_branch(self):
        """Try creating a merge base branch"""
        psync = nf_core.sync.PipelineSync(self.pipeline_dir)
        psync.inspect_sync_dir()
        psync.get_wf_config()

        psync.create_merge_base_branch()

        assert psync.merge_branch in psync.repo.branches

    def test_create_merge_base_branch_thrice(self):
        """Try creating a merge base branch thrice

        This is needed because the first time this function is called, the
        merge branch does not exist yet (it is only created at the end of the
        create_merge_base_branch function) and the if-statement is ignored.
        Also, the second time this function is called, the existing merge
        branch only has the base format, i.e. without the -{branch_no} at the
        end, so it is needed to call it a third time to make sure this is
        picked up.
        """
        psync = nf_core.sync.PipelineSync(self.pipeline_dir)
        psync.inspect_sync_dir()
        psync.get_wf_config()

        for _ in range(3):
            psync.create_merge_base_branch()

        assert psync.merge_branch in psync.repo.branches
        for branch_no in [2, 3]:
            assert f"{psync.original_merge_branch}-{branch_no}" in psync.repo.branches

    def test_push_merge_branch(self):
        """Try pushing merge branch"""
        psync = nf_core.sync.PipelineSync(self.pipeline_dir)
        psync.inspect_sync_dir()
        psync.get_wf_config()
        psync.repo.create_remote("origin", self.remote_path)

        psync.create_merge_base_branch()
        psync.push_merge_branch()

        assert psync.merge_branch in [b.name for b in self.remote_repo.branches]

    def test_push_merge_branch_without_create_branch(self):
        """Try pushing merge branch without creating first"""
        psync = nf_core.sync.PipelineSync(self.pipeline_dir)
        psync.inspect_sync_dir()
        psync.get_wf_config()
        psync.repo.create_remote("origin", self.remote_path)

        with pytest.raises(nf_core.sync.PullRequestExceptionError) as exc_info:
            psync.push_merge_branch()
        assert exc_info.value.args[0].startswith(f"Could not push branch '{psync.merge_branch}'")

    def mocked_requests_get(url, **kwargs):
        """Helper function to emulate POST requests responses from the web"""

        class MockResponse:
            def __init__(self, data, status_code):
                self.url = kwargs.get("url")
                self.status_code = status_code
                self.from_cache = False
                self.reason = "Mocked response"
                self.data = data
                self.content = json.dumps(data)
                self.headers = {"content-encoding": "test", "connection": "fake"}

            def json(self):
                return self.data

        url_template = "https://api.github.com/repos/{}/response/"
        if url == os.path.join(url_template.format("no_existing_pr"), "pulls?head=TEMPLATE&base=None"):
            response_data = []
            return MockResponse(response_data, 200)
        if url == os.path.join(url_template.format("list_prs"), "pulls"):
            response_data = [
                {
                    "state": "closed",
                    "head": {"ref": "nf-core-template-merge-2"},
                    "base": {"ref": "master"},
                    "html_url": "pr_url",
                }
            ] + [
                {
                    "state": "open",
                    "head": {"ref": f"nf-core-template-merge-{branch_no}"},
                    "base": {"ref": "master"},
                    "html_url": "pr_url",
                }
                for branch_no in range(3, 7)
            ]
            return MockResponse(response_data, 200)

        return MockResponse({"html_url": url}, 404)

    def mocked_requests_patch(url, **kwargs):
        """Helper function to emulate POST requests responses from the web"""

        class MockResponse:
            def __init__(self, data, status_code):
                self.url = kwargs.get("url")
                self.status_code = status_code
                self.from_cache = False
                self.reason = "Mocked"
                self.content = json.dumps(data)
                self.headers = {"content-encoding": "test", "connection": "fake"}

        if url == "url_to_update_pr":
            response_data = {"html_url": "great_success"}
            return MockResponse(response_data, 200)

        return MockResponse({"patch_url": url}, 404)

    def mocked_requests_post(url, **kwargs):
        """Helper function to emulate POST requests responses from the web"""

        class MockResponse:
            def __init__(self, data, status_code):
                self.url = kwargs.get("url")
                self.status_code = status_code
                self.from_cache = False
                self.reason = "Mocked"
                self.data = data
                self.content = json.dumps(data)
                self.headers = {"content-encoding": "test", "connection": "fake"}

            def json(self):
                return self.data

        if url == "https://api.github.com/repos/no_existing_pr/response/pulls":
            response_data = {"html_url": "great_success"}
            return MockResponse(response_data, 201)

        response_data = {}
        return MockResponse(response_data, 404)

    @mock.patch("nf_core.utils.gh_api.get", side_effect=mocked_requests_get)
    @mock.patch("nf_core.utils.gh_api.post", side_effect=mocked_requests_post)
    def test_make_pull_request_success(self, mock_post, mock_get):
        """Try making a PR - successful response"""
        psync = nf_core.sync.PipelineSync(self.pipeline_dir)
        psync.gh_api.get = mock_get
        psync.gh_api.post = mock_post
        psync.gh_username = "no_existing_pr"
        psync.gh_repo = "no_existing_pr/response"
        os.environ["GITHUB_AUTH_TOKEN"] = "test"
        psync.make_pull_request()
        assert psync.gh_pr_returned_data["html_url"] == "great_success"

    @mock.patch("nf_core.utils.gh_api.get", side_effect=mocked_requests_get)
    @mock.patch("nf_core.utils.gh_api.post", side_effect=mocked_requests_post)
    def test_make_pull_request_bad_response(self, mock_post, mock_get):
        """Try making a PR and getting a 404 error"""
        psync = nf_core.sync.PipelineSync(self.pipeline_dir)
        psync.gh_api.get = mock_get
        psync.gh_api.post = mock_post
        psync.gh_username = "bad_url"
        psync.gh_repo = "bad_url/response"
        os.environ["GITHUB_AUTH_TOKEN"] = "test"
        with pytest.raises(nf_core.sync.PullRequestExceptionError) as exc_info:
            psync.make_pull_request()
        assert exc_info.value.args[0].startswith(
            "Something went badly wrong - GitHub API PR failed - got return code 404"
        )

    @mock.patch("nf_core.utils.gh_api.get", side_effect=mocked_requests_get)
    def test_close_open_template_merge_prs(self, mock_get):
        """Try closing all open prs"""
        psync = nf_core.sync.PipelineSync(self.pipeline_dir)
        psync.inspect_sync_dir()
        psync.get_wf_config()
        psync.gh_api.get = mock_get
        psync.gh_username = "list_prs"
        psync.gh_repo = "list_prs/response"
        os.environ["GITHUB_AUTH_TOKEN"] = "test"

        with mock.patch("nf_core.sync.PipelineSync.close_open_pr") as mock_close_open_pr:
            psync.close_open_template_merge_prs()

            prs = mock_get(f"https://api.github.com/repos/{psync.gh_repo}/pulls").data
            for pr in prs:
                if pr["state"] == "open":
                    mock_close_open_pr.assert_any_call(pr)

    @mock.patch("nf_core.utils.gh_api.post", side_effect=mocked_requests_post)
    @mock.patch("nf_core.utils.gh_api.patch", side_effect=mocked_requests_patch)
    def test_close_open_pr(self, mock_patch, mock_post):
        psync = nf_core.sync.PipelineSync(self.pipeline_dir)
        psync.inspect_sync_dir()
        psync.get_wf_config()
        psync.gh_api.post = mock_post
        psync.gh_api.patch = mock_patch
        psync.gh_username = "bad_url"
        psync.gh_repo = "bad_url/response"
        os.environ["GITHUB_AUTH_TOKEN"] = "test"
        pr = {
            "state": "open",
            "head": {"ref": "nf-core-template-merge-3"},
            "base": {"ref": "master"},
            "html_url": "pr_html_url",
            "url": "url_to_update_pr",
            "comments_url": "pr_comments_url",
        }

        assert psync.close_open_pr(pr)
        mock_patch.assert_called_once_with(url="url_to_update_pr", data='{"state": "closed"}')

    @mock.patch("nf_core.utils.gh_api.post", side_effect=mocked_requests_post)
    @mock.patch("nf_core.utils.gh_api.patch", side_effect=mocked_requests_patch)
    def test_close_open_pr_fail(self, mock_patch, mock_post):
        psync = nf_core.sync.PipelineSync(self.pipeline_dir)
        psync.inspect_sync_dir()
        psync.get_wf_config()
        psync.gh_api.post = mock_post
        psync.gh_api.patch = mock_patch
        psync.gh_username = "bad_url"
        psync.gh_repo = "bad_url/response"
        os.environ["GITHUB_AUTH_TOKEN"] = "test"
        pr = {
            "state": "open",
            "head": {"ref": "nf-core-template-merge-3"},
            "base": {"ref": "master"},
            "html_url": "pr_html_url",
            "url": "bad_url_to_update_pr",
            "comments_url": "pr_comments_url",
        }

        assert not psync.close_open_pr(pr)
        mock_patch.assert_called_once_with(url="bad_url_to_update_pr", data='{"state": "closed"}')

    def test_reset_target_dir(self):
        """Try resetting target pipeline directory"""
        psync = nf_core.sync.PipelineSync(self.pipeline_dir)
        psync.inspect_sync_dir()
        psync.get_wf_config()

        psync.repo.git.checkout("dev")

        psync.reset_target_dir()

        assert psync.repo.heads[0].name == "TEMPLATE"

    def test_reset_target_dir_fake_branch(self):
        """Try resetting target pipeline directory but original branch does not exist"""
        psync = nf_core.sync.PipelineSync(self.pipeline_dir)
        psync.inspect_sync_dir()
        psync.get_wf_config()

        psync.original_branch = "fake_branch"

        with pytest.raises(nf_core.sync.SyncExceptionError) as exc_info:
            psync.reset_target_dir()
        assert exc_info.value.args[0].startswith("Could not reset to original branch `fake_branch`")<|MERGE_RESOLUTION|>--- conflicted
+++ resolved
@@ -25,18 +25,12 @@
         self.tmp_dir = tempfile.mkdtemp()
         self.pipeline_dir = os.path.join(self.tmp_dir, "testpipeline")
         default_branch = "master"
-<<<<<<< HEAD
         self.create_obj = nf_core.pipelines.create.create.PipelineCreate(
-            "testing", "test pipeline", "tester", outdir=self.pipeline_dir, default_branch=default_branch
-=======
-        self.create_obj = nf_core.create.PipelineCreate(
             "testing",
             "test pipeline",
             "tester",
             outdir=self.pipeline_dir,
-            plain=True,
             default_branch=default_branch,
->>>>>>> cac553c5
         )
         self.create_obj.init_pipeline()
         self.remote_path = os.path.join(self.tmp_dir, "remote_repo")
